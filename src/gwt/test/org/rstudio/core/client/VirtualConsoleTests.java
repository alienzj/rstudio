--- conflicted
+++ resolved
@@ -56,7 +56,6 @@
          return screenReaderEnabled_;
       }
 
-<<<<<<< HEAD
       @Override
       public boolean limitConsoleVisible()
       {
@@ -64,8 +63,6 @@
       }
 
       public boolean limitConsoleVisible_ = false;
-=======
->>>>>>> 5cfcc9a7
       public int truncateLines_ = 1000;
       public String ansiMode_ = UserPrefs.ANSI_CONSOLE_MODE_ON;
       public boolean screenReaderEnabled_ = false;

--- conflicted
+++ resolved
@@ -19,9 +19,5 @@
   removelink?: string;
   runchunk?: string;
   runprevchunks?: string;
-<<<<<<< HEAD
   search?: string;
-}
-=======
-}
->>>>>>> 275964ec
+}
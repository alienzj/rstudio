/*
 * TextEditingTarget.java
 *
 * Copyright (C) 2020 by RStudio, PBC
 *
 * Unless you have received this program directly from RStudio pursuant
 * to the terms of a commercial license agreement with RStudio, then
 * this program is licensed to you under the terms of version 3 of the
 * GNU Affero General Public License. This program is distributed WITHOUT
 * ANY EXPRESS OR IMPLIED WARRANTY, INCLUDING THOSE OF NON-INFRINGEMENT,
 * MERCHANTABILITY OR FITNESS FOR A PARTICULAR PURPOSE. Please refer to the
 * AGPL (http://www.gnu.org/licenses/agpl-3.0.txt) for more details.
 *
 */
package org.rstudio.studio.client.workbench.views.source.editors.text;

import com.google.gwt.core.client.GWT;
import com.google.gwt.core.client.JavaScriptObject;
import com.google.gwt.core.client.JsArray;
import com.google.gwt.core.client.JsArrayString;
import com.google.gwt.core.client.Scheduler;
import com.google.gwt.core.client.Scheduler.RepeatingCommand;
import com.google.gwt.core.client.Scheduler.ScheduledCommand;
import com.google.gwt.dom.client.Element;
import com.google.gwt.dom.client.NativeEvent;
import com.google.gwt.dom.client.Style.FontWeight;
import com.google.gwt.event.dom.client.*;
import com.google.gwt.event.logical.shared.*;
import com.google.gwt.event.shared.GwtEvent;
import com.google.gwt.event.shared.HandlerManager;
import com.google.gwt.event.shared.HandlerRegistration;
import com.google.gwt.http.client.URL;
import com.google.gwt.safehtml.shared.SafeHtmlBuilder;
import com.google.gwt.user.client.Command;
import com.google.gwt.user.client.Event;
import com.google.gwt.user.client.Event.NativePreviewEvent;
import com.google.gwt.user.client.Timer;
import com.google.gwt.user.client.ui.HasValue;
import com.google.gwt.user.client.ui.MenuItem;
import com.google.gwt.user.client.ui.UIObject;
import com.google.gwt.user.client.ui.Widget;
import com.google.inject.Inject;
import com.google.inject.Provider;

import org.rstudio.core.client.*;
import org.rstudio.core.client.command.AppCommand;
import org.rstudio.core.client.command.CommandBinder;
import org.rstudio.core.client.command.Handler;
import org.rstudio.core.client.command.KeyboardShortcut;
import org.rstudio.core.client.events.EnsureHeightHandler;
import org.rstudio.core.client.events.EnsureVisibleHandler;
import org.rstudio.core.client.events.HasEnsureHeightHandlers;
import org.rstudio.core.client.events.HasEnsureVisibleHandlers;
import org.rstudio.core.client.files.FileSystemContext;
import org.rstudio.core.client.files.FileSystemItem;
import org.rstudio.core.client.js.JsMap;
import org.rstudio.core.client.js.JsUtil;
import org.rstudio.core.client.regex.Match;
import org.rstudio.core.client.regex.Pattern;
import org.rstudio.core.client.widget.*;
import org.rstudio.studio.client.RStudioGinjector;
import org.rstudio.studio.client.application.Desktop;
import org.rstudio.studio.client.application.events.ChangeFontSizeEvent;
import org.rstudio.studio.client.application.events.EventBus;
import org.rstudio.studio.client.application.events.ResetEditorCommandsEvent;
import org.rstudio.studio.client.application.events.SetEditorCommandBindingsEvent;
import org.rstudio.studio.client.common.*;
import org.rstudio.studio.client.common.console.ConsoleProcess;
import org.rstudio.studio.client.common.console.ProcessExitEvent;
import org.rstudio.studio.client.common.debugging.BreakpointManager;
import org.rstudio.studio.client.common.debugging.events.BreakpointsSavedEvent;
import org.rstudio.studio.client.common.debugging.model.Breakpoint;
import org.rstudio.studio.client.common.dependencies.DependencyManager;
import org.rstudio.studio.client.common.filetypes.DocumentMode;
import org.rstudio.studio.client.common.filetypes.FileIcon;
import org.rstudio.studio.client.common.filetypes.FileType;
import org.rstudio.studio.client.common.filetypes.FileTypeCommands;
import org.rstudio.studio.client.common.filetypes.FileTypeRegistry;
import org.rstudio.studio.client.common.filetypes.SweaveFileType;
import org.rstudio.studio.client.common.filetypes.TextFileType;
import org.rstudio.studio.client.common.filetypes.events.RenameSourceFileEvent;
import org.rstudio.studio.client.common.mathjax.MathJax;
import org.rstudio.studio.client.common.r.roxygen.RoxygenHelper;
import org.rstudio.studio.client.common.rnw.RnwWeave;
import org.rstudio.studio.client.common.synctex.Synctex;
import org.rstudio.studio.client.common.synctex.SynctexUtils;
import org.rstudio.studio.client.common.synctex.model.SourceLocation;
import org.rstudio.studio.client.htmlpreview.events.ShowHTMLPreviewEvent;
import org.rstudio.studio.client.htmlpreview.model.HTMLPreviewParams;
import org.rstudio.studio.client.notebook.CompileNotebookOptions;
import org.rstudio.studio.client.notebook.CompileNotebookOptionsDialog;
import org.rstudio.studio.client.notebook.CompileNotebookPrefs;
import org.rstudio.studio.client.notebook.CompileNotebookResult;
import org.rstudio.studio.client.palette.model.CommandPaletteItem;
import org.rstudio.studio.client.plumber.events.LaunchPlumberAPIEvent;
import org.rstudio.studio.client.plumber.events.PlumberAPIStatusEvent;
import org.rstudio.studio.client.plumber.model.PlumberAPIParams;
import org.rstudio.studio.client.rmarkdown.RmdOutput;
import org.rstudio.studio.client.rmarkdown.events.ConvertToShinyDocEvent;
import org.rstudio.studio.client.rmarkdown.events.RmdOutputFormatChangedEvent;
import org.rstudio.studio.client.rmarkdown.events.RmdRenderPendingEvent;
import org.rstudio.studio.client.rmarkdown.model.NotebookQueueUnit;
import org.rstudio.studio.client.rmarkdown.model.RMarkdownContext;
import org.rstudio.studio.client.rmarkdown.model.RmdEditorOptions;
import org.rstudio.studio.client.rmarkdown.model.RmdFrontMatter;
import org.rstudio.studio.client.rmarkdown.model.RmdFrontMatterOutputOptions;
import org.rstudio.studio.client.rmarkdown.model.RmdOutputFormat;
import org.rstudio.studio.client.rmarkdown.model.RmdTemplateFormat;
import org.rstudio.studio.client.rmarkdown.model.RmdYamlData;
import org.rstudio.studio.client.rmarkdown.model.YamlFrontMatter;
import org.rstudio.studio.client.rmarkdown.model.YamlTree;
import org.rstudio.studio.client.rmarkdown.ui.RmdTemplateOptionsDialog;
import org.rstudio.studio.client.rsconnect.events.RSConnectActionEvent;
import org.rstudio.studio.client.rsconnect.events.RSConnectDeployInitiatedEvent;
import org.rstudio.studio.client.rsconnect.model.RSConnectPublishSettings;
import org.rstudio.studio.client.server.ServerError;
import org.rstudio.studio.client.server.ServerRequestCallback;
import org.rstudio.studio.client.server.Void;
import org.rstudio.studio.client.server.VoidServerRequestCallback;
import org.rstudio.studio.client.shiny.ShinyApplication;
import org.rstudio.studio.client.shiny.events.LaunchShinyApplicationEvent;
import org.rstudio.studio.client.shiny.events.ShinyApplicationStatusEvent;
import org.rstudio.studio.client.shiny.model.ShinyApplicationParams;
import org.rstudio.studio.client.shiny.model.ShinyTestResults;
import org.rstudio.studio.client.workbench.WorkbenchContext;
import org.rstudio.studio.client.workbench.commands.Commands;
import org.rstudio.studio.client.workbench.model.Session;
import org.rstudio.studio.client.workbench.model.SessionInfo;
import org.rstudio.studio.client.workbench.prefs.model.UserPrefs;
import org.rstudio.studio.client.workbench.prefs.model.UserState;
import org.rstudio.studio.client.workbench.ui.FontSizeManager;
import org.rstudio.studio.client.workbench.views.console.events.SendToConsoleEvent;
import org.rstudio.studio.client.workbench.views.console.shell.editor.InputEditorPosition;
import org.rstudio.studio.client.workbench.views.console.shell.editor.InputEditorSelection;
import org.rstudio.studio.client.workbench.views.files.events.FileChangeEvent;
import org.rstudio.studio.client.workbench.views.files.events.FileChangeHandler;
import org.rstudio.studio.client.workbench.views.files.model.FileChange;
import org.rstudio.studio.client.workbench.views.help.events.ShowHelpEvent;
import org.rstudio.studio.client.workbench.views.jobs.events.JobRunScriptEvent;
import org.rstudio.studio.client.workbench.views.jobs.events.LauncherJobRunScriptEvent;
import org.rstudio.studio.client.workbench.views.output.compilepdf.events.CompilePdfEvent;
import org.rstudio.studio.client.workbench.views.output.lint.LintManager;
import org.rstudio.studio.client.workbench.views.presentation.events.SourceFileSaveCompletedEvent;
import org.rstudio.studio.client.workbench.views.presentation.model.PresentationState;
import org.rstudio.studio.client.workbench.views.source.Source;
import org.rstudio.studio.client.workbench.views.source.SourceWindowManager;
import org.rstudio.studio.client.workbench.views.source.editors.EditingTarget;
import org.rstudio.studio.client.workbench.views.source.editors.EditingTargetCodeExecution;
import org.rstudio.studio.client.workbench.views.source.editors.text.TextEditingTargetRMarkdownHelper.RmdSelectedTemplate;
import org.rstudio.studio.client.workbench.views.source.editors.text.ace.AceAfterCommandExecutedEvent;
import org.rstudio.studio.client.workbench.views.source.editors.text.ace.AceFold;
import org.rstudio.studio.client.workbench.views.source.editors.text.ace.Mode.InsertChunkInfo;
import org.rstudio.studio.client.workbench.views.source.editors.text.ace.Position;
import org.rstudio.studio.client.workbench.views.source.editors.text.ace.Range;
import org.rstudio.studio.client.workbench.views.source.editors.text.ace.VimMarks;
import org.rstudio.studio.client.workbench.views.source.editors.text.cpp.CppCompletionContext;
import org.rstudio.studio.client.workbench.views.source.editors.text.cpp.CppCompletionOperation;
import org.rstudio.studio.client.workbench.views.source.editors.text.events.*;
import org.rstudio.studio.client.workbench.views.source.editors.text.rmd.ChunkExecUnit;
import org.rstudio.studio.client.workbench.views.source.editors.text.rmd.TextEditingTargetNotebook;
import org.rstudio.studio.client.workbench.views.source.editors.text.rmd.events.InterruptChunkEvent;
import org.rstudio.studio.client.workbench.views.source.editors.text.status.StatusBar;
import org.rstudio.studio.client.workbench.views.source.editors.text.status.StatusBar.HideMessageHandler;
import org.rstudio.studio.client.workbench.views.source.editors.text.status.StatusBarPopupMenu;
import org.rstudio.studio.client.workbench.views.source.editors.text.status.StatusBarPopupRequest;
import org.rstudio.studio.client.workbench.views.source.editors.text.ui.ChooseEncodingDialog;
import org.rstudio.studio.client.workbench.views.source.editors.text.ui.RMarkdownNoParamsDialog;
import org.rstudio.studio.client.workbench.views.source.events.CollabEditStartParams;
import org.rstudio.studio.client.workbench.views.source.events.CollabExternalEditEvent;
import org.rstudio.studio.client.workbench.views.source.events.DocFocusedEvent;
import org.rstudio.studio.client.workbench.views.source.events.DocTabDragStateChangedEvent;
import org.rstudio.studio.client.workbench.views.source.events.DocWindowChangedEvent;
import org.rstudio.studio.client.workbench.views.source.events.PopoutDocEvent;
import org.rstudio.studio.client.workbench.views.source.events.RecordNavigationPositionEvent;
import org.rstudio.studio.client.workbench.views.source.events.RecordNavigationPositionHandler;
import org.rstudio.studio.client.workbench.views.source.events.SourceFileSavedEvent;
import org.rstudio.studio.client.workbench.views.source.events.SourceNavigationEvent;
import org.rstudio.studio.client.workbench.views.source.model.*;
import org.rstudio.studio.client.workbench.views.vcs.common.ConsoleProgressDialog;
import org.rstudio.studio.client.workbench.views.vcs.common.events.ShowVcsDiffEvent;
import org.rstudio.studio.client.workbench.views.vcs.common.events.ShowVcsHistoryEvent;
import org.rstudio.studio.client.workbench.views.vcs.common.events.VcsRevertFileEvent;
import org.rstudio.studio.client.workbench.views.vcs.common.events.VcsViewOnGitHubEvent;
import org.rstudio.studio.client.workbench.views.vcs.common.model.GitHubViewRequest;

import java.util.ArrayList;
import java.util.HashMap;
import java.util.HashSet;
import java.util.Iterator;
import java.util.List;

public class TextEditingTarget implements 
                                  EditingTarget,
                                  EditingTargetCodeExecution.CodeExtractor
{
   interface MyCommandBinder
         extends CommandBinder<Commands, TextEditingTarget>
   {
   }

   private static final String NOTEBOOK_TITLE = "notebook_title";
   private static final String NOTEBOOK_AUTHOR = "notebook_author";
   private static final String NOTEBOOK_TYPE = "notebook_type";
   
   public final static String DOC_OUTLINE_SIZE    = "docOutlineSize";
   public final static String DOC_OUTLINE_VISIBLE = "docOutlineVisible";
   
   public static final String RMD_VISUAL_MODE = "rmdVisualMode";
   
   public static final String SOFT_WRAP_LINES = "softWrapLines";
  
   private static final MyCommandBinder commandBinder =
         GWT.create(MyCommandBinder.class);

   public interface Display extends TextDisplay, 
                                    WarningBarDisplay,
                                    HasFindReplace,
                                    HasEnsureVisibleHandlers,
                                    HasEnsureHeightHandlers,
                                    HasResizeHandlers
   {
      HasValue<Boolean> getSourceOnSave();
      void ensureVisible();
      
      void findSelectAll();
      void findFromSelection();
      
      StatusBar getStatusBar();

      boolean isAttached();
      
      void adaptToExtendedFileType(String extendedType);
      void onShinyApplicationStateChanged(String state);
      void onPlumberAPIStateChanged(String state);

      void debug_dumpContents();
      void debug_importDump();
      
      void setIsShinyFormat(boolean showOutputOptions, 
                            boolean isPresentation,
                            boolean isShinyPrerendered);
      void setIsNotShinyFormat();
      void setIsNotebookFormat();
      void setFormatOptions(TextFileType fileType,
                            boolean showRmdFormatMenu,
                            boolean canEditFormatOptions,
                            List<String> options, 
                            List<String> values, 
                            List<String> extensions, 
                            String selected);
      HandlerRegistration addRmdFormatChangedHandler(
            RmdOutputFormatChangedEvent.Handler handler);
      
      void setPublishPath(String type, String publishPath);
      void invokePublish();
      
      void initWidgetSize();
      
      void toggleDocumentOutline();
      void toggleRmdVisualMode();
      void toggleSoftWrapMode();
      
      void setNotebookUIVisible(boolean visible);

      void setAccessibleName(String name);
      
      TextEditorContainer editorContainer();
 
      void manageCommandUI();
      
      void addVisualModeFindReplaceButton(ToolbarButton findReplaceButton);
   }

   private class SaveProgressIndicator implements ProgressIndicator
   {

      public SaveProgressIndicator(FileSystemItem file,
                                   TextFileType fileType,
                                   Command executeOnSuccess)
      {
         file_ = file;
         newFileType_ = fileType;
         executeOnSuccess_ = executeOnSuccess;
      }

      public void onProgress(String message)
      {
         onProgress(message, null);
      }

      public void onProgress(String message, Operation onCancel)
      {
      }
      
      public void clearProgress()
      {
      }

      public void onCompleted()
      {
         // don't need to check again soon because we just saved
         // (without this and when file monitoring is active we'd
         // end up immediately checking for external edits)
         externalEditCheckInterval_.reset(250);
         boolean fileTypeChanged = true;

         if (newFileType_ != null)
         {
            // if we already had a file type, see if the underlying type has changed
            if (fileType_ != null)
            {
               fileTypeChanged = !StringUtil.equals(newFileType_.getTypeId(), fileType_.getTypeId());
            }
            fileType_ = newFileType_;
         }

         if (file_ != null)
         {
            ignoreDeletes_ = false;
            forceSaveCommandActive_ = false;
            commands_.reopenSourceDocWithEncoding().setEnabled(true);
            name_.setValue(file_.getName(), true);
            // Make sure tooltip gets updated, even if name hasn't changed
            name_.fireChangeEvent();

            // If we were dirty prior to saving, clean up the debug state so
            // we don't continue highlighting after saving. (There are cases
            // in which we want to restore highlighting after the dirty state
            // is marked clean--i.e. when unwinding the undo stack.)
            if (dirtyState_.getValue())
               endDebugHighlighting();

            dirtyState_.markClean();
         }

         if (newFileType_ != null && fileTypeChanged)
         {
            // Make sure the icon gets updated, even if name hasn't changed
            name_.fireChangeEvent();
            updateStatusBarLanguage();
            view_.adaptToFileType(newFileType_);
            
            // turn R Markdown behavior (inline execution, previews, etc.)
            // based on whether we just became an R Markdown type
            setRMarkdownBehaviorEnabled(newFileType_.isRmd());

            events_.fireEvent(new FileTypeChangedEvent());
            if (!fileType_.canSourceOnSave() && docUpdateSentinel_.sourceOnSave())
            {
               view_.getSourceOnSave().setValue(false, true);
            }
         }

         if (executeOnSuccess_ != null)
            executeOnSuccess_.execute();
      }

      public void onError(final String message)
      {
         // in case the error occurred saving a document that wasn't
         // in the foreground
         view_.ensureVisible();
         
         // command to show the error
         final Command showErrorCommand = new Command() {
            @Override
            public void execute()
            {
               globalDisplay_.showErrorMessage("Error Saving File",
                                               message);
            }
         };
         
         // check whether the file exists and isn't writeable
         if (file_ != null)
         {
            server_.isReadOnlyFile(file_.getPath(), 
                                   new ServerRequestCallback<Boolean>() {
   
               @Override
               public void onResponseReceived(Boolean isReadOnly)
               {
                  if (isReadOnly)
                  {
                     String message = "This source file is read-only " +
                                      "so changes cannot be saved";
                     view_.showWarningBar(message);
                     
                     String saveAsPath = file_.getParentPath().completePath(
                           file_.getStem() + "-copy" + file_.getExtension());
                     saveNewFile(
                           saveAsPath, 
                           null, 
                           CommandUtil.join(postSaveCommand(), new Command() {

                              @Override
                              public void execute()
                              {
                                 view_.hideWarningBar();
                              }
                           }));
                           
                  }
                  else
                  {
                     showErrorCommand.execute();
                  }
               }
               
               @Override
               public void onError(ServerError error)
               {
                  Debug.logError(error);
                  showErrorCommand.execute();
               }
            });
         }
         else
         {
            showErrorCommand.execute();
         }
         
       
      }

      private final FileSystemItem file_;

      private final TextFileType newFileType_;
      private final Command executeOnSuccess_;
   }

   @Inject
   public TextEditingTarget(Commands commands,
                            SourceServerOperations server,
                            EventBus events,
                            GlobalDisplay globalDisplay,
                            FileDialogs fileDialogs,
                            FileTypeRegistry fileTypeRegistry,
                            FileTypeCommands fileTypeCommands,
                            ConsoleDispatcher consoleDispatcher,
                            WorkbenchContext workbenchContext,
                            Session session,
                            Synctex synctex,
                            FontSizeManager fontSizeManager,
                            DocDisplay docDisplay,
                            UserPrefs prefs, 
                            UserState state, 
                            BreakpointManager breakpointManager,
                            Source source,
                            DependencyManager dependencyManager)
   {
      commands_ = commands;
      server_ = server;
      events_ = events;
      globalDisplay_ = globalDisplay;
      fileDialogs_ = fileDialogs;
      fileTypeRegistry_ = fileTypeRegistry;
      fileTypeCommands_ = fileTypeCommands;
      consoleDispatcher_ = consoleDispatcher;
      workbenchContext_ = workbenchContext;
      session_ = session;
      synctex_ = synctex;
      fontSizeManager_ = fontSizeManager;
      breakpointManager_ = breakpointManager;
      source_ = source;
      dependencyManager_ = dependencyManager;

      docDisplay_ = docDisplay;
      dirtyState_ = new DirtyState(docDisplay_, false);
      lintManager_ = new LintManager(this, cppCompletionContext_);
      prefs_ = prefs;
      state_ = state;
      compilePdfHelper_ = new TextEditingTargetCompilePdfHelper(docDisplay_);
      rmarkdownHelper_ = new TextEditingTargetRMarkdownHelper();
      cppHelper_ = new TextEditingTargetCppHelper(cppCompletionContext_, 
                                                  docDisplay_);
      jsHelper_ = new TextEditingTargetJSHelper(docDisplay_);
      sqlHelper_ = new TextEditingTargetSqlHelper(docDisplay_);
      presentationHelper_ = new TextEditingTargetPresentationHelper(
                                                                  docDisplay_);
      reformatHelper_ = new TextEditingTargetReformatHelper(docDisplay_);
      renameHelper_ = new TextEditingTargetRenameHelper(docDisplay_);
      rHelper_ = new TextEditingTargetRHelper(docDisplay_);
      
      docDisplay_.setRnwCompletionContext(compilePdfHelper_);
      docDisplay_.setCppCompletionContext(cppCompletionContext_);
      docDisplay_.setRCompletionContext(rContext_);
      scopeHelper_ = new TextEditingTargetScopeHelper(docDisplay_);
      
      addRecordNavigationPositionHandler(releaseOnDismiss_, 
                                         docDisplay_, 
                                         events_, 
                                         this);

      EditingTarget target = this;
      docDisplay_.addKeyDownHandler(new KeyDownHandler()
      {
         public void onKeyDown(KeyDownEvent event)
         {
            NativeEvent ne = event.getNativeEvent();
            int mod = KeyboardShortcut.getModifierValue(ne);
            
            if ((mod == KeyboardShortcut.META || (
                  mod == KeyboardShortcut.CTRL &&
                  !BrowseCap.hasMetaKey() &&
                  !docDisplay_.isEmacsModeOn() &&
                  (!docDisplay_.isVimModeOn() || docDisplay_.isVimInInsertMode())))
                && ne.getKeyCode() == 'F')
            {
               event.preventDefault();
               event.stopPropagation();
               commands_.findReplace().execute();
            }
            else if (BrowseCap.hasMetaKey() && 
                     (mod == KeyboardShortcut.META) &&
                     (ne.getKeyCode() == 'E'))
            {
               event.preventDefault();
               event.stopPropagation();
               commands_.findFromSelection().execute();
            }
            else if (mod == KeyboardShortcut.CTRL
                     && ne.getKeyCode() == KeyCodes.KEY_UP
                     && fileType_ == FileTypeRegistry.R)
            {
               event.preventDefault();
               event.stopPropagation();
               jumpToPreviousFunction();
            }
            else if (mod == KeyboardShortcut.CTRL
                     && ne.getKeyCode() == KeyCodes.KEY_DOWN
                     && fileType_ == FileTypeRegistry.R)
            {
               event.preventDefault();
               event.stopPropagation();
               jumpToNextFunction();
            }
            else if ((ne.getKeyCode() == KeyCodes.KEY_ESCAPE) &&
                     prefs_.editorKeybindings().getValue() != UserPrefs.EDITOR_KEYBINDINGS_VIM)
            {
               event.preventDefault();
               event.stopPropagation();
               
               // Don't send an interrupt if a popup is visible
               if (docDisplay_.isPopupVisible())
                  return;
               
               // Don't send an interrupt if we're in a source window
               if (!SourceWindowManager.isMainSourceWindow())
                  return;
               
               if (commands_.interruptR().isEnabled())
                  commands_.interruptR().execute();
            }
            else if (
                  prefs_.continueCommentsOnNewline().getValue() && 
                  !docDisplay_.isPopupVisible() &&
                  ne.getKeyCode() == KeyCodes.KEY_ENTER && mod == 0 &&
                    (fileType_.isC() || isCursorInRMode() || isCursorInTexMode()))
            {
               String line = docDisplay_.getCurrentLineUpToCursor();
               Pattern pattern = null;
               
               if (isCursorInRMode())
                  pattern = Pattern.create("^(\\s*#+'?\\s*)");
               else if (isCursorInTexMode())
                  pattern = Pattern.create("^(\\s*%+'?\\s*)");
               else if (fileType_.isC())
               {
                  // bail on attributes
                  if (!line.matches("^\\s*//\\s*\\[\\[.*\\]\\].*"))
                     pattern = Pattern.create("^(\\s*//'?\\s*)");
               }
               
               if (pattern != null)
               {
                  Match match = pattern.match(line, 0);
                  if (match != null)
                  {
                     event.preventDefault();
                     event.stopPropagation();
                     docDisplay_.insertCode("\n" + match.getGroup(1));
                     docDisplay_.ensureCursorVisible();
                  }
               }
            }
            else if (
                  prefs_.continueCommentsOnNewline().getValue() &&
                  !docDisplay_.isPopupVisible() &&
                  ne.getKeyCode() == KeyCodes.KEY_ENTER &&
                  mod == KeyboardShortcut.SHIFT)
            {
               event.preventDefault();
               event.stopPropagation();
               String indent = docDisplay_.getNextLineIndent();
               docDisplay_.insertCode("\n" + indent);
            }
            events_.fireEvent(new EditingTargetSelectedEvent(target));
         }
      });

      docDisplay_.addClickHandler(new ClickHandler()
      {
         @Override
         public void onClick(ClickEvent event)
         {
            events_.fireEvent(new EditingTargetSelectedEvent(target));
         }
      });

      docDisplay_.addCommandClickHandler(new CommandClickEvent.Handler()
      {
         @Override
         public void onCommandClick(CommandClickEvent event)
         {
            // bail if the target is a link marker (implies already handled)
            NativeEvent nativeEvent = event.getNativeEvent();
            Element target = nativeEvent.getEventTarget().cast();
            if (target != null && target.hasClassName("ace_marker"))
            {
               nativeEvent.stopPropagation();
               nativeEvent.preventDefault();
               return;
            }
            
            // force cursor position
            Position position = event.getEvent().getDocumentPosition();
            docDisplay_.setCursorPosition(position);
            
            // delegate to handlers
            if (fileType_.canCompilePDF() && 
                commands_.synctexSearch().isEnabled())
            {
               // warn firefox users that this doesn't really work in Firefox
               if (BrowseCap.isFirefox() && !BrowseCap.isMacintosh())
                  SynctexUtils.maybeShowFirefoxWarning("PDF preview");
               
               doSynctexSearch(true);
            }
            else
            {
               docDisplay_.goToDefinition();
            }
         }
      });
      
      docDisplay_.addFindRequestedHandler(new FindRequestedEvent.Handler() {  
         @Override
         public void onFindRequested(FindRequestedEvent event)
         {
            view_.showFindReplace(event.getDefaultForward());
         }
      });
      
      docDisplay_.addScopeTreeReadyHandler(new ScopeTreeReadyEvent.Handler()
      {
         @Override
         public void onScopeTreeReady(ScopeTreeReadyEvent event)
         {
            updateCurrentScope();
         }
      });
      
      docDisplay_.addEditorBlurHandler((BlurEvent evt) ->
      {
         // When the editor loses focus, perform an autosave if enabled, the
         // buffer is dirty, and we have a file to save to
         if (prefs.autoSaveOnBlur().getValue() && 
             dirtyState_.getValue() && 
             getPath() != null &&
             !docDisplay_.hasActiveCollabSession())
         {
            try
            {
               save();
            }
            catch(Exception e)
            {
               // Autosave exceptions are logged rather than displayed
               Debug.logException(e);
            }
         }
      });

      events_.addHandler(
            ShinyApplicationStatusEvent.TYPE, 
            new ShinyApplicationStatusEvent.Handler()
            {
               @Override
               public void onShinyApplicationStatus(
                     ShinyApplicationStatusEvent event)
               {
                  // If the document appears to be inside the directory 
                  // associated with the event, update the view to match the
                  // new state.
                  if (getPath() != null &&
                      getPath().startsWith(event.getParams().getPath()))
                  {
                     String state = event.getParams().getState();
                     if (event.getParams().getViewerType() != 
                            UserPrefs.SHINY_VIEWER_TYPE_PANE &&
                         event.getParams().getViewerType() != 
                            UserPrefs.SHINY_VIEWER_TYPE_WINDOW)
                     {
                        // we can't control the state when it's not in an
                        // RStudio-owned window, so treat the app as stopped
                        state = ShinyApplicationParams.STATE_STOPPED;
                     }
                     view_.onShinyApplicationStateChanged(state);
                  }
               }
            });
      
      events_.addHandler(
            PlumberAPIStatusEvent.TYPE, 
            new PlumberAPIStatusEvent.Handler()
            {
               @Override
               public void onPlumberAPIStatus(PlumberAPIStatusEvent event)
               {
                  // If the document appears to be inside the directory 
                  // associated with the event, update the view to match the
                  // new state.
                  if (getPath() != null &&
                      getPath().startsWith(event.getParams().getPath()))
                  {
                     String state = event.getParams().getState();
                     if (event.getParams().getViewerType() != 
                            UserPrefs.PLUMBER_VIEWER_TYPE_PANE &&
                         event.getParams().getViewerType() != 
                            UserPrefs.PLUMBER_VIEWER_TYPE_WINDOW)
                     {
                        // we can't control the state when it's not in an
                        // RStudio-owned window, so treat the app as stopped
                        state = PlumberAPIParams.STATE_STOPPED;
                     }
                     view_.onPlumberAPIStateChanged(state);
                  }
               }
            });
       
      events_.addHandler(
            BreakpointsSavedEvent.TYPE, 
            new BreakpointsSavedEvent.Handler()
      {         
         @Override
         public void onBreakpointsSaved(BreakpointsSavedEvent event)
         {            
            // if this document isn't ready for breakpoints, stop now
            if (docUpdateSentinel_ == null)
            {
               return;
            }
            for (Breakpoint breakpoint: event.breakpoints())
            {
               // discard the breakpoint if it's not related to the file this 
               // editor instance is concerned with
               if (!breakpoint.isInFile(getPath()))
               {
                  continue;
               }
                           
               // if the breakpoint was saved successfully, enable it on the 
               // editor surface; otherwise, just remove it.
               if (event.successful())
               {
                  docDisplay_.addOrUpdateBreakpoint(breakpoint);
               }
               else
               {
                  // Show a warning for breakpoints that didn't get set (unless
                  // the reason the breakpoint wasn't set was that it's being
                  // removed)
                  if (breakpoint.getState() != Breakpoint.STATE_REMOVING)
                  {
                     view_.showWarningBar("Breakpoints can only be set inside "+
                                          "the body of a function. ");
                  }
                  docDisplay_.removeBreakpoint(breakpoint);
               }
            }
            updateBreakpointWarningBar();
         }
      });
      
      events_.addHandler(ConvertToShinyDocEvent.TYPE, 
                         new ConvertToShinyDocEvent.Handler()
      {
         @Override
         public void onConvertToShinyDoc(ConvertToShinyDocEvent event)
         {
            if (getPath() != null &&
                getPath().equals(event.getPath()))
            {
               String yaml = getRmdFrontMatter();
               if (yaml == null)
                  return;
               String newYaml = rmarkdownHelper_.convertYamlToShinyDoc(yaml);
               applyRmdFrontMatter(newYaml);
               renderRmd();
            }
         }
      });
      
      events_.addHandler(RSConnectDeployInitiatedEvent.TYPE, 
            new RSConnectDeployInitiatedEvent.Handler()
            {
               @Override
               public void onRSConnectDeployInitiated(
                     RSConnectDeployInitiatedEvent event)
               {
                  // no need to process this event if this target doesn't have a
                  // path, or if the event's contents don't include additional
                  // files.
                  if (getPath() == null)
                     return;
                  
                  // see if the event corresponds to a deployment of this file
                  if (!getPath().equals(event.getSource().getSourceFile()))
                     return;
                  
                  RSConnectPublishSettings settings = event.getSettings();
                  if (settings == null)
                     return;
                  
                  // ignore deployments of static content generated from this 
                  // file
                  if (settings.getAsStatic())
                     return;
                  
                  if (settings.getAdditionalFiles() != null &&
                      settings.getAdditionalFiles().size() > 0)
                  {
                     addAdditionalResourceFiles(settings.getAdditionalFiles());
                  }
               }
            });
      
      events_.addHandler(
            SetEditorCommandBindingsEvent.TYPE,
            new SetEditorCommandBindingsEvent.Handler()
            {
               @Override
               public void onSetEditorCommandBindings(SetEditorCommandBindingsEvent event)
               {
                  getDocDisplay().setEditorCommandBinding(
                        event.getId(),
                        event.getKeySequences());
               }
            });
      
      events_.addHandler(
            ResetEditorCommandsEvent.TYPE,
            new ResetEditorCommandsEvent.Handler()
            {
               @Override
               public void onResetEditorCommands(ResetEditorCommandsEvent event)
               {
                  getDocDisplay().resetCommands();
               }
            });
      
      events_.addHandler(DocTabDragStateChangedEvent.TYPE, 
            new DocTabDragStateChangedEvent.Handler()
            {
               
               @Override
               public void onDocTabDragStateChanged(
                     DocTabDragStateChangedEvent e)
               {
                  // enable text drag/drop only while we're not dragging tabs
                  boolean enabled = e.getState() == 
                        DocTabDragStateChangedEvent.STATE_NONE;
                  
                  // make editor read only while we're dragging and dropping
                  // tabs; otherwise the editor surface will accept a tab drop
                  // as text
                  docDisplay_.setReadOnly(!enabled);
               }
            });
      
      events_.addHandler(
            AceAfterCommandExecutedEvent.TYPE,
            new AceAfterCommandExecutedEvent.Handler()
            {
               @Override
               public void onAceAfterCommandExecuted(AceAfterCommandExecutedEvent event)
               {
                  JavaScriptObject data = event.getCommandData();
                  if (isIncrementalSearchCommand(data))
                  {
                     String message = getIncrementalSearchMessage();
                     if (StringUtil.isNullOrEmpty(message))
                        
                     {
                        view_.getStatusBar().hideMessage();
                     }
                     else
                     {
                        view_.getStatusBar().showMessage(
                              getIncrementalSearchMessage(),
                              2000);
                     }
                  }
               }
            });

      releaseOnDismiss_.add(
         prefs.autoSaveOnBlur().addValueChangeHandler((ValueChangeEvent<Boolean> val) ->
         {
            // When the user turns on autosave, disable Source on Save if it was
            // previously enabled; otherwise documents which were open with this
            // setting enabled will start sourcing themselves on blur.
            if (val.getValue())
            {
               setSourceOnSave(false);
            }
         }));
      releaseOnDismiss_.add(
         prefs.autoSaveOnIdle().bind((String behavior) ->
         {
            if (behavior == UserPrefs.AUTO_SAVE_ON_IDLE_COMMIT)
            {
               // When switching into autosave on idle mode, start the timer
               setSourceOnSave(false);
               nudgeAutosave();
            }
            else
            {
               // When leaving it, stop the timer
               autoSaveTimer_.cancel();
            }
         }));
   }
   
   static {
      initializeIncrementalSearch();
   }
   
   private static final native String initializeIncrementalSearch() /*-{
      var IncrementalSearch = $wnd.require("ace/incremental_search").IncrementalSearch;
      (function() {
         this.message = $entry(function(msg) {
            @org.rstudio.studio.client.workbench.views.source.editors.text.TextEditingTarget::setIncrementalSearchMessage(Ljava/lang/String;)(msg);
         });
         
      }).call(IncrementalSearch.prototype);
   }-*/;
   
   private static final native boolean isIncrementalSearchCommand(JavaScriptObject data) /*-{
      var command = data.command;
      if (command == null)
         return false;
         
      var result =
         command.name === "iSearch" ||
         command.name === "iSearchBackwards" ||
         command.isIncrementalSearchCommand === true;
         
      return result;
   }-*/;
   
   private static String sIncrementalSearchMessage_ = null;
   private static final void setIncrementalSearchMessage(String message)
   {
      sIncrementalSearchMessage_ = message;
   }
   
   private static final String getIncrementalSearchMessage()
   {
      return sIncrementalSearchMessage_;
   }
   
   private boolean moveCursorToNextSectionOrChunk(boolean includeSections)
   {
      Scope current = docDisplay_.getCurrentScope();
      ScopeList scopes = new ScopeList(docDisplay_);
      Position cursorPos = docDisplay_.getCursorPosition();
      
      int n = scopes.size();
      for (int i = 0; i < n; i++)
      {
         Scope scope = scopes.get(i);
         if (!(scope.isChunk() || (scope.isSection() && includeSections)))
            continue;
         
         if (scope.equals(current))
            continue;
         
         if (scope.getPreamble().isAfter(cursorPos))
         {
            moveCursorToNextPrevSection(scope.getPreamble());
            return true;
         }
      }
      
      return false;
   }
   
   private boolean moveCursorToPreviousSectionOrChunk(boolean includeSections)
   {
      ScopeList scopes = new ScopeList(docDisplay_);
      Position cursorPos = docDisplay_.getCursorPosition();
      
      int n = scopes.size();
      for (int i = n - 1; i >= 0; i--)
      {
         Scope scope = scopes.get(i);
         if (!(scope.isChunk() || (includeSections && scope.isSection())))
            continue;
         
         if (scope.getPreamble().isBefore(cursorPos))
         {
            moveCursorToNextPrevSection(scope.getPreamble());
            return true;
         }
      }
      
      return false;
   }
   
   private void moveCursorToNextPrevSection(Position pos)
   {
      docDisplay_.setCursorPosition(pos);
      docDisplay_.moveCursorNearTop(5);
   }
   
   @Handler
   void onSwitchFocusSourceConsole()
   {
      if (docDisplay_.isFocused())
         commands_.activateConsole().execute();
      else
         commands_.activateSource().execute();
   }
   
   @Handler
   void onGoToStartOfCurrentScope()
   {
      docDisplay_.focus();
      Scope scope = docDisplay_.getCurrentScope();
      if (scope != null)
      {
         Position position = Position.create(
               scope.getBodyStart().getRow(),
               scope.getBodyStart().getColumn() + 1);
         docDisplay_.setCursorPosition(position);
      }
   }
   
   @Handler
   void onGoToEndOfCurrentScope()
   {
      docDisplay_.focus();
      Scope scope = docDisplay_.getCurrentScope();
      if (scope != null)
      {
         Position end = scope.getEnd();
         if (end != null)
         {
            Position position = Position.create(
                  end.getRow(),
                  Math.max(0, end.getColumn() - 1));
            docDisplay_.setCursorPosition(position);
         }
      }
   }
   
   @Handler
   void onGoToNextSection()
   {
      if (docDisplay_.getFileType().canGoNextPrevSection())
      {
         if (!moveCursorToNextSectionOrChunk(true))
            docDisplay_.gotoPageDown();
      }
      else
      {
         docDisplay_.gotoPageDown();
      }
   }
   
   @Handler
   void onGoToPrevSection()
   {
      if (docDisplay_.getFileType().canGoNextPrevSection())
      {
         if (!moveCursorToPreviousSectionOrChunk(true))
            docDisplay_.gotoPageUp();
      }
      else
      {
         docDisplay_.gotoPageUp();
      }
   }
   
   @Handler
   void onGoToNextChunk()
   {
      moveCursorToNextSectionOrChunk(false);
   }
   
   @Handler
   void onGoToPrevChunk()
   {
      moveCursorToPreviousSectionOrChunk(false);
   }
   
   @Override
   public void recordCurrentNavigationPosition()
   {
      docDisplay_.recordCurrentNavigationPosition();
   }
   
   public void ensureTextEditorActive(Command command)
   {
      visualMode_.deactivate(command);
   }
   
   @Override
   public void navigateToPosition(SourcePosition position, 
                                  boolean recordCurrent)
   { 
      ensureTextEditorActive(() -> {
         docDisplay_.navigateToPosition(position, recordCurrent);
      });
   }
   
   @Override
   public void navigateToPosition(SourcePosition position, 
                                  boolean recordCurrent,
                                  boolean highlightLine)
   {
      ensureTextEditorActive(() -> {
         docDisplay_.navigateToPosition(position, recordCurrent, highlightLine);
      });  
   }

   @Override
   public void restorePosition(SourcePosition position)
   {
      docDisplay_.restorePosition(position);
   }
   
   @Override
   public SourcePosition currentPosition()
   {
      Position cursor = docDisplay_.getCursorPosition();
      if (docDisplay_.hasLineWidgets())
      {
         // if we have line widgets, they create an non-reproducible scroll
         // position, so use the cursor position only
         return SourcePosition.create(cursor.getRow(), cursor.getColumn());
      }
      return SourcePosition.create(getContext(), cursor.getRow(), 
            cursor.getColumn(), docDisplay_.getScrollTop());
   }
   
   @Override
   public boolean isAtSourceRow(SourcePosition position)
   {
      return docDisplay_.isAtSourceRow(position);
   }
   
   @Override
   public void setCursorPosition(Position position)
   {
      docDisplay_.setCursorPosition(position);
   }
   
   @Override
   public void ensureCursorVisible()
   {
      docDisplay_.ensureCursorVisible();
   }
   
   @Override
   public void forceLineHighlighting()
   {
      docDisplay_.setHighlightSelectedLine(true);
   }
   
   @Override
   public void setSourceOnSave(boolean sourceOnSave)
   {
      if (view_ != null)
      {
         view_.getSourceOnSave().setValue(sourceOnSave, true);
      }
   }
   
   @Override
   public void highlightDebugLocation(
         SourcePosition startPos,
         SourcePosition endPos,
         boolean executing)
   {
      debugStartPos_ = startPos;
      debugEndPos_ = endPos;
      docDisplay_.highlightDebugLocation(startPos, endPos, executing);
      updateDebugWarningBar();
   }

   @Override
   public void endDebugHighlighting()
   {
      docDisplay_.endDebugHighlighting();      
      debugStartPos_ = null;
      debugEndPos_ = null;
      updateDebugWarningBar();
   }
   
   @Override
   public void beginCollabSession(CollabEditStartParams params)
   {
      visualMode_.deactivate(() -> {
         // the server may notify us of a collab session we're already
         // participating in; this is okay
         if (docDisplay_.hasActiveCollabSession())
         {
            return;
         }
         
         // were we waiting to process another set of params when these arrived?
         boolean paramQueueClear = queuedCollabParams_ == null;
   
         // save params 
         queuedCollabParams_ = params;
   
         // if we're not waiting for another set of params to resolve, and we're
         // the active doc, process these params immediately
         if (paramQueueClear && isActiveDocument())
         {
            beginQueuedCollabSession();
         }
      });
   }
   
   @Override
   public void endCollabSession()
   {
      if (docDisplay_.hasActiveCollabSession())
         docDisplay_.endCollabSession();
      
      // a collaboration session may have come and gone while the tab was not
      // focused
      queuedCollabParams_ = null;
   }
   
   private void beginQueuedCollabSession()
   {
      // do nothing if we don't have an active path
      if (docUpdateSentinel_ == null || docUpdateSentinel_.getPath() == null)
         return;
      
      // do nothing if we don't have queued params
      final CollabEditStartParams params = queuedCollabParams_;
      if (params == null)
         return;
      
      // if we have local changes, and we're not the master copy nor rejoining a
      // previous edit session, we need to prompt the user 
      if (dirtyState().getValue() && !params.isMaster() && 
          !params.isRejoining())
      {
         String filename = 
               FilePathUtils.friendlyFileName(docUpdateSentinel_.getPath());
         globalDisplay_.showYesNoMessage(
               GlobalDisplay.MSG_QUESTION, 
               "Join Edit Session", 
               "You have unsaved changes to " + filename + ", but another " +
               "user is editing the file. Do you want to discard your " + 
               "changes and join their edit session, or make your own copy " +
               "of the file to work on?",
               false, // includeCancel
               new Operation() 
               {
                  @Override
                  public void execute()
                  {
                     docDisplay_.beginCollabSession(params, dirtyState_);
                     queuedCollabParams_ = null;
                  }
               },
               new Operation() 
               {
                  @Override
                  public void execute()
                  {
                     // open a new tab for the user's local changes
                     events_.fireEvent(new NewWorkingCopyEvent(fileType_, 
                           docUpdateSentinel_.getPath(), 
                           docUpdateSentinel_.getContents()));

                     // let the collab session initiate in this tab 
                     docDisplay_.beginCollabSession(params, dirtyState_);
                     queuedCollabParams_ = null;
                  }
               }, 
               null, // cancelOperation,
               "Discard and Join", 
               "Work on a Copy", 
               true  // yesIsDefault
               );
      }
      else
      {
         // just begin the session right away
         docDisplay_.beginCollabSession(params, dirtyState_);
         queuedCollabParams_ = null;
      }
   }
   
   private void updateDebugWarningBar()
   {
      // show the warning bar if we're debugging and the document is dirty
      if (debugStartPos_ != null && 
          dirtyState().getValue() && 
          !isDebugWarningVisible_)
      {
         view_.showWarningBar("Debug lines may not match because the file contains unsaved changes.");
         isDebugWarningVisible_ = true;
      }
      // hide the warning bar if the dirty state or debug state change
      else if (isDebugWarningVisible_ &&
               (debugStartPos_ == null || dirtyState().getValue() == false))
      {
         view_.hideWarningBar();
         // if we're still debugging, start highlighting the line again
         if (debugStartPos_ != null)
         {
            docDisplay_.highlightDebugLocation(
                  debugStartPos_, 
                  debugEndPos_, false);
         }
         isDebugWarningVisible_ = false;
      }      
   }
   
   public void showWarningMessage(String message)
   {
      view_.showWarningBar(message);
   }
   
   public void showRequiredPackagesMissingWarning(List<String> packages)
   {
      view_.showRequiredPackagesMissingWarning(packages);
   }
   
   public void showTexInstallationMissingWarning(String message)
   {
      view_.showTexInstallationMissingWarning(message);
   }
   
   public void installTinyTeX()
   {
      Command onInstall = () -> {
         String code = "tinytex::install_tinytex()";
         events_.fireEvent(new SendToConsoleEvent(code, true));
      };
      
      dependencyManager_.withTinyTeX(
            "Installing tinytex",
            "Installing TinyTeX",
            onInstall);
   }
   
   private void jumpToPreviousFunction()
   {
      Scope jumpTo = scopeHelper_.getPreviousFunction(
            docDisplay_.getCursorPosition());

      if (jumpTo != null)
         docDisplay_.navigateToPosition(toSourcePosition(jumpTo), true);  
   }

   private void jumpToNextFunction()
   {
      Scope jumpTo = scopeHelper_.getNextFunction(
            docDisplay_.getCursorPosition());

      if (jumpTo != null)
         docDisplay_.navigateToPosition(toSourcePosition(jumpTo), true);
   }

   public void initialize(final SourceDocument document,
                          FileSystemContext fileContext,
                          FileType type,
                          Provider<String> defaultNameProvider)
   {
      id_ = document.getId();
      fileContext_ = fileContext;
      fileType_ = (TextFileType) type;
      codeExecution_ = new EditingTargetCodeExecution(this, docDisplay_, getId(), 
            this);
      extendedType_ = document.getExtendedType();
      extendedType_ = rmarkdownHelper_.detectExtendedType(document.getContents(),
                                                          extendedType_, 
                                                          fileType_);

      themeHelper_ = new TextEditingTargetThemeHelper(this, events_, releaseOnDismiss_);
      
      docUpdateSentinel_ = new DocUpdateSentinel(
            server_,
            docDisplay_,
            document,
            globalDisplay_.getProgressIndicator("Save File"),
            dirtyState_,
            events_,
            prefs_);
      
      view_ = new TextEditingTargetWidget(this,
                                          docUpdateSentinel_,
                                          commands_,
                                          prefs_,
                                          state_,
                                          fileTypeRegistry_,
                                          docDisplay_,
                                          fileType_,
                                          extendedType_,
                                          events_,
                                          session_);

      roxygenHelper_ = new RoxygenHelper(docDisplay_, view_);
      packageDependencyHelper_ = new TextEditingTargetPackageDependencyHelper(this, docUpdateSentinel_, docDisplay_);
      
      // create notebook and forward resize events
      chunks_ = new TextEditingTargetChunks(this);
      notebook_ = new TextEditingTargetNotebook(this, chunks_, view_, 
            docDisplay_, dirtyState_, docUpdateSentinel_, document, 
            releaseOnDismiss_, dependencyManager_);
      view_.addResizeHandler(notebook_);
      
      // apply project properties
      projConfig_ = document.getProjectConfig();
      if (projConfig_ != null)
      {
         docDisplay_.setUseSoftTabs(projConfig_.useSoftTabs());
         docDisplay_.setTabSize(projConfig_.getTabSize());
      }
      
      // ensure that Makefile and Makevars always use tabs
      name_.addValueChangeHandler(new ValueChangeHandler<String>() {
         @Override
         public void onValueChange(ValueChangeEvent<String> event)
         {
            view_.setAccessibleName(name_.getValue());
            FileSystemItem item = FileSystemItem.createFile(event.getValue());
            if (shouldEnforceHardTabs(item))
               docDisplay_.setUseSoftTabs(false);
         }
      });
      
      name_.setValue(getNameFromDocument(document, defaultNameProvider), true);
      String contents = document.getContents();
      
      // disable change detection when setting code (since we're just doing
      // this to ensure the document's state reflects the server state and so
      // these aren't changes that diverge the document's client state from
      // the server state)
      docUpdateSentinel_.withChangeDetectionSuspended(() ->
      {
         docDisplay_.setCode(contents, false);
      });
      
      // Discover dependencies on file first open.
      packageDependencyHelper_.discoverPackageDependencies();
      
      // Load and apply folds.
      final ArrayList<Fold> folds = Fold.decode(document.getFoldSpec());
      Scheduler.get().scheduleDeferred(new ScheduledCommand()
      {
         @Override
         public void execute()
         {
            // disable change detection when adding folds (since we're just doing
            // this to ensure the document's state reflects the server state and so
            // these aren't changes that diverge the document's client state from
            // the server state)
            docUpdateSentinel_.withChangeDetectionSuspended(() ->
            {
               for (Fold fold : folds)
                  docDisplay_.addFold(fold.getRange());
            });
         }
      });
      
      // Load and apply Vim marks (if they exist).
      if (document.getProperties().hasKey("marks"))
      {
         final String marksSpec = document.getProperties().getString("marks");
         final JsMap<Position> marks = VimMarks.decode(marksSpec);
         
         // Time out the marks setting just to avoid conflict with other
         // mutations of the editor.
         new Timer()
         {
            @Override
            public void run()
            {
                docDisplay_.setMarks(marks);
            }
         }.schedule(100);
      }

      registerPrefs(releaseOnDismiss_, prefs_, projConfig_, docDisplay_, document);
      
      // Initialize sourceOnSave, and keep it in sync. Don't source on save
      // (regardless of preference) in auto save mode, which is mutually
      // exclusive with the manual source-and-save workflow.
      boolean sourceOnSave = document.sourceOnSave();
      if (prefs_.autoSaveEnabled())
         sourceOnSave = false;
      view_.getSourceOnSave().setValue(sourceOnSave, false);
      view_.getSourceOnSave().addValueChangeHandler(new ValueChangeHandler<Boolean>()
      {
         public void onValueChange(ValueChangeEvent<Boolean> event)
         {
            docUpdateSentinel_.setSourceOnSave(
                  event.getValue(),
                  globalDisplay_.getProgressIndicator("Error Saving Setting"));
         }
      });

      if (document.isDirty())
         dirtyState_.markDirty(false);
      else
         dirtyState_.markClean();
      docDisplay_.addValueChangeHandler(new ValueChangeHandler<Void>()
      {
         public void onValueChange(ValueChangeEvent<Void> event)
         {
            dirtyState_.markDirty(true);
            docDisplay_.clearSelectionHistory();

            // Nudge autosave timer (so it doesn't fire while the document is
            // actively mutating)
            nudgeAutosave();
         }
      });

      docDisplay_.addFocusHandler(new FocusHandler()
      {
         public void onFocus(FocusEvent event)
         {
            // let anyone listening know this doc just got focus
            events_.fireEvent(new DocFocusedEvent(getPath(), getId()));
            
            if (queuedCollabParams_ != null)
            {
               // join an in-progress collab session if we aren't already part
               // of one
               if (docDisplay_ != null && !docDisplay_.hasActiveCollabSession())
               {
                  beginQueuedCollabSession();
               }
            }

            // check to see if the file's been saved externally--we do this even
            // in a collaborative editing session so we can get delete
            // notifications
            checkForExternalEdit(500);
         }
      });
      

      if (fileType_.isR())
      {
         docDisplay_.addBreakpointSetHandler(new BreakpointSetEvent.Handler()
         {         
            @Override
            public void onBreakpointSet(BreakpointSetEvent event)
            {
               if (event.isSet())
               {
                  Breakpoint breakpoint = null;
                 
                  // don't set breakpoints in Plumber documents
                  if (SourceDocument.isPlumberFile(extendedType_))
                  {
                     view_.showWarningBar("Breakpoints not supported in Plumber API files.");
                     return;
                  }
                  
                  // don't try to set breakpoints in unsaved code
                  if (isNewDoc())
                  {
                     view_.showWarningBar("Breakpoints cannot be set until " +
                                          "the file is saved.");
                     return;
                  }
                  
                  Position breakpointPosition = 
                        Position.create(event.getLineNumber() - 1, 1);
                  
                  // if we're not in function scope, or this is a Shiny file,
                  // set a top-level (aka. Shiny-deferred) breakpoint
                  ScopeFunction innerFunction = null;
                  if (extendedType_ == null ||
                      !extendedType_.startsWith(SourceDocument.XT_SHINY_PREFIX))
                     innerFunction = docDisplay_.getFunctionAtPosition(
                           breakpointPosition, false);
                  if (innerFunction == null || !innerFunction.isFunction() ||
                      StringUtil.isNullOrEmpty(innerFunction.getFunctionName()))
                  {
                     breakpoint = breakpointManager_.setTopLevelBreakpoint(
                           getPath(),
                           event.getLineNumber());
                  }

                  // the scope tree will find nested functions, but in R these
                  // are addressable only as substeps of the parent function.
                  // keep walking up the scope tree until we've reached the top
                  // level function.
                  else
                  {
                     while (innerFunction.getParentScope() != null &&
                            innerFunction.getParentScope().isFunction()) 
                     {
                        innerFunction = (ScopeFunction) innerFunction.getParentScope();
                     }

                     String functionName = innerFunction.getFunctionName();
                     
                     breakpoint = breakpointManager_.setBreakpoint(
                           getPath(),
                           functionName,
                           event.getLineNumber(),
                           dirtyState().getValue() == false);
                  }
                  
                  docDisplay_.addOrUpdateBreakpoint(breakpoint);                  
               }
               else
               {
                  breakpointManager_.removeBreakpoint(event.getBreakpointId());
               }
               updateBreakpointWarningBar();
            }
         });
         
         docDisplay_.addBreakpointMoveHandler(new BreakpointMoveEvent.Handler()
         {
            @Override
            public void onBreakpointMove(BreakpointMoveEvent event)
            {
               breakpointManager_.moveBreakpoint(event.getBreakpointId());
            }
         });
      }
      
      // validate required components (e.g. Tex, knitr, C++ etc.)
      checkCompilePdfDependencies();
      rmarkdownHelper_.verifyPrerequisites(view_, fileType_);  
      
      syncFontSize(releaseOnDismiss_, events_, view_, fontSizeManager_);
     

      releaseOnDismiss_.add(prefs_.softWrapRFiles().addValueChangeHandler(
            new ValueChangeHandler<Boolean>()
            {
               public void onValueChange(ValueChangeEvent<Boolean> evt)
               {
                  view_.adaptToFileType(fileType_);
               }
            }
      ));

      releaseOnDismiss_.add(events_.addHandler(FileChangeEvent.TYPE,
                                               new FileChangeHandler() {
         @Override
         public void onFileChange(FileChangeEvent event)
         {
            // screen out adds and events that aren't for our path
            FileChange fileChange = event.getFileChange();
            if (fileChange.getType() == FileChange.ADD)
               return;
            else if (!fileChange.getFile().getPath().equals(getPath()))
               return;

            // always check for changes if this is the active editor
            if (isActiveDocument())
               checkForExternalEdit();

            // also check for changes on modifications if we are not dirty
            // note that we don't check for changes on removed files because
            // this will show a confirmation dialog
            else if (event.getFileChange().getType() == FileChange.MODIFIED &&
                     dirtyState().getValue() == false)
            {
               checkForExternalEdit();
            }
         }
      }));
      
      spelling_ = new TextEditingTargetSpelling(docDisplay_, docUpdateSentinel_, lintManager_, prefs_);


      // show/hide the debug toolbar when the dirty state changes. (note:
      // this doesn't yet handle the case where the user saves the document,
      // in which case we should still show some sort of warning.)
      dirtyState().addValueChangeHandler(new ValueChangeHandler<Boolean>()
            {
               public void onValueChange(ValueChangeEvent<Boolean> evt)
               {
                  updateDebugWarningBar();
               }
            }
      );
      
      // find all of the debug breakpoints set in this document and replay them
      // onto the edit surface
      ArrayList<Breakpoint> breakpoints = 
            breakpointManager_.getBreakpointsInFile(getPath());
      for (Breakpoint breakpoint: breakpoints)
      {
         docDisplay_.addOrUpdateBreakpoint(breakpoint);
      }
      
      if (extendedType_.equals(SourceDocument.XT_RMARKDOWN))
      {
         // populate the popup menu with a list of available formats
         updateRmdFormatList();
         setRMarkdownBehaviorEnabled(true);
      }
      
      view_.addRmdFormatChangedHandler(new RmdOutputFormatChangedEvent.Handler()
      {
         @Override
         public void onRmdOutputFormatChanged(RmdOutputFormatChangedEvent event)
         {
            setRmdFormat(event.getFormat());
         }
      });
      
      docDisplay_.addCursorChangedHandler(new CursorChangedHandler()
      {
         Timer timer_ = new Timer()
         {
            @Override
            public void run()
            {
               HashMap<String, String> properties = new HashMap<String, String>();
               
               properties.put(
                     PROPERTY_CURSOR_POSITION,
                     Position.serialize(docDisplay_.getCursorPosition()));
               
               properties.put(
                     PROPERTY_SCROLL_LINE,
                     String.valueOf(docDisplay_.getFirstFullyVisibleRow()));
               
               docUpdateSentinel_.modifyProperties(properties);
            }
         };
         
         @Override
         public void onCursorChanged(CursorChangedEvent event)
         {
            if (prefs_.restoreSourceDocumentCursorPosition().getValue())
               timer_.schedule(1000);
         }
      });
      
      
      // initialize visual mode
      visualMode_ = new TextEditingTargetVisualMode(
         TextEditingTarget.this,
         view_,
         rmarkdownHelper_,
         docDisplay_,
         dirtyState_, 
         docUpdateSentinel_,
         events_,
         releaseOnDismiss_
      );
      
      // provide find replace button to view
      view_.addVisualModeFindReplaceButton(visualMode_.getFindReplaceButton());
      
      // update status bar when visual mode status changes
      releaseOnDismiss_.add(
         docUpdateSentinel_.addPropertyValueChangeHandler(RMD_VISUAL_MODE, (value) -> {
            updateStatusBarLanguage();
         })
      );
      
      Scheduler.get().scheduleDeferred(new ScheduledCommand()
      {
         @Override
         public void execute()
         {            
            if (!prefs_.restoreSourceDocumentCursorPosition().getValue())
               return;
            
            String cursorPosition = docUpdateSentinel_.getProperty(
                  PROPERTY_CURSOR_POSITION,
                  "");
            
            if (StringUtil.isNullOrEmpty(cursorPosition))
               return;
            
            
            int scrollLine = StringUtil.parseInt(
                  docUpdateSentinel_.getProperty(PROPERTY_SCROLL_LINE, "0"),
                  0);
            
            Position position = Position.deserialize(cursorPosition);
            docDisplay_.setCursorPosition(position);
            docDisplay_.scrollToLine(scrollLine, false);
            docDisplay_.setScrollLeft(0);
         }
      });
      
      syncPublishPath(document.getPath());
      initStatusBar();
      lintManager_.relintAfterDelay(prefs_.documentLoadLintDelay().getValue());
   }
   
   private void updateBreakpointWarningBar()
   {
      // check to see if there are any inactive breakpoints in this file
      boolean hasInactiveBreakpoints = false;
      boolean hasDebugPendingBreakpoints = false;
      boolean hasPackagePendingBreakpoints = false;
      String pendingPackageName = "";
      ArrayList<Breakpoint> breakpoints = 
            breakpointManager_.getBreakpointsInFile(getPath());
      for (Breakpoint breakpoint: breakpoints)
      {
         if (breakpoint.getState() == Breakpoint.STATE_INACTIVE)
         {
            if (breakpoint.isPendingDebugCompletion())
            {
               hasDebugPendingBreakpoints = true;
            }
            else if (breakpoint.isPackageBreakpoint())
            {
               hasPackagePendingBreakpoints = true;
               pendingPackageName = breakpoint.getPackageName();
            }
            else
            {
               hasInactiveBreakpoints = true;               
            }
            break;
         }
      }
      boolean showWarning = hasDebugPendingBreakpoints || 
                            hasInactiveBreakpoints ||
                            hasPackagePendingBreakpoints;

      if (showWarning && !isBreakpointWarningVisible_)
      {
         String message = "";
         if (hasDebugPendingBreakpoints) 
         {
            message = "Breakpoints will be activated when the file or " +
                      "function is finished executing.";
         }
         else if (isPackageFile())
         {
            message = "Breakpoints will be activated when the package is " +
                      "built and reloaded.";
         }
         else if (hasPackagePendingBreakpoints)
         {
            message = "Breakpoints will be activated when an updated version " +
                      "of the " + pendingPackageName + " package is loaded";
         }
         else
         {
            message = "Breakpoints will be activated when this file is " + 
                      "sourced.";
         }
         view_.showWarningBar(message);
         isBreakpointWarningVisible_ = true;
      }
      else if (!showWarning && isBreakpointWarningVisible_)
      {
         hideBreakpointWarningBar();
      }
   }
   
   private void hideBreakpointWarningBar()
   {
      if (isBreakpointWarningVisible_)
      {
         view_.hideWarningBar();
         isBreakpointWarningVisible_ = false;
      }
   }
   
   private boolean isPackageFile()
   {
      // not a package file if we're not in package development mode
      String type = session_.getSessionInfo().getBuildToolsType();
      if (!type.equals(SessionInfo.BUILD_TOOLS_PACKAGE))
      {
         return false;
      }

      // get the directory associated with the project and see if the file is
      // inside that directory
      FileSystemItem projectDir = session_.getSessionInfo()
            .getActiveProjectDir();
      return getPath().startsWith(projectDir.getPath() + "/R");
   }
   
   private boolean isPackageDocumentationFile()
   {
      if (getPath() == null)
      {
         return false;
      }
      
      String type = session_.getSessionInfo().getBuildToolsType();
      if (!type.equals(SessionInfo.BUILD_TOOLS_PACKAGE))
      {
         return false;
      }
      
      FileSystemItem srcFile = FileSystemItem.createFile(getPath());
      FileSystemItem projectDir = session_.getSessionInfo()
            .getActiveProjectDir();
      if (srcFile.getPath().startsWith(projectDir.getPath() + "/vignettes"))
         return true;
      else if (srcFile.getParentPathString().equals(projectDir.getPath()) &&
               srcFile.getExtension().toLowerCase().equals(".md"))
         return true;
      else
         return false;
   }
      
   private void checkCompilePdfDependencies()
   {
      compilePdfHelper_.checkCompilers(view_, fileType_);
   }
   
   private void initStatusBar()
   {
      statusBar_ = view_.getStatusBar();
      docDisplay_.addCursorChangedHandler(new CursorChangedHandler()
      {
         public void onCursorChanged(CursorChangedEvent event)
         {
            updateStatusBarPosition();
            if (docDisplay_.isScopeTreeReady(event.getPosition().getRow()))
               updateCurrentScope();
            
         }
      });
      updateStatusBarPosition();
      updateStatusBarLanguage();
      
      // build file type menu dynamically (so it can change according
      // to whether e.g. knitr is installed)
      statusBar_.getLanguage().addMouseDownHandler(new MouseDownHandler() {

         @Override
         public void onMouseDown(MouseDownEvent event)
         {
            // build menu with all file types - also track whether we need
            // to add the current type (may be the case for types which we 
            // support but don't want to expose on the menu -- e.g. Rmd 
            // files when knitr isn't installed)
            boolean addCurrentType = true;
            final StatusBarPopupMenu menu = new StatusBarPopupMenu();
            TextFileType[] fileTypes = fileTypeCommands_.statusBarFileTypes();
            for (TextFileType type : fileTypes)
            {
               menu.addItem(createMenuItemForType(type));
               if (addCurrentType && type.equals(fileType_))
                  addCurrentType = false;
            }
            
            // add the current type if isn't on the menu 
            if (addCurrentType)
               menu.addItem(createMenuItemForType(fileType_));
         
            // show the menu
            menu.showRelativeToUpward((UIObject) statusBar_.getLanguage(), 
                  true);
         }
      });      

      statusBar_.getScope().addMouseDownHandler(new MouseDownHandler()
      {
         public void onMouseDown(MouseDownEvent event)
         {
            // Unlike the other status bar elements, the function outliner
            // needs its menu built on demand
            JsArray<Scope> tree = docDisplay_.getScopeTree();
            final StatusBarPopupMenu menu = new StatusBarPopupMenu();
            MenuItem defaultItem = null;
            if (fileType_.isRpres())
            {
               String path = docUpdateSentinel_.getPath();
               if (path != null)
               {
                  presentationHelper_.buildSlideMenu(
                     docUpdateSentinel_.getPath(),
                     dirtyState_.getValue(),
                     TextEditingTarget.this,
                     new CommandWithArg<StatusBarPopupRequest>() {
         
                        @Override
                        public void execute(StatusBarPopupRequest request)
                        {
                           showStatusBarPopupMenu(request);
                        }   
                     });
               }
            }
            else
            {
               defaultItem = addFunctionsToMenu(
                  menu, tree, "", docDisplay_.getCurrentScope(), true);
               
               showStatusBarPopupMenu(new StatusBarPopupRequest(menu, 
                                                                defaultItem));
            }
         }
      });
   }
   
   private void showStatusBarPopupMenu(StatusBarPopupRequest popupRequest)
   {
      final StatusBarPopupMenu menu = popupRequest.getMenu();
      MenuItem defaultItem = popupRequest.getDefaultMenuItem();
      if (defaultItem != null)
      {
         menu.selectItem(defaultItem);
         Scheduler.get().scheduleFinally(new RepeatingCommand()
         {
            public boolean execute()
            {
               menu.ensureSelectedIsVisible();
               return false;
            }
         });
      }
      menu.showRelativeToUpward((UIObject) statusBar_.getScope(), false);
   }
   
   private MenuItem createMenuItemForType(final TextFileType type)
   {
      SafeHtmlBuilder labelBuilder = new SafeHtmlBuilder();
      labelBuilder.appendEscaped(type.getLabel());

      MenuItem menuItem = new MenuItem(
         labelBuilder.toSafeHtml(),
         new Command()
         {
            public void execute()
            {
               ensureTextEditorActive(() -> {
                  docUpdateSentinel_.changeFileType(
                        type.getTypeId(),
                        new SaveProgressIndicator(null, type, null));  
                  
                  Scheduler.get().scheduleDeferred(new ScheduledCommand() {
                     @Override
                     public void execute()
                     {
                        focus(); 
                     } 
                  });
               });
            }
         });
      
      return menuItem;
   }
   
   private void addScopeStyle(MenuItem item, Scope scope)
   {
      if (scope.isSection())
         item.getElement().getStyle().setFontWeight(FontWeight.BOLD);
   }

   private MenuItem addFunctionsToMenu(StatusBarPopupMenu menu,
                                       final JsArray<Scope> funcs,
                                       String indent,
                                       Scope defaultFunction,
                                       boolean includeNoFunctionsMessage)
   {
      MenuItem defaultMenuItem = null;

      if (funcs.length() == 0 && includeNoFunctionsMessage)
      {
         String type = fileType_.canExecuteChunks() ? "chunks" : "functions";
         MenuItem noFunctions = new MenuItem("(No " + type + " defined)",
                                             false,
                                             (Command) null);
         noFunctions.setEnabled(false);
         noFunctions.getElement().addClassName("disabled");
         menu.addItem(noFunctions);
      }

      for (int i = 0; i < funcs.length(); i++)
      {
         final Scope func = funcs.get(i);

         String childIndent = indent;
         if (!StringUtil.isNullOrEmpty(func.getLabel()))
         {
            SafeHtmlBuilder labelBuilder = new SafeHtmlBuilder();
            labelBuilder.appendHtmlConstant(indent);
            labelBuilder.appendEscaped(func.getLabel());

            final MenuItem menuItem = new MenuItem(
                  labelBuilder.toSafeHtml(),
                  new Command()
                  {
                     public void execute()
                     {
                        docDisplay_.navigateToPosition(toSourcePosition(func),
                                                       true);
                     }
                  });
            addScopeStyle(menuItem, func);
            menu.addItem(menuItem);

            childIndent = indent + "&nbsp;&nbsp;";

            if (defaultFunction != null && defaultMenuItem == null &&
                func.getLabel() == defaultFunction.getLabel() &&
                func.getPreamble().getRow() == defaultFunction.getPreamble().getRow() &&
                func.getPreamble().getColumn() == defaultFunction.getPreamble().getColumn())
            {
               defaultMenuItem = menuItem;
            }
         }

         MenuItem childDefaultMenuItem = addFunctionsToMenu(
               menu,
               func.getChildren(),
               childIndent,
               defaultMenuItem == null ? defaultFunction : null,
               false);
         if (childDefaultMenuItem != null)
            defaultMenuItem = childDefaultMenuItem;
      }

      return defaultMenuItem;
   }

   private void updateStatusBarLanguage()
   {
      statusBar_.getLanguage().setValue(fileType_.getLabel());
      boolean canShowScope = fileType_.canShowScopeTree() && !isVisualModeActivated();
      statusBar_.setScopeVisible(canShowScope);
   }

   private void updateStatusBarPosition()
   {
      Position pos = docDisplay_.getCursorPosition();
      statusBar_.getPosition().setValue((pos.getRow() + 1) + ":" +
                                        (pos.getColumn() + 1));
   }
  
   private void updateCurrentScope()
   {
      if (fileType_ == null || !fileType_.canShowScopeTree())
         return;
      
      // special handing for presentations since we extract
      // the slide structure in a different manner than 
      // the editor scope trees
      if (fileType_.isRpres())
      {
         statusBar_.getScope().setValue(
               presentationHelper_.getCurrentSlide());
         statusBar_.setScopeType(StatusBar.SCOPE_SLIDE);

      }
      else
      {
         Scope scope = docDisplay_.getCurrentScope();
         String label = scope != null
               ? scope.getLabel()
                     : null;
               statusBar_.getScope().setValue(label);

               if (scope != null)
               {
                  boolean useChunk = 
                        scope.isChunk() || 
                        (fileType_.isRnw() && scope.isTopLevel());
                  if (useChunk)
                     statusBar_.setScopeType(StatusBar.SCOPE_CHUNK);
                  else if (scope.isNamespace())
                     statusBar_.setScopeType(StatusBar.SCOPE_NAMESPACE);
                  else if (scope.isClass())
                     statusBar_.setScopeType(StatusBar.SCOPE_CLASS);
                  else if (scope.isSection())
                     statusBar_.setScopeType(StatusBar.SCOPE_SECTION);
                  else if (scope.isTopLevel())
                     statusBar_.setScopeType(StatusBar.SCOPE_TOP_LEVEL);
                  else if (scope.isFunction())
                     statusBar_.setScopeType(StatusBar.SCOPE_FUNCTION);
                  else if (scope.isLambda())
                     statusBar_.setScopeType(StatusBar.SCOPE_LAMBDA);
                  else if (scope.isAnon())
                     statusBar_.setScopeType(StatusBar.SCOPE_ANON);
               }
      }
   }
   
   private String getNameFromDocument(SourceDocument document,
                                      Provider<String> defaultNameProvider)
   {
      if (document.getPath() != null)
         return FileSystemItem.getNameFromPath(document.getPath());

      String name = document.getProperties().getString("tempName");
      if (!StringUtil.isNullOrEmpty(name))
         return name;

      String defaultName = defaultNameProvider.get();
      docUpdateSentinel_.setProperty("tempName", defaultName, null);
      return defaultName;
   }

   public long getFileSizeLimit()
   {
      return 5 * 1024 * 1024;
   }

   public long getLargeFileSize()
   {
      return 2 * 1024 * 1024;
   }

   public void insertCode(String source, boolean blockMode)
   {
      docDisplay_.insertCode(source, blockMode);
   }

   public HashSet<AppCommand> getSupportedCommands()
   {
      // start with the set of commands supported by the file type
      HashSet<AppCommand> commands = fileType_.getSupportedCommands(commands_);
      
      // if the file has a path, it can also be renamed
      if (getPath() != null)
      {
         commands.add(commands_.renameSourceDoc());
      }
      
      return commands;
   }
   
   @Override
   public void manageCommands()
   {
      if (fileType_.isRmd())
         notebook_.manageCommands();
      
      if (fileType_.isMarkdown())
         visualMode_.manageCommands();
   }
   
   @Override
   public List<CommandPaletteItem> getCommandPaletteItems()
   {
      if (visualMode_.isActivated())
      {
         return visualMode_.getCommandPaletteItems();
      }
      else
         return null;
   }

   @Override
   public boolean canCompilePdf()
   {
      return fileType_.canCompilePDF();
   }
   
   public boolean canExecuteChunks()
   {
      return fileType_.canExecuteChunks();
   }
   
   
   @Override
   public void verifyCppPrerequisites()
   {
      // NOTE: will be a no-op for non-c/c++ file types
      cppHelper_.checkBuildCppDependencies(this, view_, fileType_);
   }
   
   @Override
   public void verifyPythonPrerequisites()
   {
      // TODO: ensure 'reticulate' installed
   }
   
   @Override
   public void verifyD3Prerequisites()
   {
      verifyD3Prequisites(null);
   }
   
   private void verifyD3Prequisites(final Command command) 
   {
      dependencyManager_.withR2D3("Previewing D3 scripts", new Command() {
         @Override
         public void execute() {
            if (command != null)
               command.execute();
         }
      });
   }

   @Override
   public void verifyNewSqlPrerequisites()
   {
      verifyNewSqlPrerequisites(null);
   }

   private void verifyNewSqlPrerequisites(final Command command) 
   {
      dependencyManager_.withRSQLite("Previewing SQL scripts", new Command() {
         @Override
         public void execute() {
            if (command != null)
               command.execute();
         }
      });
   }
   
   private void verifySqlPrerequisites(final Command command) 
   {
      dependencyManager_.withDBI("Previewing SQL scripts", new Command() {
         @Override
         public void execute() {
            if (command != null)
               command.execute();
         }
      });
   }

   public void focus()
   {
      view_.editorContainer().focus();
   }
   
   public String getSelectedText()
   {
      if (docDisplay_.hasSelection())
         return docDisplay_.getSelectionValue();
      else
         return "";
   }

   public HandlerRegistration addEnsureVisibleHandler(EnsureVisibleHandler handler)
   {
      return view_.addEnsureVisibleHandler(handler);
   }
   
   public HandlerRegistration addEnsureHeightHandler(EnsureHeightHandler handler)
   {
      return view_.addEnsureHeightHandler(handler);
   }

   public HandlerRegistration addCloseHandler(CloseHandler<java.lang.Void> handler)
   {
      return handlers_.addHandler(CloseEvent.getType(), handler);
   }
   
   public HandlerRegistration addEditorThemeStyleChangedHandler(
                        EditorThemeStyleChangedEvent.Handler handler)
   {
      return themeHelper_.addEditorThemeStyleChangedHandler(handler);
   }
   
   public HandlerRegistration addInterruptChunkHandler(InterruptChunkEvent.Handler handler)
   {
      return handlers_.addHandler(InterruptChunkEvent.TYPE, handler);
   }

   public void fireEvent(GwtEvent<?> event)
   {
      handlers_.fireEvent(event);
   }

   public void onActivate()
   {
      // IMPORTANT NOTE: most of this logic is duplicated in 
      // CodeBrowserEditingTarget (no straightforward way to create a
      // re-usable implementation) so changes here need to be synced
      
      // If we're already hooked up for some reason, unhook. 
      // This shouldn't happen though.
      if (commandHandlerReg_ != null)
      {
         Debug.log("Warning: onActivate called twice without intervening onDeactivate");
         commandHandlerReg_.removeHandler();
         commandHandlerReg_ = null;
      }
      commandHandlerReg_ = commandBinder.bind(commands_, this);

      // show outline if not yet rendered (deferred so that widget itself can 
      // be sized first)
      if (!docDisplay_.isRendered())
      {
         Scheduler.get().scheduleDeferred(new ScheduledCommand()
         {
            @Override
            public void execute()
            {
               view_.initWidgetSize();
            }
         });
      }

      Scheduler.get().scheduleFinally(new ScheduledCommand()
      {
         public void execute()
         {
            // This has to be executed in a scheduleFinally because
            // Source.manageCommands gets called after this.onActivate,
            // and if we're going from a non-editor (like data view) to
            // an editor, setEnabled(true) will be called on the command
            // in manageCommands. 
            commands_.reopenSourceDocWithEncoding().setEnabled(
                  docUpdateSentinel_.getPath() != null);
         }
      });
      
      // notify notebook of activation if necessary
      if (notebook_ != null)
         notebook_.onActivate();
      
      view_.onActivate();
   }

   public void onDeactivate()
   {
      // IMPORTANT NOTE: most of this logic is duplicated in 
      // CodeBrowserEditingTarget (no straightforward way to create a
      // re-usable implementation) so changes here need to be synced
      
      externalEditCheckInvalidation_.invalidate();

      commandHandlerReg_.removeHandler();
      commandHandlerReg_ = null;

      // switching tabs is a navigation action
      try
      {
         docDisplay_.recordCurrentNavigationPosition();
      }
      catch(Exception e)
      {
         Debug.log("Exception recording nav position: " + e.toString());
      }
      
      visualMode_.unmanageCommands();
   }

   @Override
   public void onInitiallyLoaded()
   {
      checkForExternalEdit();
   }

   public boolean onBeforeDismiss()
   {
      final Command closeCommand = new Command() 
      {
         public void execute()
         {
            // notify visual mode
            visualMode_.onClosing();
            
            // fire close event
            CloseEvent.fire(TextEditingTarget.this, null);
         }
      };
      
       
      final Command promptCommand = new Command() 
      {
         public void execute()
         {
            if (dirtyState_.getValue())
               saveWithPrompt(closeCommand, null);
            else
               closeCommand.execute();
         }
      };
      
      if (docDisplay_.hasFollowingCollabSession())
      {
         globalDisplay_.showYesNoMessage(GlobalDisplay.MSG_WARNING,
                         getName().getValue() + " - Active Following Session",
                         "You're actively following another user's cursor " +
                         "in '" + getName().getValue() + "'.\n\n" +
                         "If you close this file, you won't see their " + 
                         "cursor until they edit another file.",
                         false,
                         new Operation() 
                         {
                            public void execute() 
                            { 
                               promptCommand.execute();
                            }
                         },
                         null,
                         null,
                         "Close Anyway",
                         "Cancel",
                         false);
      }
      else
      {
         promptCommand.execute();
      }

      return false;
   }

   public void save()
   {
      save(new Command() {
         @Override
         public void execute()
         {   
         }});
   }
   
   public void save(Command onCompleted)
   {
      saveThenExecute(null, CommandUtil.join(postSaveCommand(), 
                                             onCompleted));
   }
   
   public void saveWithPrompt(final Command command, final Command onCancelled)
   {
      view_.ensureVisible();
      
      globalDisplay_.showYesNoMessage(GlobalDisplay.MSG_WARNING,
                      getName().getValue() + " - Unsaved Changes",
                      "The document '" + getName().getValue() + 
                      "' has unsaved changes.\n\n" +
                      "Do you want to save these changes?",
                      true,
                      new Operation() {
                         public void execute() { saveThenExecute(null, command); }
                      },
                      new Operation() {
                         public void execute() { command.execute(); }
                      },
                      new Operation() {
                         public void execute() {
                            if (onCancelled != null)
                              onCancelled.execute();
                         }
                      },
                      "Save",
                      "Don't Save",
                      true);   
   }
   
   public void revertChanges(Command onCompleted)
   {
      docUpdateSentinel_.revert(onCompleted, ignoreDeletes_);
   }

   public void saveThenExecute(String encodingOverride, final Command command)
   {
      checkCompilePdfDependencies();
   
      final String path = docUpdateSentinel_.getPath();
      if (path == null)
      {
         saveNewFile(null, encodingOverride, command);
         return;
      }

      withEncodingRequiredUnlessAscii(
            encodingOverride,
            new CommandWithArg<String>()
            {
               public void execute(String encoding)
               {
                  fixupCodeBeforeSaving(() -> {
                     docUpdateSentinel_.save(path,
                           null,
                           encoding,
                           new SaveProgressIndicator(
                                 FileSystemItem.createFile(path),
                                 null,
                                 command
                           ));
                  });
               }
            });
   }

   private void saveNewFile(final String suggestedPath,
                            String encodingOverride,
                            final Command executeOnSuccess)
   {
      withEncodingRequiredUnlessAscii(
            encodingOverride,
            new CommandWithArg<String>()
            {
               public void execute(String encoding)
               {
                  saveNewFileWithEncoding(suggestedPath,
                                          encoding,
                                          executeOnSuccess);
               }
            });
   }

   private void withEncodingRequiredUnlessAscii(
         final String encodingOverride,
         final CommandWithArg<String> command)
   {
      String preferredDocumentEncoding = null;
      if (docDisplay_.getFileType().isRmd())
         preferredDocumentEncoding = "UTF-8";
      
      final String encoding = StringUtil.firstNotNullOrEmpty(new String[] {
            encodingOverride,
            docUpdateSentinel_.getEncoding(),
            preferredDocumentEncoding,
            prefs_.defaultEncoding().getValue()
      });

      if (StringUtil.isNullOrEmpty(encoding))
      {
         if (docUpdateSentinel_.isAscii())
         {
            // Don't bother asking when it's just ASCII
            command.execute(null);
         }
         else
         {
            withChooseEncoding(session_.getSessionInfo().getSystemEncoding(),
                               new CommandWithArg<String>()
            {
               public void execute(String newEncoding)
               {
                  command.execute(newEncoding);
               }
            });
         }
      }
      else
      {
         command.execute(encoding);
      }
   }

   private void withChooseEncoding(final String defaultEncoding,
                                   final CommandWithArg<String> command)
   {
      view_.ensureVisible();
      
      server_.iconvlist(new SimpleRequestCallback<IconvListResult>()
      {
         @Override
         public void onResponseReceived(IconvListResult response)
         {
            // Stupid compiler. Use this Value shim to make the dialog available
            // in its own handler.
            final HasValue<ChooseEncodingDialog> d = new Value<ChooseEncodingDialog>(null);
            d.setValue(new ChooseEncodingDialog(
                  response.getCommon(),
                  response.getAll(),
                  defaultEncoding,
                  false,
                  true,
                  new OperationWithInput<String>()
                  {
                     public void execute(String newEncoding)
                     {
                        if (newEncoding == null)
                           return;

                        if (d.getValue().isSaveAsDefault())
                        {
                           prefs_.defaultEncoding().setGlobalValue(newEncoding);
                           prefs_.writeUserPrefs();
                        }

                        command.execute(newEncoding);
                     }
                  }));
            d.getValue().showModal();
         }
      });

   }

   private void saveNewFileWithEncoding(String suggestedPath,
                                        final String encoding,
                                        final Command executeOnSuccess)
   {
      view_.ensureVisible();
      
      FileSystemItem fsi;
      if (suggestedPath != null)
         fsi = FileSystemItem.createFile(suggestedPath);
      else
         fsi = getSaveFileDefaultDir();
 
      fileDialogs_.saveFile(
            "Save File - " + getName().getValue(),
            fileContext_,
            fsi,
            fileType_.getDefaultExtension(),
            false,
            new ProgressOperationWithInput<FileSystemItem>()
            {
               public void execute(final FileSystemItem saveItem,
                                   ProgressIndicator indicator)
               {
                  if (saveItem == null)
                     return;

                  try
                  {
                     workbenchContext_.setDefaultFileDialogDir(
                           saveItem.getParentPath());

                     final TextFileType fileType =
                           fileTypeRegistry_.getTextTypeForFile(saveItem);

                     final Command saveCommand = new Command() {
                        @Override
                        public void execute()
                        {
                           if (getPath() != null &&
                               !getPath().equals(saveItem.getPath()))
                           {
                              // breakpoints are file-specific, so when saving
                              // as a different file, clear the display of
                              // breakpoints from the old file name
                              docDisplay_.removeAllBreakpoints();
                              
                              // update publish settings 
                              syncPublishPath(saveItem.getPath());
                           }
                           
                           fixupCodeBeforeSaving(() -> {
                              docUpdateSentinel_.save(
                                    saveItem.getPath(),
                                    fileType.getTypeId(),
                                    encoding,
                                    new SaveProgressIndicator(saveItem,
                                                              fileType,
                                                              executeOnSuccess));

                              events_.fireEvent(
                                    new SourceFileSavedEvent(getId(),
                                          saveItem.getPath()));
                           });
                                 
                         
                        }
 
                     };
                     
                     // if we are switching from an R file type 
                     // to a non-R file type then confirm
                     if (fileType_.isR() && !fileType.isR())
                     {
                        globalDisplay_.showYesNoMessage(
                              MessageDialog.WARNING, 
                              "Confirm Change File Type", 
                              "This file was created as an R script however " +
                              "the file extension you specified will change " +
                              "it into another file type that will no longer " +
                              "open as an R script.\n\n" +
                              "Are you sure you want to change the type of " +
                              "the file so that it is no longer an R script?",
                              new Operation() {

                                 @Override
                                 public void execute()
                                 {
                                    saveCommand.execute();
                                 }
                              },
                              false);
                     }
                     else
                     {
                        saveCommand.execute();
                     }
                  }
                  catch (Exception e)
                  {
                     indicator.onError(e.toString());
                     return;
                  }

                  indicator.onCompleted();
               }
            });
   }
   
   
   private void fixupCodeBeforeSaving(Command ready)
   { 
      int lineCount = docDisplay_.getRowCount();
      if (lineCount < 1)
      {
         ready.execute();
         return;
      }
      
      if (docDisplay_.hasActiveCollabSession())
      {
         // mutating the code (especially as below where the entire document 
         // contents are changed) during a save operation inside a collaborative
         // editing session would require some nuanced orchestration so for now
         // these preferences don't apply to shared editing sessions
         // note that visual editing is currently disabled for collab sessions
         // so none of the visual editing code below would apply
         ready.execute();
         return;
      }
      

      // apply visual mode fixups then continue w/ standard fixups
      applyVisualModeFixups(() -> { 
         
         boolean stripTrailingWhitespace = (projConfig_ == null)
               ? prefs_.stripTrailingWhitespace().getValue()
               : projConfig_.stripTrailingWhitespace();
               
         // override preference for certain files
         boolean dontStripWhitespace =
               fileType_.isMarkdown() ||
               fileType_.isPython() ||
               name_.getValue().equals("DESCRIPTION");
         
         if (dontStripWhitespace)
            stripTrailingWhitespace = false;
         
         if (stripTrailingWhitespace)
         {
            String code = docDisplay_.getCode();
            Pattern pattern = Pattern.create("[ \t]+$");
            String strippedCode = pattern.replaceAll(code, "");
            if (!strippedCode.equals(code))
            {
               // Calling 'setCode' can remove folds in the document; cache the folds
               // and reapply them after document mutation.
               JsArray<AceFold> folds = docDisplay_.getFolds();
               docDisplay_.setCode(strippedCode, true);
               for (AceFold fold : JsUtil.asIterable(folds))
                  docDisplay_.addFold(fold.getRange());
            }
         }
         
         boolean autoAppendNewline = (projConfig_ == null)
               ? prefs_.autoAppendNewline().getValue()
               : projConfig_.ensureTrailingNewline();
               
         // auto-append newlines for commonly-used R startup files
         String path = StringUtil.notNull(docUpdateSentinel_.getPath());
         boolean isStartupFile =
               path.endsWith("/.Rprofile") ||
               path.endsWith("/.Rprofile.site") ||
               path.endsWith("/.Renviron") ||
               path.endsWith("/.Renviron.site");
         
         if (autoAppendNewline || isStartupFile || fileType_.isPython())
         {
            String lastLine = docDisplay_.getLine(lineCount - 1);
            if (lastLine.length() != 0)
               docDisplay_.insertCode(docDisplay_.getEnd().getEnd(), "\n");
         }
      
         // callback
         ready.execute();
      });
   }
   
   private void applyVisualModeFixups(Command onComplete)
   {
      // are we writing cannonical?
      String yaml = YamlFrontMatter.getFrontMatter(docDisplay_);
      boolean canonical = YamlTree.isTrue(RmdEditorOptions.getMarkdownOption(yaml,  "canonical"));
    
      // if visual mode is active then we need to grab it's edits before proceeding
      if (visualMode_.isActivated()) 
      {
         visualMode_.syncToEditor(false, onComplete);
      }
      
      // if visual mode is not active and we are doing canonical saves
      // then we need to apply any changes implied by canonical transformation
      // of our source
      else if (canonical) 
      {
         String code = docDisplay_.getCode();
         visualMode_.getCanonicalChanges(code, (changes) -> {
            if (changes.changes != null) 
               docDisplay_.applyChanges(changes.changes, true);
            else if (changes.code != null)
               docDisplay_.setCode(changes.code, true);
            onComplete.execute();
         });
      }
      
      // otherwise nothing to do
      else 
      {
         onComplete.execute();
      }
   }
   
   
   private FileSystemItem getSaveFileDefaultDir()
   {
      FileSystemItem fsi = null;
      SessionInfo si = session_.getSessionInfo();
        
      if (si.getBuildToolsType() == SessionInfo.BUILD_TOOLS_PACKAGE)
      {
         FileSystemItem pkg = FileSystemItem.createDir(si.getBuildTargetDir());
         
         if (fileType_.isR())
         {
            fsi = FileSystemItem.createDir(pkg.completePath("R"));
         }
         else if (fileType_.isC() && si.getHasPackageSrcDir())
         {
            fsi = FileSystemItem.createDir(pkg.completePath("src"));
         }
         else if (fileType_.isRd())
         {
            fsi = FileSystemItem.createDir(pkg.completePath("man"));
         }
         else if ((fileType_.isRnw() || fileType_.isRmd()) && 
                   si.getHasPackageVignetteDir())
         {
            fsi = FileSystemItem.createDir(pkg.completePath("vignettes"));
         }
      }
      
      if (fsi == null)
         fsi = workbenchContext_.getDefaultFileDialogDir();
      
      return fsi;
   }

   public void onDismiss(int dismissType)
   {
      docUpdateSentinel_.stop();
      
      if (spelling_ != null)
         spelling_.onDismiss();
      
      while (releaseOnDismiss_.size() > 0)
         releaseOnDismiss_.remove(0).removeHandler();
      
      docDisplay_.endCollabSession();

      codeExecution_.detachLastExecuted();

      if (notebook_ != null)
         notebook_.onDismiss();
      
      if (inlinePreviewer_ != null)
         inlinePreviewer_.onDismiss();
   }

   public ReadOnlyValue<Boolean> dirtyState()
   {
      return dirtyState_;
   }
   
   @Override
   public boolean isSaveCommandActive()
   {
      return 
         // force active?
         forceSaveCommandActive_ ||
            
         // standard check of dirty state   
         (dirtyState().getValue() == true) ||
         
         // empty untitled document (allow for immediate save)
         ((getPath() == null) && docDisplay_.getCode().isEmpty()) ||
         
         // source on save is active 
         (fileType_.canSourceOnSave() && docUpdateSentinel_.sourceOnSave());
   }
   
   @Override
   public void forceSaveCommandActive()
   {
      forceSaveCommandActive_ = true;
   }

   public Widget asWidget()
   {
      return (Widget) view_;
   }

   public String getId()
   {
      return id_;
   }
   
   @Override
   public void adaptToExtendedFileType(String extendedType)
   {
      // extended type can affect publish options; we need to sync here even if the type
      // hasn't changed as the path may have changed
      syncPublishPath(docUpdateSentinel_.getPath());

      // ignore if unchanged
      if (StringUtil.equals(extendedType, extendedType_))
         return;

      view_.adaptToExtendedFileType(extendedType);
      if (extendedType == SourceDocument.XT_RMARKDOWN)
         updateRmdFormatList();
      extendedType_ = extendedType;
   }

   @Override
   public String getExtendedFileType()
   {
      return extendedType_;
   }

   public HasValue<String> getName()
   {
      return name_; 
   }
   
   public String getTitle()
   {
      return getName().getValue();
   }

   public String getPath()
   {
      if (docUpdateSentinel_ == null)
         return null;
      return docUpdateSentinel_.getPath();
   }
      
   public String getContext()
   {
      return null;
   }

   public FileIcon getIcon()
   {
      return fileType_.getDefaultFileIcon();
   }

   public String getTabTooltip()
   {
      return getPath();
   }
   
   @Override
   public FileType getFileType()
   {
      return fileType_;
   }

   @Override
   public TextFileType getTextFileType()
   {
      return fileType_;
   }
   
   @Handler
   void onToggleDocumentOutline()
   {
     view_.toggleDocumentOutline();
   }
   
   @Handler
   void onToggleRmdVisualMode()
   {
      view_.toggleRmdVisualMode();
   }
   
   @Handler
   void onToggleSoftWrapMode()
   {
      view_.toggleSoftWrapMode();
   }
   
   @Handler
   void onEnableProsemirrorDevTools()
   {
      visualMode_.activateDevTools();
   }
   
   @Handler
   void onReformatCode()
   {
      // Only allow if entire selection in R mode for now
      if (!DocumentMode.isSelectionInRMode(docDisplay_))
      {
         showRModeWarning("Reformat Code");
         return;
      }
      
      reformatHelper_.insertPrettyNewlines();
   }
   
   @Handler
   void onRenameInScope()
   {
      docDisplay_.focus();
      
      // Save folds (we need to remove them temporarily for the rename helper)
      final JsArray<AceFold> folds = docDisplay_.getFolds();
      docDisplay_.unfoldAll();
      
      int matches = renameHelper_.renameInScope();
      if (matches <= 0)
      {
         if (!docDisplay_.getSelectionValue().isEmpty())
         {
            String message = "No matches for '" + docDisplay_.getSelectionValue() + "'";
            view_.getStatusBar().showMessage(message, 1000);
         }
         
         for (AceFold fold : JsUtil.asIterable(folds))
            docDisplay_.addFold(fold.getRange());
         return;
      }
      
      String message = "Found " + matches;
      if (matches == 1)
         message += " match";
      else
         message += " matches";

      String selectedItem = docDisplay_.getSelectionValue();
      message += " for " + selectedItem + ".";

      docDisplay_.disableSearchHighlight();
      view_.getStatusBar().showMessage(message, new HideMessageHandler()
      {
         private boolean onRenameFinished(boolean value)
         {
            for (AceFold fold : JsUtil.asIterable(folds))
               docDisplay_.addFold(fold.getRange());
            return value;
         }
         
         @Override
         public boolean onNativePreviewEvent(NativePreviewEvent preview)
         {
            int type = preview.getTypeInt();
            if (docDisplay_.isPopupVisible())
               return false;
            
            // End if the user clicks somewhere
            if (type == Event.ONCLICK)
            {
               docDisplay_.exitMultiSelectMode();
               docDisplay_.clearSelection();
               docDisplay_.enableSearchHighlight();
               return onRenameFinished(true);
            }

            // Otherwise, handle key events
            else if (type == Event.ONKEYDOWN)
            {
               switch (preview.getNativeEvent().getKeyCode())
               {
               case KeyCodes.KEY_ENTER:
                  preview.cancel();
               case KeyCodes.KEY_UP:
               case KeyCodes.KEY_DOWN:
               case KeyCodes.KEY_ESCAPE:
                  docDisplay_.exitMultiSelectMode();
                  docDisplay_.clearSelection();
                  docDisplay_.enableSearchHighlight();
                  return onRenameFinished(true);
               }
            }
            
            return false;
         }
      });
   }
   
   @Handler
   void onInsertRoxygenSkeleton()
   {
      roxygenHelper_.insertRoxygenSkeleton();
   }
   
   @Handler
   void onExpandSelection()
   {
      docDisplay_.expandSelection();
   }
   
   @Handler
   void onShrinkSelection()
   {
      docDisplay_.shrinkSelection();
   }
   
   @Handler
   void onExpandRaggedSelection()
   {
      docDisplay_.expandRaggedSelection();
   }
   
   @Handler
   void onShowDiagnosticsActiveDocument()
   {
      lintManager_.lint(true, true, false);
   }
   
   public void withSavedDoc(Command onsaved)
   {
      docUpdateSentinel_.withSavedDoc(onsaved);
   }

   @Handler
   void onWordCount()
   {
      int totalWords = 0;
      int selectionWords = 0;

      Range selectionRange = docDisplay_.getSelectionRange();
      TextFileType fileType = docDisplay_.getFileType();
      Iterator<Range> wordIter = docDisplay_.getWords(
         fileType.getTokenPredicate(),
         docDisplay_.getFileType().getCharPredicate(),
         Position.create(0, 0),
         null).iterator();

      while (wordIter.hasNext())
      {
         Range r = wordIter.next();
         totalWords++;
         if (selectionRange.intersects(r))
            selectionWords++;
      }

      String selectedWordsText = selectionWords == 0 ? "" : "\nSelected words: " + selectionWords;
      globalDisplay_.showMessage(MessageDisplay.MSG_INFO,
         "Word Count",
         "Total words: " + totalWords + " " + selectedWordsText);
   }

   @Handler
   void onCheckSpelling()
   {  
      ensureTextEditorActive(() -> {
         spelling_.checkSpelling();
      }); 
   }

   @Handler
   void onDebugDumpContents()
   {
      view_.debug_dumpContents();
   }

   @Handler
   void onDebugImportDump()
   {
      view_.debug_importDump();
   }

   @Handler
   void onReopenSourceDocWithEncoding()
   {
      final Command action = () -> {
         withChooseEncoding(
               docUpdateSentinel_.getEncoding(),
               (String encoding) -> docUpdateSentinel_.reopenWithEncoding(encoding));
      };
      
      // NOTE: we previously attempted to save any existing document diffs
      // and then re-opened the document with the requested encoding, but
      // this is a perilous action to take as if the user has opened a document
      // without specifying the correct encoding, the representation of the document
      // in the front-end might be corrupt / incorrect and so attempting to save
      // a document diff could further corrupt the document!
      //
      // Since the most common user workflow here should be:
      //
      //    1. Open a document,
      //    2. Discover the document was not opened with the correct encoding,
      //    3. Attempt to re-open with a separate encoding
      //
      // it's most likely that they do not want to persist any changes made to the
      // "incorrect" version of the document and instead want to discard any
      // changes and re-open the document as it exists on disk.
      if (dirtyState_.getValue())
      {
         String caption = "Reopen with Encoding";
         
         String message =
               "This document has unsaved changes. These changes will be " +
               "discarded when re-opening the document.\n\n" +
               "Would you like to proceed?";
         
         globalDisplay_.showYesNoMessage(
               GlobalDisplay.MSG_WARNING,
               caption,
               message,
               true,
               () -> action.execute(),
               () -> {},
               () -> {},
               "Reopen Document",
               "Cancel",
               true);
      }
      else
      {
         action.execute();
      }
   }

   @Handler
   void onSaveSourceDoc()
   {
      saveThenExecute(null, postSaveCommand());
   }

   @Handler
   void onSaveSourceDocAs()
   {
      saveNewFile(docUpdateSentinel_.getPath(),
                  null,
                  postSaveCommand());
   }
   
   @Handler
   void onRenameSourceDoc()
   {
      events_.fireEvent(new RenameSourceFileEvent(docUpdateSentinel_.getPath()));
   }

   @Handler
   void onSaveSourceDocWithEncoding()
   {
      withChooseEncoding(
            StringUtil.firstNotNullOrEmpty(new String[] {
                  docUpdateSentinel_.getEncoding(),
                  prefs_.defaultEncoding().getValue(),
                  session_.getSessionInfo().getSystemEncoding()
            }),
            new CommandWithArg<String>()
            {
               public void execute(String encoding)
               {
                  saveThenExecute(encoding, postSaveCommand());
               }
            });
   }

   @Handler
   void onPrintSourceDoc()
   {
      Scheduler.get().scheduleDeferred(new ScheduledCommand()
      {
         public void execute()
         {
            docDisplay_.print();
         }
      });
   }
   
   @Handler
   void onVcsFileDiff()
   {
      Command showDiffCommand = new Command() {
         @Override
         public void execute()
         {
            events_.fireEvent(new ShowVcsDiffEvent(
                  FileSystemItem.createFile(docUpdateSentinel_.getPath())));
         }
      };
      
      if (dirtyState_.getValue())
         saveWithPrompt(showDiffCommand, null);
      else
         showDiffCommand.execute();
   }
   
   @Handler
   void onVcsFileLog()
   {
      events_.fireEvent(new ShowVcsHistoryEvent(
               FileSystemItem.createFile(docUpdateSentinel_.getPath())));
   }
   
   @Handler
   void onVcsFileRevert()
   {
      events_.fireEvent(new VcsRevertFileEvent(
            FileSystemItem.createFile(docUpdateSentinel_.getPath())));
   }
   
   @Handler
   void onVcsViewOnGitHub()
   {
      fireVcsViewOnGithubEvent(GitHubViewRequest.VCS_VIEW);
   }

   @Handler
   void onVcsBlameOnGitHub()
   {
      fireVcsViewOnGithubEvent(GitHubViewRequest.VCS_BLAME);
   }
   
   private void fireVcsViewOnGithubEvent(int type)
   {
      FileSystemItem file = 
                  FileSystemItem.createFile(docUpdateSentinel_.getPath());
      
      if (docDisplay_.getSelectionValue().length() > 0)
      {
         int start = docDisplay_.getSelectionStart().getRow() + 1;
         int end = docDisplay_.getSelectionEnd().getRow() + 1;
         events_.fireEvent(new VcsViewOnGitHubEvent(
                         new GitHubViewRequest(file, type, start, end)));
      }
      else
      {
         events_.fireEvent(new VcsViewOnGitHubEvent(
                         new GitHubViewRequest(file, type)));
      }
   }
   
   @Handler
   void onExtractLocalVariable()
   {
      if (!isCursorInRMode())
      {
         showRModeWarning("Extract Variable");
         return;
      }
      
      docDisplay_.focus();

      String initialSelection = docDisplay_.getSelectionValue();
      final String refactoringName = "Extract local variable";
      final String pleaseSelectCodeMessage = "Please select the code to " +
                                             "extract into a variable.";
      if (checkSelectionAndAlert(refactoringName,
                                 pleaseSelectCodeMessage,
                                 initialSelection)) return;

      docDisplay_.fitSelectionToLines(false);

      final String code = docDisplay_.getSelectionValue();
      if (checkSelectionAndAlert(refactoringName,
                                 pleaseSelectCodeMessage,
                                 code))
         return;

      // get the first line of the selection and calculate it's indentation
      String firstLine = docDisplay_.getLine(
                        docDisplay_.getSelectionStart().getRow());
      final String indentation = extractIndentation(firstLine);
      
      // used to parse the code
      server_.detectFreeVars(code,
           new RefactorServerRequestCallback(refactoringName)
           {
              @Override
              void doExtract(JsArrayString response)
              {
                 globalDisplay_.promptForText(
                         refactoringName,
                         "Variable Name",
                         "",
                         new OperationWithInput<String>()
                         {
                            public void execute(String input)
                            {
                               final String extractedCode = indentation
                                                            + input.trim()
                                                            + " <- "
                                                            + code
                                                            + "\n";
                               InputEditorPosition insertPosition = docDisplay_
                                       .getSelection()
                                       .extendToLineStart()
                                       .getStart();
                               docDisplay_.replaceSelection(
                                       input.trim());
                               docDisplay_.insertCode(
                                       insertPosition,
                                       extractedCode);
                            }
                         }
                 );
              }
           }
      );
   }
   
   private void showRModeWarning(String command)
   {
      globalDisplay_.showMessage(MessageDisplay.MSG_WARNING,
                                 "Command Not Available", 
                                 "The "+ command + " command is " +
                                 "only valid for R code chunks.");
      return;
   }
   
   
   @Handler
   void onExtractFunction()
   {
      if (!isCursorInRMode())
      {
         showRModeWarning("Extract Function");
         return;
      }
      
      docDisplay_.focus();

      String initialSelection = docDisplay_.getSelectionValue();
      final String refactoringName = "Extract Function";
      final String pleaseSelectCodeMessage = "Please select the code to " +
                                             "extract into a function.";
      if (checkSelectionAndAlert(refactoringName,
                                 pleaseSelectCodeMessage,
                                 initialSelection)) return;

      docDisplay_.fitSelectionToLines(false);

      final String code = docDisplay_.getSelectionValue();
      if (checkSelectionAndAlert(refactoringName,
                                 pleaseSelectCodeMessage,
                                 code)) return;

      final String indentation = extractIndentation(code);
      server_.detectFreeVars(code,
           new RefactorServerRequestCallback(refactoringName)
           {
              @Override
              void doExtract(final JsArrayString response)
              {
                 globalDisplay_.promptForText(
                   refactoringName,
                   "Function Name",
                   "",
                   new OperationWithInput<String>()
                   {
                      public void execute(String input)
                      {
                         String prefix;
                         if (docDisplay_.getSelectionOffset(true) == 0)
                            prefix = "";
                         else prefix = "\n";
                         String args = response != null ? response.join(", ")
                                                        : "";
                         docDisplay_.replaceSelection(
                                 prefix
                                 + indentation
                                 + input.trim()
                                 + " <- "
                                 + "function(" + args + ") {\n"
                                 + StringUtil.indent(code, "  ")
                                 + "\n"
                                 + indentation
                                 + "}");
                      }
                   }
                 );
              }
            }
      );
   }

   private boolean checkSelectionAndAlert(String refactoringName,
                                          String pleaseSelectCodeMessage,
                                          String selection)
   {
      if (isSelectionValueEmpty(selection))
      {
         globalDisplay_.showErrorMessage(refactoringName,
                                         pleaseSelectCodeMessage);
         return true;
      }
      return false;
   }

   private String extractIndentation(String code)
   {
      Pattern leadingWhitespace = Pattern.create("^(\\s*)");
      Match match = leadingWhitespace.match(code, 0);
      return match == null ? "" : match.getGroup(1);
   }

   private boolean isSelectionValueEmpty(String selection)
   {
      return selection == null || selection.trim().length() == 0;
   }

   @Handler
   void onCommentUncomment()
   {
      if (isCursorInTexMode())
         doCommentUncomment("%", null);
      else if (isCursorInRMode() || isCursorInYamlMode())
         doCommentUncomment("#", null);
      else if (fileType_.isCpp() || fileType_.isStan() || fileType_.isC())
         doCommentUncomment("//", null); 
      else if (fileType_.isPlainMarkdown())
         doCommentUncomment("<!--", "-->");
      else if (DocumentMode.isSelectionInMarkdownMode(docDisplay_))
         doCommentUncomment("<!--", "-->");
      else if (DocumentMode.isSelectionInPythonMode(docDisplay_))
         doCommentUncomment("#", null);
   }
   
   /**
    * Push the current contents and state of the text editor into the local
    * copy of the source database
    */
   public void syncLocalSourceDb() 
   {
      SourceWindowManager manager =
            RStudioGinjector.INSTANCE.getSourceWindowManager();
      JsArray<SourceDocument> docs = manager.getSourceDocs();
      for (int i = 0; i < docs.length(); i++)
      {
         if (docs.get(i).getId() == getId())
         {
            docs.get(i).getNotebookDoc().setChunkDefs(
                  docDisplay_.getChunkDefs());
            docs.get(i).setContents(docDisplay_.getCode());
            docs.get(i).setDirty(dirtyState_.getValue());
            break;
         }
      }
   }

   @Handler
   void onPopoutDoc()
   {
      if (docUpdateSentinel_ != null)
      {
         // ensure doc is synchronized with source database before popping it
         // out
         docUpdateSentinel_.withSavedDoc(new Command()
         {
            @Override
            public void execute()
            {
               // push the new doc state into the local source database
               syncLocalSourceDb();

               // fire popout event (this triggers a close in the current window
               // and the creation of a new window with the doc)
               events_.fireEvent(new PopoutDocEvent(getId(), 
                     currentPosition(), null));
            }
         });
      }
   }

   
   @Handler
   void onReturnDocToMain()
   {
      // ensure doc is synchronized with source database before returning it
      if (!SourceWindowManager.isMainSourceWindow() && 
          docUpdateSentinel_ != null)
      {
         docUpdateSentinel_.withSavedDoc(new Command()
         {
            @Override
            public void execute()
            {
               events_.fireEventToMainWindow(new DocWindowChangedEvent(
<<<<<<< HEAD
                     getId(), SourceWindowManager.getSourceWindowId(), "",
                     DocTabDragParams.create(getId(), currentPosition(), null),
                     docUpdateSentinel_.getDoc().getCollabParams(), 0, -1));
=======
                  getId(), SourceWindowManager.getSourceWindowId(), "",
                  DocTabDragParams.create(getId(), currentPosition()),
                  docUpdateSentinel_.getDoc().getCollabParams(), 0, -1));
>>>>>>> b05e15e9
            }
         });
      }
   }

   @Handler
   public void onNotebookCollapseAllOutput()
   {
      if (notebook_ != null)
         notebook_.onNotebookCollapseAllOutput();
   }

   @Handler
   public void onNotebookExpandAllOutput()
   {
      if (notebook_ != null)
         notebook_.onNotebookExpandAllOutput();
   }
   
   @Handler
   public void onNotebookClearOutput()
   {
      if (notebook_ != null)
         notebook_.onNotebookClearOutput();
   }
   
   @Handler
   public void onNotebookClearAllOutput()
   {
      if (notebook_ != null)
         notebook_.onNotebookClearAllOutput();
   }
   
   @Handler
   public void onNotebookToggleExpansion()
   {
      if (notebook_ != null)
         notebook_.onNotebookToggleExpansion();
   }

   @Handler
   public void onRestartRRunAllChunks()
   {
      if (notebook_ != null)
         notebook_.onRestartRRunAllChunks();
   }

   @Handler
   public void onRestartRClearOutput()
   {
      if (notebook_ != null)
         notebook_.onRestartRClearOutput();
   }
   
   @SuppressWarnings("deprecation") // GWT emulation only provides isSpace
   private void doCommentUncomment(String commentStart,
                                   String commentEnd)
   {
      Range initialRange = docDisplay_.getSelectionRange();
      
      int rowStart = initialRange.getStart().getRow();
      int rowEnd = initialRange.getEnd().getRow();
      
      boolean isSingleLineAction = rowStart == rowEnd;
      boolean commentWhitespace = commentEnd == null;
      
      // Also figure out if we're commenting an Roxygen block.
      boolean looksLikeRoxygen = false;
      
      // Skip commenting the last line if the selection is
      // multiline and ends on the first column of the end row.
      boolean dontCommentLastLine = false;
      if (rowStart != rowEnd && initialRange.getEnd().getColumn() == 0)
         dontCommentLastLine = true;
      
      Range expanded = Range.create(
            rowStart,
            0,
            rowEnd,
            dontCommentLastLine ? 0 : docDisplay_.getLine(rowEnd).length());
      docDisplay_.setSelectionRange(expanded);
      
      String[] lines = JsUtil.toStringArray(
            docDisplay_.getLines(rowStart, rowEnd - (dontCommentLastLine ? 1 : 0)));
      
      String commonPrefix = StringUtil.getCommonPrefix(
            lines,
            true,
            true);
      
      String commonIndent = StringUtil.getIndent(commonPrefix);
      
      // First, figure out whether we're commenting or uncommenting.
      // If we discover any line that doesn't start with the comment sequence,
      // then we'll comment the whole selection.
      
      // ignore empty lines at start, end of selection when detecting comments
      // https://github.com/rstudio/rstudio/issues/4163
      
      int start = 0;
      for (int i = 0; i < lines.length; i++)
      {
         if (lines[i].trim().isEmpty())
            continue;
         
         start = i;
         break;
      }
      
      int end = lines.length;
      for (int i = lines.length; i > 0; i--)
      {
         if (lines[i - 1].trim().isEmpty())
            continue;
         
         end = i;
         break;
      }
      
      boolean isCommentAction = false;
      for (int i = start; i < end; i++)
      {
         String line = lines[i];
         String trimmed = line.trim();
         
         // Ignore lines that are just whitespace.
         if (!commentWhitespace && trimmed.isEmpty())
            continue;
         
         if (!isCommentAction)
         {
            if (!trimmed.startsWith(commentStart))
               isCommentAction = true;
         }
         
         if (docDisplay_.getFileType().isR())
         {
            if (!looksLikeRoxygen)
            {
               if (trimmed.startsWith("@"))
                  looksLikeRoxygen = true;
               else if (trimmed.startsWith("#'"))
                  looksLikeRoxygen = true;
            }
         }
      }
      
      if (looksLikeRoxygen)
         commentStart += "'";
      
      // Now, construct a new, commented selection to replace with.
      StringBuilder builder = new StringBuilder();
      if (isCommentAction)
      {
         for (String line : lines)
         {
            String trimmed = line.trim();
            
            if (!commentWhitespace && trimmed.isEmpty())
            {
               builder.append("\n");
               continue;
            }
            
            builder.append(commonIndent);
            builder.append(commentStart);
            builder.append(" ");
            builder.append(line.substring(commonIndent.length()));
            if (commentEnd != null)
            {
               builder.append(" ");
               builder.append(commentEnd);
            }
            
            builder.append("\n");
         }
      }
      else
      {
         for (String line : lines)
         {
            String trimmed = line.trim();
            
            if (trimmed.isEmpty())
            {
               builder.append("\n");
               continue;
            }
            
            boolean isCommentedLine = true;
            int commentStartIdx = line.indexOf(commentStart);
            if (commentStartIdx == -1)
               isCommentedLine = false;
            
            int commentEndIdx = line.length();
            if (commentEnd != null)
            {
               commentEndIdx = line.lastIndexOf(commentEnd);
               if (commentEndIdx == -1)
                  isCommentedLine = false;
            }
            
            if (!isCommentedLine)
            {
               builder.append(line);
               continue;
            }
            
            // We want to strip out the leading comment prefix,
            // but preserve the indent.
            int startIdx = commentStartIdx + commentStart.length();
            if (Character.isSpace(StringUtil.charAt(line, startIdx)))
               startIdx++;
            
            int endIdx = commentEndIdx;
            String afterComment = line.substring(startIdx, endIdx);
            builder.append(StringUtil.trimRight(commonIndent + afterComment));
            
            builder.append("\n");
         }
      }
      
      String newSelection = dontCommentLastLine ?
            builder.toString() :
            builder.substring(0, builder.length() - 1);
            
      docDisplay_.replaceSelection(newSelection);
      
      // Nudge the selection to match the commented action.
      if (isSingleLineAction)
      {
         int diff = newSelection.length() - lines[0].length();
         if (commentEnd != null)
            diff = diff < 0 ?
                  diff + commentEnd.length() + 1 :
                  diff - commentEnd.length() - 1;
         
         int colStart = initialRange.getStart().getColumn();
         int colEnd = initialRange.getEnd().getColumn();
         Range newRange = Range.create(
               rowStart,
               colStart + diff,
               rowStart,
               colEnd + diff);
         docDisplay_.setSelectionRange(newRange);
      }
   }

   @Handler
   void onReflowComment()
   {
      if (DocumentMode.isSelectionInRMode(docDisplay_) ||
          DocumentMode.isSelectionInPythonMode(docDisplay_))
      {
         doReflowComment("(#)");
      }
      else if (DocumentMode.isSelectionInCppMode(docDisplay_))
      {
         String currentLine = docDisplay_.getLine(
                                    docDisplay_.getCursorPosition().getRow());
         if (currentLine.startsWith(" *"))
            doReflowComment("( \\*[^/])", false);
         else
            doReflowComment("(//)");
      }
      else if (DocumentMode.isSelectionInTexMode(docDisplay_))
         doReflowComment("(%)");
      else if (DocumentMode.isSelectionInMarkdownMode(docDisplay_))
         doReflowComment("()");
      else if (docDisplay_.getFileType().isText())
         doReflowComment("()");
         
   }
   
   public void reflowText()
   {
      if (docDisplay_.getSelectionValue().isEmpty())
         docDisplay_.setSelectionRange(
               Range.fromPoints(
                     Position.create(docDisplay_.getCursorPosition().getRow(), 0),
                     Position.create(docDisplay_.getCursorPosition().getRow(),
                           docDisplay_.getCurrentLine().length())));
      
      onReflowComment();
      docDisplay_.setCursorPosition(
            Position.create(
                  docDisplay_.getSelectionEnd().getRow(),
                  0));
   }
   
   public void showHelpAtCursor()
   {
      docDisplay_.goToHelp();
   }
   
   @Handler
   void onDebugBreakpoint()
   {
      docDisplay_.toggleBreakpointAtCursor();
   }
   
   @Handler
   void onRsconnectDeploy()
   {
      view_.invokePublish();
   }

   @Handler 
   void onRsconnectConfigure()
   {
      events_.fireEvent(RSConnectActionEvent.ConfigureAppEvent(
            docUpdateSentinel_.getPath()));
   }

   @Handler 
   void onEditRmdFormatOptions()
   {
      rmarkdownHelper_.withRMarkdownPackage(
          "Editing R Markdown options", 
          false,
          new CommandWithArg<RMarkdownContext>() {

            @Override
            public void execute(RMarkdownContext arg)
            {
               showFrontMatterEditor();
            }
          });
   }
   
   private void showFrontMatterEditor()
   {
      final String yaml = getRmdFrontMatter();
      if (yaml == null)
      {
         globalDisplay_.showErrorMessage("Edit Format Failed",  
               "Can't find the YAML front matter for this document. Make " +
               "sure the front matter is enclosed by lines containing only " +
               "three dashes: ---.");
         return;
      }
      rmarkdownHelper_.convertFromYaml(yaml, new CommandWithArg<RmdYamlData>() 
      {
         @Override
         public void execute(RmdYamlData arg)
         {
            String errCaption = "Edit Format Failed";
            String errMsg = 
               "The YAML front matter in this document could not be " +
               "successfully parsed. This parse error needs to be " + 
               "resolved before format options can be edited.";
            
            if (arg == null)
            {
               globalDisplay_.showErrorMessage(errCaption, errMsg);
            }
            else if (!arg.parseSucceeded())
            {
               // try to find where the YAML segment begins in the document
               // so we can show an adjusted line number for the error
               int numLines = docDisplay_.getRowCount();
               int offsetLine = 0;
               String separator = RmdFrontMatter.FRONTMATTER_SEPARATOR.trim();
               for (int i = 0; i < numLines; i++)
               {
                  if (docDisplay_.getLine(i).equals(separator))
                  {
                     offsetLine = i + 1;
                     break;
                  }
               }
               globalDisplay_.showErrorMessage(errCaption, 
                   errMsg + "\n\n" + arg.getOffsetParseError(offsetLine));
            }
            else
            {
               showFrontMatterEditorDialog(yaml, arg);
            }
         }
      });
   }
   
   private void showFrontMatterEditorDialog(String yaml, RmdYamlData data)
   {
      RmdSelectedTemplate selTemplate = 
            rmarkdownHelper_.getTemplateFormat(yaml);
      if (selTemplate == null)
      {
         // we don't expect this to happen since we disable the dialog
         // entry point when we can't find an associated template
         globalDisplay_.showErrorMessage("Edit Format Failed", 
               "Couldn't determine the format options from the YAML front " +
               "matter. Make sure the YAML defines a supported output " +
               "format in its 'output' field.");
         return;
      }
      RmdTemplateOptionsDialog dialog = 
         new RmdTemplateOptionsDialog(selTemplate.template, 
            selTemplate.format,
            data.getFrontMatter(),
            getPath() == null ? null : FileSystemItem.createFile(getPath()),
            selTemplate.isShiny,
            new OperationWithInput<RmdTemplateOptionsDialog.Result>()
            {
               @Override
               public void execute(RmdTemplateOptionsDialog.Result in)
               {
                  // when the dialog is completed successfully, apply the new
                  // front matter
                  applyRmdFormatOptions(in.format, in.outputOptions);
               }
            }, 
            new Operation()
            {
               @Override
               public void execute()
               {
                  // when the dialog is cancelled, update the view's format list
                  // (to cancel in-place changes)
                  updateRmdFormatList();
               }
            });
      dialog.showModal();
   }
   
   private void applyRmdFormatOptions(String format, 
         RmdFrontMatterOutputOptions options)
   {
      rmarkdownHelper_.replaceOutputFormatOptions(
            getRmdFrontMatter(), format, options, 
            new OperationWithInput<String>()
            {
               @Override
               public void execute(String input)
               {
                  applyRmdFrontMatter(input);
               }
            });
   }
   
   private String getRmdFrontMatter()
   {
      return YamlFrontMatter.getFrontMatter(docDisplay_);
   }
   
   private void applyRmdFrontMatter(String yaml)
   {
      if (YamlFrontMatter.applyFrontMatter(docDisplay_, yaml))
      {
         updateRmdFormatList();
      }
   }

   private RmdSelectedTemplate getSelectedTemplate()
   {
      // try to extract the front matter and ascertain the template to which
      // it refers
      String yaml = getRmdFrontMatter();
      if (yaml == null)
         return null;
      return rmarkdownHelper_.getTemplateFormat(yaml);
   }
   
   private List<String> getOutputFormats()
   {
      String yaml = getRmdFrontMatter();
      if (yaml == null)
         return new ArrayList<String>();
      List<String> formats = TextEditingTargetRMarkdownHelper.getOutputFormats(yaml);
      if (formats == null)
         formats = new ArrayList<String>();
      return formats;  
   }
   
   private void updateRmdFormatList()
   {
      String formatUiName = "";
      List<String> formatList = new ArrayList<String>();
      List<String> valueList = new ArrayList<String>();
      List<String> extensionList = new ArrayList<String>();
      
      RmdSelectedTemplate selTemplate = getSelectedTemplate();
      if (selTemplate != null && selTemplate.isShiny)
      {
         view_.setIsShinyFormat(selTemplate.format != null,
                                selTemplate.format != null &&
                                selTemplate.format.endsWith(
                                      RmdOutputFormat.OUTPUT_PRESENTATION_SUFFIX),
                                isShinyPrerenderedDoc());
      }
      // could be runtime: shiny with a custom format
      else if (isShinyDoc())
      {
         view_.setIsShinyFormat(false,  // no output options b/c no template
                                false,  // not a presentation (unknown format)
                                isShinyPrerenderedDoc()); 
      }
      else
      {
         view_.setIsNotShinyFormat();
         if (selTemplate != null)
         {
            JsArray<RmdTemplateFormat> formats = selTemplate.template.getFormats();
            for (int i = 0; i < formats.length(); i++)
            {
               // skip notebook format (will enable it later if discovered)
               if (formats.get(i).getName() == 
                     RmdOutputFormat.OUTPUT_HTML_NOTEBOOK)
               {
                  continue;
               }
               
               // hide powerpoint if not available
               if (!session_.getSessionInfo().getPptAvailable() &&
                    StringUtil.equals(formats.get(i).getName(), 
                                      RmdOutputFormat.OUTPUT_PPT_PRESENTATION))
               {
                  continue;
               }

               String uiName = formats.get(i).getUiName();
               formatList.add(uiName);
               valueList.add(formats.get(i).getName());
               extensionList.add(formats.get(i).getExtension());
               if (formats.get(i).getName() == selTemplate.format)
               {
                  formatUiName = uiName;
               }
            }
         }
         
         // add formats not in the selected template 
         boolean isNotebook = false;
         List<String> outputFormats = getOutputFormats();
         for (int i = 0; i < outputFormats.size(); i++)
         {
            String format = outputFormats.get(i);
            if (format == RmdOutputFormat.OUTPUT_HTML_NOTEBOOK)
            {
               if (i == 0)
                  isNotebook = true;
               formatList.add(0, "Notebook");
               valueList.add(0, format);
               extensionList.add(0, ".nb.html");
               continue;
            }
            if (!valueList.contains(format))
            {
               String uiName = format;
               int nsLoc = uiName.indexOf("::");
               if (nsLoc != -1)
                  uiName = uiName.substring(nsLoc + 2);
               formatList.add(uiName);
               valueList.add(format);
               extensionList.add(null);
            }
         }
         
         view_.setFormatOptions(fileType_, 
                                // can choose output formats
                                getCustomKnit().length() == 0,
                                // can edit format options
                                selTemplate != null,
                                formatList, 
                                valueList, 
                                extensionList,
                                formatUiName);

         // update notebook-specific options
         if (isNotebook)
         {
            // if the user manually set the output to console in a notebook,
            // respect that (even though it's weird)
            String outputType = RmdEditorOptions.getString(
                  YamlFrontMatter.getFrontMatter(docDisplay_),
                  TextEditingTargetNotebook.CHUNK_OUTPUT_TYPE, null);
            if (outputType != TextEditingTargetNotebook.CHUNK_OUTPUT_CONSOLE)
            {
               // chunk output should always be inline in notebooks
               outputType = docUpdateSentinel_.getProperty(
                     TextEditingTargetNotebook.CHUNK_OUTPUT_TYPE);
               if (outputType != TextEditingTargetNotebook.CHUNK_OUTPUT_INLINE)
               {
                  docUpdateSentinel_.setProperty(
                        TextEditingTargetNotebook.CHUNK_OUTPUT_TYPE,
                        TextEditingTargetNotebook.CHUNK_OUTPUT_INLINE);
               }
            }
            view_.setIsNotebookFormat();
         }
      }
      
      if (isShinyDoc())
      {
         // turn off inline output in Shiny documents (if it's not already)
         if (docDisplay_.showChunkOutputInline())
            docDisplay_.setShowChunkOutputInline(false);
      }
   }
   
   private void setRmdFormat(String formatName)
   {
      // If the target format name already matches the first format then just
      // render and return
      List<String> outputFormats = getOutputFormats();
      if (outputFormats.size() > 0 && outputFormats.get(0).equals(formatName))
      {
         renderRmd();
         return;
      }
      
      rmarkdownHelper_.setOutputFormat(getRmdFrontMatter(), formatName, 
            new CommandWithArg<String>()
      {
         @Override
         public void execute(String yaml)
         {
            if (yaml != null)
               applyRmdFrontMatter(yaml);
            
            // re-knit the document
            renderRmd();
         }
      });
   }
   
   void doReflowComment(String commentPrefix)
   {
      doReflowComment(commentPrefix, true);
   }
   
   void doReflowComment(String commentPrefix, boolean multiParagraphIndent)
   {
      docDisplay_.focus();

      InputEditorSelection originalSelection = docDisplay_.getSelection();
      InputEditorSelection selection = originalSelection;

      if (selection.isEmpty())
      {
         selection = selection.growToIncludeLines("^\\s*" + commentPrefix + ".*$");
      }
      else
      {
         selection = selection.shrinkToNonEmptyLines();
         selection = selection.extendToLineStart();
         selection = selection.extendToLineEnd();
      }
      if (selection.isEmpty())
         return;

      reflowComments(commentPrefix,
                     multiParagraphIndent,
                     selection, 
                     originalSelection.isEmpty() ?
                     originalSelection.getStart() :
                     null);
   }

   private Position selectionToPosition(InputEditorPosition pos)
   {
      return docDisplay_.selectionToPosition(pos);
   }

   private void reflowComments(String commentPrefix,
                               final boolean multiParagraphIndent,
                               InputEditorSelection selection,
                               final InputEditorPosition cursorPos)
   {
      String code = docDisplay_.getCode(selection);
      String[] lines = code.split("\n");
      String prefix = StringUtil.getCommonPrefix(lines, true, false);
      Pattern pattern = Pattern.create("^\\s*" + commentPrefix + "+('?)\\s*");
      Match match = pattern.match(prefix, 0);
      // Selection includes non-comments? Abort.
      if (match == null)
         return;
      prefix = match.getValue();
      final boolean roxygen = match.hasGroup(1);

      int cursorRowIndex = 0;
      int cursorColIndex = 0;
      if (cursorPos != null)
      {
         cursorRowIndex = selectionToPosition(cursorPos).getRow() -
                          selectionToPosition(selection.getStart()).getRow();
         cursorColIndex =
               Math.max(0, cursorPos.getPosition() - prefix.length());
      }
      final WordWrapCursorTracker wwct = new WordWrapCursorTracker(
                                                cursorRowIndex, cursorColIndex);

      int maxLineLength =
                        prefs_.marginColumn().getValue() - prefix.length();

      WordWrap wordWrap = new WordWrap(maxLineLength, false)
      {
         @Override
         protected boolean forceWrapBefore(String line)
         {
            String trimmed = line.trim();
            if (roxygen && trimmed.startsWith("@") && !trimmed.startsWith("@@"))
            {
               // Roxygen tags always need to be at the start of a line. If
               // there is content immediately following the roxygen tag, then
               // content should be wrapped until the next roxygen tag is
               // encountered.

               indent_ = "";
               if (TAG_WITH_CONTENTS.match(line, 0) != null)
               {
                  indentRestOfLines_ = true;
               }
               return true;
            }
            // empty line disables indentation
            else if (!multiParagraphIndent && (line.trim().length() == 0))
            {
               indent_ = "";
               indentRestOfLines_ = false;
            }
            
            return super.forceWrapBefore(line);
         }

         @Override
         protected void onChunkWritten(String chunk,
                                       int insertionRow,
                                       int insertionCol,
                                       int indexInOriginalString)
         {
            if (indentRestOfLines_)
            {
               indentRestOfLines_ = false;
               indent_ = "  "; // TODO: Use real indent from settings
            }

            wwct.onChunkWritten(chunk, insertionRow, insertionCol,
                                indexInOriginalString);
         }

         private boolean indentRestOfLines_ = false;
         private Pattern TAG_WITH_CONTENTS = Pattern.create("@\\w+\\s+[^\\s]");
      };

      for (String line : lines)
      {
         String content = line.substring(Math.min(line.length(),
                                                  prefix.length()));

         if (content.matches("^\\s*\\@examples\\b.*$"))
            wordWrap.setWrappingEnabled(false);
         else if (content.trim().startsWith("@"))
            wordWrap.setWrappingEnabled(true);

         wwct.onBeginInputRow();
         wordWrap.appendLine(content);
      }

      String wrappedString = wordWrap.getOutput();

      StringBuilder finalOutput = new StringBuilder();
      for (String line : StringUtil.getLineIterator(wrappedString))
         finalOutput.append(prefix).append(line).append("\n");
      // Remove final \n
      if (finalOutput.length() > 0)
         finalOutput.deleteCharAt(finalOutput.length()-1);

      String reflowed = finalOutput.toString();
      
      // Remove trailing whitespace that might have leaked in earlier
      reflowed = reflowed.replaceAll("\\s+\\n", "\n");

      docDisplay_.setSelection(selection);
      if (!reflowed.equals(code))
      {
         docDisplay_.replaceSelection(reflowed);
      }

      if (cursorPos != null)
      {
         if (wwct.getResult() != null)
         {
            int row = wwct.getResult().getY();
            int col = wwct.getResult().getX();
            row += selectionToPosition(selection.getStart()).getRow();
            col += prefix.length();
            Position pos = Position.create(row, col);
            docDisplay_.setSelection(docDisplay_.createSelection(pos, pos));
         }
         else
         {
            docDisplay_.collapseSelection(false);
         }
      }
   }
   
   @Handler
   void onExecuteCodeWithoutFocus()
   {
      codeExecution_.executeSelection(false);
   }

   @Handler
   void onProfileCodeWithoutFocus()
   {
      dependencyManager_.withProfvis("The profiler", new Command()
      {
         @Override
         public void execute()
         {
            codeExecution_.executeSelection(false, false, "profvis::profvis", true);
         }
      });
   }
   
   @Handler
   void onExecuteCodeWithoutMovingCursor()
   {
      if (docDisplay_.isFocused())
         codeExecution_.executeSelection(true, false);
      else if (view_.isAttached())
         view_.findSelectAll();
   }
   
   @Handler
   void onExecuteCode()
   {
      if (fileType_.isScript())
         codeExecution_.sendSelectionToTerminal(true);
      else
         codeExecution_.executeSelection(true);
   }
   
   @Handler
   void onRunSelectionAsJob()
   {
      codeExecution_.runSelectionAsJob(false /*useLauncher*/);
   }
   
   @Handler
   void onRunSelectionAsLauncherJob()
   {
      codeExecution_.runSelectionAsJob(true /*useLauncher*/);
   }
   
   @Handler
   void onExecuteCurrentLine()
   {
      codeExecution_.executeBehavior(UserPrefs.EXECUTION_BEHAVIOR_LINE);
   }

   @Handler
   void onExecuteCurrentStatement()
   {
      codeExecution_.executeBehavior(UserPrefs.EXECUTION_BEHAVIOR_STATEMENT);
   }

   @Handler
   void onExecuteCurrentParagraph()
   {
      codeExecution_.executeBehavior(UserPrefs.EXECUTION_BEHAVIOR_PARAGRAPH);
   }

   @Handler
   void onSendToTerminal()
   {
      codeExecution_.sendSelectionToTerminal(false);
   }

   @Handler
   void onOpenNewTerminalAtEditorLocation()
   {
      codeExecution_.openNewTerminalHere();
   }

   @Handler
   void onSendFilenameToTerminal()
   {
      codeExecution_.sendFilenameToTerminal();
   }

   @Override
   public String extractCode(DocDisplay docDisplay, Range range)
   {
      Scope sweaveChunk = null;
      
      if (fileType_.canExecuteChunks())
         sweaveChunk = scopeHelper_.getCurrentSweaveChunk(range.getStart());

      String code = sweaveChunk != null
                    ? scopeHelper_.getSweaveChunkText(sweaveChunk, range)
                    : docDisplay_.getCode(range.getStart(), range.getEnd());
                    
      return code;
   }
   
  

   @Handler
   void onExecuteAllCode()
   {
      boolean executeChunks = fileType_.canCompilePDF() || 
                              fileType_.canKnitToHTML() ||
                              fileType_.isRpres();
      
      if (executeChunks)
      {
         executeChunks(Position.create(
               docDisplay_.getDocumentEnd().getRow() + 1,
               0),
               TextEditingTargetScopeHelper.PREVIOUS_CHUNKS);
      }
      else
      {
         sourceActiveDocument(true);
      }
   }

   @Handler
   void onExecuteToCurrentLine()
   {
      docDisplay_.focus();


      int row = docDisplay_.getSelectionEnd().getRow();
      int col = docDisplay_.getLength(row);

      codeExecution_.executeRange(Range.fromPoints(Position.create(0, 0),
                                  Position.create(row, col)));
   }
   
   @Handler
   void onExecuteFromCurrentLine()
   {
      docDisplay_.focus();

      int startRow = docDisplay_.getSelectionStart().getRow();
      int startColumn = 0;
      Position start = Position.create(startRow, startColumn);
      
      codeExecution_.executeRange(Range.fromPoints(start, endPosition()));
   }

   @Handler
   void onExecuteCurrentFunction()
   {
      docDisplay_.focus();

      // HACK: This is just to force the entire function tree to be built.
      // It's the easiest way to make sure getCurrentScope() returns
      // a Scope with an end.
      docDisplay_.getScopeTree();
      Scope currentFunction = docDisplay_.getCurrentFunction(false);

      // Check if we're at the top level (i.e. not in a function), or in
      // an unclosed function
      if (currentFunction == null || currentFunction.getEnd() == null)
         return;
      
      Position start = currentFunction.getPreamble();
      Position end = currentFunction.getEnd();

      codeExecution_.executeRange(Range.fromPoints(start, end));
   }

   @Handler   
   void onExecuteCurrentSection()
   {
      docDisplay_.focus();

      // Determine the current section.
      docDisplay_.getScopeTree();
      Scope currentSection = docDisplay_.getCurrentSection();
      if (currentSection == null)
         return;
      
      // Determine the start and end of the section
      Position start = currentSection.getBodyStart();
      if (start == null)
         start = Position.create(0, 0);
      Position end = currentSection.getEnd();
      if (end == null)
         end = endPosition();
      
      codeExecution_.executeRange(Range.fromPoints(start, end));
   }
    
   private Position endPosition()
   {
      int endRow = Math.max(0, docDisplay_.getRowCount() - 1);
      int endColumn = docDisplay_.getLength(endRow);
      return Position.create(endRow, endColumn);
   }
   
   // splits a chunk into two chunks
   // chunk 1: first chunk line to linePos (not including linePos)
   // chunk 2: linePos line to end
   private void splitChunk(Scope chunk, int linePos)
   {
      Position chunkStart = chunk.getBodyStart();
      Position chunkEnd = chunk.getEnd();
      if (chunkEnd == null)
         chunkEnd = docDisplay_.getDocumentEnd();
      Position preamble = chunk.getPreamble();
      String preambleLine = docDisplay_.getLine(preamble.getRow()) + "\n";
      
      // if the cursor line is in the preamble of the chunk
      // reset it to the body of the chunk to get the same semantics
      // (empty chunk followed by the entire existing chunk)
      if (linePos < chunkStart.getRow())
         linePos = chunkStart.getRow();
         
      // get chunk contents from chunk start up to the specified line
      Range firstChunkRange = Range.create(chunkStart.getRow(), chunkStart.getColumn(), linePos, 0);
      String firstChunkContents = docDisplay_.getTextForRange(firstChunkRange);
      firstChunkContents = firstChunkContents.trim();
      
      // add preamble line and ending line for new first chunk
      firstChunkContents = preambleLine + firstChunkContents;
      if (!firstChunkContents.endsWith("\n"))
         firstChunkContents += "\n";  
      firstChunkContents += getChunkEnd() + "\n\n";
      
      // get second chunk contents from what's left
      Range secondChunkRange = Range.create(linePos, 0, chunkEnd.getRow(), chunkEnd.getColumn());
      String secondChunkContents = docDisplay_.getTextForRange(secondChunkRange);
      secondChunkContents = secondChunkContents.trim();
      
      // add the preamble line of the original chunk to the second chunk (so we have the correct language)
      secondChunkContents = preambleLine + secondChunkContents;
      
      // modify contents of original chunk with second chunk contents
      Range chunkRange = Range.create(chunkStart.getRow() - 1, chunkStart.getColumn(), chunkEnd.getRow(), chunkEnd.getColumn());
      docDisplay_.replaceRange(chunkRange, secondChunkContents);
      
      // insert new chunk with first chunk contents
      docDisplay_.setCursorPosition(Position.create(chunkStart.getRow() - 1, chunkStart.getColumn()));
      docDisplay_.insertCode(firstChunkContents, false);
   }
   
   // splits a chunk into three chunks
   // chunk 1: first chunk line to start pos
   // chunk 2: start pos to end pos
   // chunk 3: end pos to end of chunk
   private void splitChunk(Scope chunk, Position startPos, Position endPos)
   {
      Position chunkStart = chunk.getBodyStart();
      Position chunkEnd = chunk.getEnd();
      if (chunkEnd == null)
         chunkEnd = docDisplay_.getDocumentEnd();
      Position preamble = chunk.getPreamble();
      String preambleLine = docDisplay_.getLine(preamble.getRow()) + "\n";
      
      // if the selected position is only within the preamble, do nothing as it makes no sense to do any splitting
      if (startPos.getRow() == preamble.getRow() && endPos.getRow() == startPos.getRow())
         return;
      
      // if the selected position starts within the preamble, reset the start position to not include the preamble
      // as it does not make any sense to do any splitting within the preamble
      if (startPos.getRow() == preamble.getRow())
      {
         startPos.setRow(preamble.getRow() + 1);
         startPos.setColumn(0);
      }
      
      // if the selected position ends within the footer (```), reset the end position to not include it
      if (endPos.getRow() == chunkEnd.getRow() && endPos.getColumn() > 0)
      {
         endPos.setColumn(0);
      }
      
      // get chunk contents from chunk start up to the specified start pos
      Range firstChunkRange = Range.create(chunkStart.getRow(), chunkStart.getColumn(), startPos.getRow(), startPos.getColumn());
      String firstChunkContents = docDisplay_.getTextForRange(firstChunkRange);
      firstChunkContents = firstChunkContents.trim();
      
      // add preamble line and ending line for new first chunk
      firstChunkContents = preambleLine + firstChunkContents;
      if (!firstChunkContents.endsWith("\n"))
         firstChunkContents += "\n";  
      firstChunkContents += getChunkEnd() + "\n\n";
      
      // get middle chunk contents from selected positions
      Range middleChunkRange = Range.create(startPos.getRow(), startPos.getColumn(), endPos.getRow(), endPos.getColumn());
      String middleChunkContents = docDisplay_.getTextForRange(middleChunkRange);
      middleChunkContents = middleChunkContents.trim();
      
      // // add preamble line and ending line for middle chunk
      middleChunkContents = preambleLine + middleChunkContents;
      if (!middleChunkContents.endsWith("\n"))
         middleChunkContents += "\n";  
      middleChunkContents += getChunkEnd() + "\n\n";
      
      // get final chunk contents from ending selection position to ending chunk position
      Range finalChunkRange = Range.create(endPos.getRow(), endPos.getColumn(), chunkEnd.getRow(), chunkEnd.getColumn());
      String finalChunkContents = docDisplay_.getTextForRange(finalChunkRange);
      finalChunkContents = finalChunkContents.trim();
      
      // add preamble to final chunk
      finalChunkContents = preambleLine + finalChunkContents;
      
      // modify contents of original chunk with final chunk contents
      Range chunkRange = Range.create(chunkStart.getRow() - 1, chunkStart.getColumn(), chunkEnd.getRow(), chunkEnd.getColumn());
      docDisplay_.replaceRange(chunkRange, finalChunkContents);
      
      // insert first and middle chunk contents as new chunks
      docDisplay_.setCursorPosition(Position.create(chunkStart.getRow() - 1, chunkStart.getColumn()));
      docDisplay_.insertCode(firstChunkContents, false);
      Position middleChunkPos = docDisplay_.getCursorPosition();
      docDisplay_.insertCode(middleChunkContents, false);
      
      // reset cursor position to middle chunk (selected text)
      docDisplay_.setCursorPosition(middleChunkPos);
   }
   
   private void onInsertChunk(String chunkPlaceholder, int rowOffset, int colOffset)
   {
      // allow visual mode to handle
      if (visualMode_.isActivated()) 
      {
         // strip off the leading backticks (if rowOffset is 0 then adjust colOffset)
         chunkPlaceholder = chunkPlaceholder.replaceFirst("```", "");
         if (rowOffset == 0)
            colOffset -= 3;
         
         // strip off the trailing backticks
         chunkPlaceholder = chunkPlaceholder.replaceAll("\\n```\\n$", "");  
         
         // do the insert
         visualMode_.insertChunk(chunkPlaceholder, rowOffset, colOffset);
         
         // all done!
         return;
      }
      
      String sel = "";
      Range selRange = null;
      
      // if currently in a chunk
      // with no selection, split this chunk into two chunks at the current line
      // with selection, split this chunk into three chunks (prior to selection, selected, post selection)
      Scope currentChunk = docDisplay_.getCurrentChunk();
      if (currentChunk != null)
      {
         // record current selection before manipulating text
         sel = docDisplay_.getSelectionValue();
         selRange = docDisplay_.getSelectionRange();
         
         if (selRange.isEmpty())
         {
            splitChunk(currentChunk, docDisplay_.getCursorPosition().getRow()); 
            return;
         }
         else
         {
            splitChunk(currentChunk, selRange.getStart() ,selRange.getEnd());
            return;
         }
      }
      
      Position pos = moveCursorToNextInsertLocation();
      InsertChunkInfo insertChunkInfo = docDisplay_.getInsertChunkInfo();
      if (insertChunkInfo != null)
      {
         // inject the chunk skeleton
         docDisplay_.insertCode(chunkPlaceholder, false);

         // if we had text selected, inject it into the chunk
         if (!StringUtil.isNullOrEmpty(sel))
         {
            Position contentPosition = insertChunkInfo.getContentPosition();
            Position docContentPos = Position.create(
                  pos.getRow() + contentPosition.getRow(), 
                  contentPosition.getColumn());
            Position endPos = Position.create(docContentPos.getRow(), 
                  docContentPos.getColumn());
            
            // move over newline if selected
            if (sel.endsWith("\n"))
               endPos.setRow(endPos.getRow() + 1);
            docDisplay_.replaceRange(
                  Range.fromPoints(docContentPos, endPos), sel);
            docDisplay_.replaceRange(selRange, "");
         }
               
         Position cursorPosition = insertChunkInfo.getCursorPosition();
         docDisplay_.setCursorPosition(Position.create(
               pos.getRow() + cursorPosition.getRow() + rowOffset,
               colOffset));
         docDisplay_.focus();
      }
      else
      {
         assert false : "Mode did not have insertChunkInfo available";
      }
   }
   
   String getChunkEnd()
   {
      InsertChunkInfo info = docDisplay_.getInsertChunkInfo();
      if (info == null)
         return "```"; // default to Rmd
      
      // chunks are delimited by 2 new lines
      // if not, we will fallback on an empty chunk end just for safety
      String[] chunkParts = info.getValue().split("\n\n");
      if (chunkParts.length == 2)
         return chunkParts[1];
      else
         return "";
   }

   @Handler
   void onInsertChunk()
   {
      InsertChunkInfo info = docDisplay_.getInsertChunkInfo();
      if (info == null)
         return;
      
      onInsertChunk(info.getValue(), 1, 0);
   }
   
   @Handler
   void onInsertChunkR()
   {
      onInsertChunk("```{r}\n\n```\n", 1, 0);
   }

   @Handler
   void onInsertChunkBash()
   {
      onInsertChunk("```{bash}\n\n```\n", 1, 0);
   }

   @Handler
   void onInsertChunkPython()
   {
      onInsertChunk("```{python}\n\n```\n", 1, 0);
   }

   @Handler
   void onInsertChunkRCPP()
   {
      onInsertChunk("```{Rcpp}\n\n```\n", 1, 0);
   }

   @Handler
   void onInsertChunkStan()
   {
      onInsertChunk("```{stan output.var=}\n\n```\n", 0, 20);
   }

   @Handler
   void onInsertChunkSQL()
   {
      server_.defaultSqlConnectionName(new ServerRequestCallback<String>()
      {
         @Override
         public void onResponseReceived(String name)
         {
            if (name != null)
            {
               onInsertChunk("```{sql connection=" + name + "}\n\n```\n", 1, 0);
            }
            else
            {
               onInsertChunk("```{sql connection=}\n\n```\n", 0, 19);
            }
         }
         
         @Override
         public void onError(ServerError error)
         {
            Debug.logError(error);
            onInsertChunk("```{sql connection=}\n\n```\n", 0, 19);
         }
      });
   }

   @Handler
   void onInsertChunkD3()
   {
      if (notebook_ != null) {
         Scope setupScope = notebook_.getSetupChunkScope();

         if (setupScope == null && !visualMode_.isActivated())
         {
            onInsertChunk("```{r setup}\nlibrary(r2d3)\n```\n\n```{d3 data=}\n\n```\n", 4, 12);
         }
         else {
            onInsertChunk("```{d3 data=}\n\n```\n", 0, 12);
         }
      }
   }

   @Handler
   void onInsertSection()
   {
      globalDisplay_.promptForText(
         "Insert Section", 
         "Section label:", 
         MessageDisplay.INPUT_OPTIONAL_TEXT, 
         new OperationWithInput<String>() {
            @Override
            public void execute(String label)
            {
               // move cursor to next insert location
               Position pos = moveCursorToNextInsertLocation();
               
               // truncate length to print margin - 5
               int printMarginColumn = prefs_.marginColumn().getValue();
               int length = printMarginColumn - 5;
               
               // truncate label to maxLength - 10 (but always allow at 
               // least 20 chars for the label)
               int maxLabelLength = length - 10;
               maxLabelLength = Math.max(maxLabelLength, 20);
               if (label.length() > maxLabelLength)
                  label = label.substring(0, maxLabelLength-1);
               
               // prefix 
               String prefix = "# ";
               if (!label.isEmpty())
                  prefix = prefix + label + " ";
               
               // fill to maxLength (bit ensure at least 4 fill characters
               // so the section parser is sure to pick it up)
               StringBuffer sectionLabel = new StringBuffer();
               sectionLabel.append("\n");
               sectionLabel.append(prefix);
               int fillChars = length - prefix.length();
               fillChars = Math.max(fillChars, 4);
               for (int i=0; i<fillChars; i++)
                  sectionLabel.append("-");
               sectionLabel.append("\n\n");
               
               // insert code and move cursor
               docDisplay_.insertCode(sectionLabel.toString(), false);
               docDisplay_.setCursorPosition(Position.create(pos.getRow() + 3,
                                                             0));
               docDisplay_.focus();
               
            }
         });
   }
   
   private Position moveCursorToNextInsertLocation()
   {
      docDisplay_.collapseSelection(true);
      if (!docDisplay_.moveSelectionToBlankLine())
      {
         int lastRow = docDisplay_.getRowCount();
         int lastCol = docDisplay_.getLength(lastRow);
         Position endPos = Position.create(lastRow, lastCol);
         docDisplay_.setCursorPosition(endPos);
         docDisplay_.insertCode("\n", false);
      }
      return docDisplay_.getCursorPosition();
      
   }
   
   public void executeChunk(Position position)
   {
      docDisplay_.getScopeTree();
      executeSweaveChunk(scopeHelper_.getCurrentSweaveChunk(position), 
            NotebookQueueUnit.EXEC_MODE_SINGLE, false);
   }
   
   public void dequeueChunk(int row)
   {
      notebook_.dequeueChunk(row);
   }
   
   @Handler
   void onExecuteCurrentChunk()
   {
      if (visualMode_.isActivated())
      {
         visualMode_.executeChunk();
      }
      else
      {
         // HACK: This is just to force the entire function tree to be built.
         // It's the easiest way to make sure getCurrentScope() returns
         // a Scope with an end.
         docDisplay_.getScopeTree();
         
         executeSweaveChunk(scopeHelper_.getCurrentSweaveChunk(), 
              NotebookQueueUnit.EXEC_MODE_SINGLE, false);
      }
   }
   
   @Handler
   void onExecuteNextChunk()
   {
      // HACK: This is just to force the entire function tree to be built.
      // It's the easiest way to make sure getCurrentScope() returns
      // a Scope with an end.
      docDisplay_.getScopeTree();
      
      Scope nextChunk = scopeHelper_.getNextSweaveChunk();
      executeSweaveChunk(nextChunk, NotebookQueueUnit.EXEC_MODE_SINGLE, 
            true);
      docDisplay_.setCursorPosition(nextChunk.getBodyStart());
      docDisplay_.ensureCursorVisible();
   }
   
   @Handler
   void onExecutePreviousChunks()
   {
      if (visualMode_.isActivated())
      {
         visualMode_.executePreviousChunks();
      }
      else
      {
         executeChunks(null, TextEditingTargetScopeHelper.PREVIOUS_CHUNKS);
      }
   }
   
   @Handler
   void onExecuteSubsequentChunks()
   {
      executeChunks(null, TextEditingTargetScopeHelper.FOLLOWING_CHUNKS);
   }
   
   public void executeChunks(Position position, int which)
   {
      // null implies we should use current cursor position
      if (position == null)
         position = docDisplay_.getSelectionStart();
      
      if (docDisplay_.showChunkOutputInline())
      {
         executeChunksNotebookMode(position, which);
         return;
      }
      
      // HACK: This is just to force the entire function tree to be built.
      // It's the easiest way to make sure getCurrentScope() returns
      // a Scope with an end.
      docDisplay_.getScopeTree();
      
      // execute the chunks
      Scope[] previousScopes = scopeHelper_.getSweaveChunks(position,
            which);
      
      StringBuilder builder = new StringBuilder();
      for (Scope scope : previousScopes)
      {
         if (isRChunk(scope) && isExecutableChunk(scope))
         {
            builder.append("# " + scope.getLabel() + "\n");
            builder.append(scopeHelper_.getSweaveChunkText(scope));
            builder.append("\n\n");
         }
      }
      
      final String code = builder.toString().trim();
      if (fileType_.isRmd())
      {
         final Position positionFinal = position;
         docUpdateSentinel_.withSavedDoc(new Command()
         {
            @Override
            public void execute()
            {
               rmarkdownHelper_.prepareForRmdChunkExecution(
                     docUpdateSentinel_.getId(),
                     docUpdateSentinel_.getContents(),
                     new Command()
                     {
                        @Override
                        public void execute()
                        {
                           // compute the language for this chunk
                           String language = "R";
                           if (DocumentMode.isPositionInPythonMode(docDisplay_, positionFinal))
                              language = "Python";

                           events_.fireEvent(new SendToConsoleEvent(code, language, true));
                        }
                     });
            }
         });
      }
      else
      {
         events_.fireEvent(new SendToConsoleEvent(code, true));
      }
   }
   
   public void executeChunksNotebookMode(Position position, int which)
   {
      // HACK: This is just to force the entire function tree to be built.
      // It's the easiest way to make sure getCurrentScope() returns
      // a Scope with an end.
      docDisplay_.getScopeTree();
      
      // execute the previous chunks
      Scope[] previousScopes = scopeHelper_.getSweaveChunks(position, which);

      // create job description
      String jobDesc = "";
      if (previousScopes.length > 0)
      {
         if (position != null &&
             position.getRow() > docDisplay_.getDocumentEnd().getRow())
            jobDesc = "Run All";
         else if (which == TextEditingTargetScopeHelper.PREVIOUS_CHUNKS)
            jobDesc = "Run Previous";
         else if (which == TextEditingTargetScopeHelper.FOLLOWING_CHUNKS)
            jobDesc = "Run After";
      }

      List<ChunkExecUnit> chunks = new ArrayList<ChunkExecUnit>();
      for (Scope scope : previousScopes)
      {
         if (isExecutableChunk(scope))
            chunks.add(
                  new ChunkExecUnit(scope, NotebookQueueUnit.EXEC_MODE_BATCH));
      }
      
      if (!chunks.isEmpty())
         notebook_.executeChunks(jobDesc, chunks);
   }
   
   @Handler
   public void onExecuteSetupChunk()
   {
      // attempt to find the setup scope by name
      Scope setupScope = null;
      if (notebook_ != null)
         setupScope = notebook_.getSetupChunkScope();

      // if we didn't find it by name, flatten the scope list and find the
      // first chunk
      if (setupScope == null)
      {
         ScopeList scopes = new ScopeList(docDisplay_);
         for (Scope scope: scopes)
         {
            if (scope.isChunk())
            {
               setupScope = scope;
               break;
            }
         }
      }
      
      // if we found a candidate, run it
      if (setupScope != null)
      {
         executeSweaveChunk(setupScope, NotebookQueueUnit.EXEC_MODE_BATCH, 
               false);
      }
   }
   
   public void renderLatex()
   {
      if (mathjax_ != null)
         mathjax_.renderLatex();
   }
   
   public void renderLatex(Range range, boolean background)
   {
      if (mathjax_ != null)
         mathjax_.renderLatex(range, background);
   }

   public String getDefaultNamePrefix()
   {
      return null;
   }

   @Override
   public String getCurrentStatus()
   {
      Position pos = docDisplay_.getCursorPosition();
      String scope = statusBar_.getScope().getValue();
      if (StringUtil.isNullOrEmpty(scope))
         scope = "None";
      String name = getName().getValue();
      if (StringUtil.isNullOrEmpty(name))
         name = "No name";

      StringBuilder status = new StringBuilder();
      status.append("Row ").append(pos.getRow() + 1).append(" Column ").append(pos.getColumn() + 1);
      status.append(" Scope ").append(scope);
      status.append(" File type ").append(fileType_.getLabel());
      status.append(" File name ").append(name);
      return status.toString();
   }
   
   private boolean isRChunk(Scope scope)
   {
      String labelText = docDisplay_.getLine(scope.getPreamble().getRow());
      Pattern reEngine = Pattern.create(".*engine\\s*=\\s*['\"]([^'\"]*)['\"]");
      Match match = reEngine.match(labelText, 0);
      if (match == null)
         return true;
      
      String engine = match.getGroup(1).toLowerCase();
      
      // NOTE: We might want to include 'Rscript' but such chunks are typically
      // intended to be run in their own process so it might not make sense to
      // collect those here.
      return engine.equals("r");
   }
   
   private boolean isExecutableChunk(final Scope chunk)
   {
      if (!chunk.isChunk())
         return false;
      
      String headerText = docDisplay_.getLine(chunk.getPreamble().getRow());
      Pattern reEvalFalse = Pattern.create("eval\\s*=\\s*F(?:ALSE)?");
      if (reEvalFalse.test(headerText))
         return false;
      
      return true;
   }
   
   private void executeSweaveChunk(final Scope chunk, 
                                   final int mode, 
                                   final boolean scrollNearTop)
   {
      if (chunk == null)
         return;

      // command used to execute chunk (we may need to defer it if this
      // is an Rmd document as populating params might be necessary)
      final Command executeChunk = new Command() {
         @Override
         public void execute()
         {
            Range range = scopeHelper_.getSweaveChunkInnerRange(chunk);
            if (scrollNearTop)
            {
               docDisplay_.navigateToPosition(
                     SourcePosition.create(range.getStart().getRow(),
                                           range.getStart().getColumn()),
                     true);
            }
            if (!range.isEmpty())
            {
               codeExecution_.setLastExecuted(range.getStart(), range.getEnd());
            }
            if (fileType_.isRmd() && 
                docDisplay_.showChunkOutputInline())
            {
               // in notebook mode, an empty chunk can refer to external code,
               // so always execute it 
               notebook_.executeChunk(chunk);
            }
            else if (!range.isEmpty())
            {
               String code = scopeHelper_.getSweaveChunkText(chunk);

               // compute the language for this chunk
               String language = "R";
               if (DocumentMode.isPositionInPythonMode(docDisplay_, chunk.getBodyStart()))
                  language = "Python";

               events_.fireEvent(new SendToConsoleEvent(code, language, true));
            }
            docDisplay_.collapseSelection(true);
         }
      };
      
      // Rmd allows server-side prep for chunk execution
      if (fileType_.isRmd() && !docDisplay_.showChunkOutputInline())
      {
         // ensure source is synced with server
         docUpdateSentinel_.withSavedDoc(new Command() {
            @Override
            public void execute()
            {
               // allow server to prepare for chunk execution
               // (e.g. by populating 'params' in the global environment)
               rmarkdownHelper_.prepareForRmdChunkExecution(
                     docUpdateSentinel_.getId(),
                     docUpdateSentinel_.getContents(), 
                     executeChunk);
            }
         });  
      }
      else
      {
         executeChunk.execute();
      }
      
   }
   
   @Handler
   void onJumpTo()
   {
      statusBar_.getScope().click();
   }

   @Handler
   void onGoToLine()
   {
      globalDisplay_.promptForInteger(
            "Go to Line",
            "Enter line number:",
            null,
            new ProgressOperationWithInput<Integer>()
            {
               @Override
               public void execute(Integer line, ProgressIndicator indicator)
               {
                  indicator.onCompleted();
                  
                  line = Math.max(1, line);
                  line = Math.min(docDisplay_.getRowCount(), line);

                  docDisplay_.navigateToPosition(
                        SourcePosition.create(line-1, 0),
                        true);
               }
            },
            null);
   }
   
   @Handler
   void onCodeCompletion()
   {
      docDisplay_.codeCompletion();
   }
   
   @Handler
   void onGoToHelp()
   {
      docDisplay_.goToHelp();
   } 

   @Handler
   void onGoToDefinition()
   {
      docDisplay_.goToDefinition();
   } 
   
   @Handler
   void onFindAll()
   {
      docDisplay_.selectAll(docDisplay_.getSelectionValue());
   }
   
   @Handler
   void onFindUsages()
   {
      cppHelper_.findUsages();
   }
   
   @Handler
   public void onSetWorkingDirToActiveDoc()
   {
      // get path
      String activeDocPath = docUpdateSentinel_.getPath();
      if (activeDocPath != null)
      {       
         FileSystemItem wdPath = 
            FileSystemItem.createFile(activeDocPath).getParentPath();
         consoleDispatcher_.executeSetWd(wdPath, true);
      }
      else
      {
         globalDisplay_.showMessage(
               MessageDialog.WARNING,
               "Source File Not Saved",   
               "The currently active source file is not saved so doesn't " +
               "have a directory to change into.");
         return;
      }
   }

   private String stangle(String sweaveStr)
   {
      ScopeList chunks = new ScopeList(docDisplay_);
      chunks.selectAll(ScopeList.CHUNK);

      StringBuilder code = new StringBuilder();
      for (Scope chunk : chunks)
      {
         String text = scopeHelper_.getSweaveChunkText(chunk);
         code.append(text);
         if (text.length() > 0 && StringUtil.charAt(text, text.length()-1) != '\n')
            code.append('\n');
      }
      return code.toString();
   }
   
   @Handler
   void onPreviewJS()
   {
      previewJS();
   }
   
   @Handler
   void onPreviewSql()
   {
      previewSql();
   }

   @Handler
   void onSourceActiveDocument()
   {
      sourceActiveDocument(false);
   }
   
   @Handler
   void onSourceActiveDocumentWithEcho()
   {
      sourceActiveDocument(true);
   }
   
   @Handler
   void onSourceAsJob()
   {
      saveThenExecute(null, () ->
      {
         events_.fireEvent(new JobRunScriptEvent(getPath()));
      });
   }
   
   @Handler
   public void onSourceAsLauncherJob()
   {
      saveThenExecute(null, () ->
      {
         events_.fireEvent(new LauncherJobRunScriptEvent(getPath()));
      });
   }
   
   @Handler
   void onProfileCode()
   {
      dependencyManager_.withProfvis("The profiler", new Command()
      {
         @Override
         public void execute()
         {
            codeExecution_.executeSelection(true, true, "profvis::profvis", true);
         }
      });
   }
  
   private void sourceActiveDocument(final boolean echo)
   {
      docDisplay_.focus();
      
      // If this is a Python file, use reticulate.
      if (fileType_.isPython())
      {
         sourcePython();
         return;
      }

      if (fileType_.isR())
      {
         if (extendedType_.startsWith(SourceDocument.XT_SHINY_PREFIX))
         {
            // If the document being sourced is a Shiny file, run the app instead.
            runShinyApp();
            return;
         }
         else if (extendedType_ == SourceDocument.XT_PLUMBER_API)
         {
            // If the document being sourced in a Plumber file, run the API instead.
            runPlumberAPI();
            return;
         }
      }
      
      // if the document is an R Markdown notebook, run all its chunks instead
      if (fileType_.isRmd() && isRmdNotebook()) 
      {
         onExecuteAllCode();
         return;
      }
      
      // If the document being sourced is a script then use that codepath
      if (fileType_.isScript())
      {
         runScript();
         return;
      }

      // If the document is previewable
      if (fileType_.canPreviewFromR())
      {
         previewFromR();
         return;
      }
      
      String code = docDisplay_.getCode();
      if (code != null && code.trim().length() > 0)
      {
         boolean sweave = 
            fileType_.canCompilePDF() || 
            fileType_.canKnitToHTML() ||
            fileType_.isRpres();
         
         RnwWeave rnwWeave = compilePdfHelper_.getActiveRnwWeave();
         final boolean forceEcho = sweave && (rnwWeave != null) ? rnwWeave.forceEchoOnExec() : false;
         
         // NOTE: we always set echo to true for knitr because knitr doesn't
         // require print statements so if you don't echo to the console
         // then you don't see any of the output
         
         boolean saveWhenSourcing = fileType_.isCpp() || 
               docDisplay_.hasBreakpoints() || (prefs_.saveBeforeSourcing().getValue() && (getPath() != null) && !sweave);
         
         if ((dirtyState_.getValue() || sweave) && !saveWhenSourcing)
         {
            server_.saveActiveDocument(code, 
                                       sweave,
                                       compilePdfHelper_.getActiveRnwWeaveName(),
                                       new SimpleRequestCallback<Void>() {
               @Override
               public void onResponseReceived(Void response)
               {
                  consoleDispatcher_.executeSourceCommand(
                        "~/.active-rstudio-document",
                        fileType_,
                        "UTF-8",
                        activeCodeIsAscii(),
                        forceEcho ? true : echo,
                        prefs_.focusConsoleAfterExec().getValue(),
                        docDisplay_.hasBreakpoints()); 
               }
            });
         }
         else
         {
            Command sourceCommand = new Command() {
                  @Override
                  public void execute()
                  {
                     executeRSourceCommand(forceEcho ? true : echo, 
                        prefs_.focusConsoleAfterExec().getValue());
                  }
               };
            
            if (saveWhenSourcing && (dirtyState_.getValue() || (getPath() == null)))
               saveThenExecute(null, sourceCommand);
            else
               sourceCommand.execute(); 
         }
      }
      
      // update pref if necessary
      if (prefs_.sourceWithEcho().getValue() != echo)
      {
         prefs_.sourceWithEcho().setGlobalValue(echo, true);
         prefs_.writeUserPrefs();
      }
   }
   
   private void runShinyApp()
   {
      source_.withSaveFilesBeforeCommand(() ->
      {
         events_.fireEvent(new LaunchShinyApplicationEvent(getPath(),
               prefs_.shinyBackgroundJobs().getValue() ?
                  ShinyApplication.BACKGROUND_APP :
                  ShinyApplication.FOREGROUND_APP, getExtendedFileType()));
      }, () -> {}, "Run Shiny Application");
   }
   
   private void runPlumberAPI()
   {
      source_.withSaveFilesBeforeCommand(new Command() {
         @Override
         public void execute()
         {
            events_.fireEvent(new LaunchPlumberAPIEvent(getPath()));
         }
      }, () -> {}, "Run Plumber API");
   }
   
   private void sourcePython()
   {
      saveThenExecute(null, () -> {
         dependencyManager_.withReticulate(
               "Executing Python",
               "Sourcing Python scripts",
               () -> {
                  String command = "reticulate::source_python('" + getPath() + "')";
                  events_.fireEvent(new SendToConsoleEvent(command, true));
               });
      });
   }
   
   private void runScript()
   {
      saveThenExecute(null, new Command() {
         @Override
         public void execute()
         {
            String interpreter = fileType_.getScriptInterpreter();
            server_.getScriptRunCommand(
               interpreter, 
               getPath(), 
               new SimpleRequestCallback<String>() {
                  @Override
                  public void onResponseReceived(String cmd)
                  {
                     events_.fireEvent(new SendToConsoleEvent(cmd, true));
                  }
               });
         }   
      });
   }
   
   private void previewFromR()
   {
      saveThenExecute(null, new Command() {
         @Override
         public void execute()
         {
            server_.getMinimalSourcePath(
               getPath(), 
               new SimpleRequestCallback<String>() {
                  @Override
                  public void onResponseReceived(String path)
                  {
                     String cmd = fileType_.createPreviewCommand(path);
                     if (cmd != null)
                        events_.fireEvent(new SendToConsoleEvent(cmd, true));
                  }
               });
         }   
      });
   }

   private boolean activeCodeIsAscii()
   {
      String code = docDisplay_.getCode();
      for (int i=0; i< code.length(); i++)
      {
         if (code.charAt(i) > 127)
            return false;
      }
      
      return true;
   }

   @Handler
   void onExecuteLastCode()
   {
      docDisplay_.focus();

      codeExecution_.executeLastCode();
   }
   
   @Handler
   void onKnitDocument()
   {
      onPreviewHTML();
   }
   
   @Handler
   void onPreviewHTML()
   {
      // last ditch extended type detection
      String extendedType = extendedType_;
      extendedType = rmarkdownHelper_.detectExtendedType(docDisplay_.getCode(),
                                                         extendedType, 
                                                         fileType_);
      
      if (extendedType == SourceDocument.XT_RMARKDOWN)
      {
         renderRmd();
      }
      else if (fileType_.isRd())
         previewRd();
      else if (fileType_.isRpres())
         previewRpresentation();
      else if (fileType_.isR())
         onCompileNotebook();
      else
         previewHTML();
   }
   
   void previewRpresentation()
   {
      SessionInfo sessionInfo = session_.getSessionInfo();
      if (!fileTypeCommands_.getHTMLCapabiliites().isRMarkdownSupported())
      {
         globalDisplay_.showMessage(
               MessageDisplay.MSG_WARNING,
               "Unable to Preview",
               "R Presentations require the knitr package " +
               "(version 1.2 or higher)");
         return;
      } 
      
      PresentationState state = sessionInfo.getPresentationState();
      
      // if this presentation is already showing then just activate 
      if (state.isActive() && 
          state.getFilePath().equals(docUpdateSentinel_.getPath()))
      {
         commands_.activatePresentation().execute();
         save();
      }
      // otherwise reload
      else
      {
         saveThenExecute(null, new Command() {
               @Override
               public void execute()
               {
                  server_.showPresentationPane(docUpdateSentinel_.getPath(), 
                                               new VoidServerRequestCallback());
               }
               
            });
         } 
   }
   
   
   void previewRd()
   {
      saveThenExecute(null, new Command() {
         @Override
         public void execute()
         {
            String previewURL = "help/preview?file=";
            previewURL += URL.encodeQueryString(docUpdateSentinel_.getPath());
            events_.fireEvent(new ShowHelpEvent(previewURL));
         }
      });
   }
   
   void previewJS()
   {
      verifyD3Prequisites(new Command() {
         @Override
         public void execute()
         {
            saveThenExecute(null, new Command() {
               @Override
               public void execute()
               {
                  jsHelper_.previewJS(TextEditingTarget.this);
               }
            });
         }
      }); 
   }

   void previewSql()
   {
      verifySqlPrerequisites(new Command() {
         @Override
         public void execute()
         {
            saveThenExecute(null, new Command() {
               @Override
               public void execute()
               {
                  sqlHelper_.previewSql(TextEditingTarget.this);
               }
            });
         }
      }); 
   }

   boolean customSource()
   {
      return rHelper_.customSource(TextEditingTarget.this);
   }
   
   void renderRmd()
   {
      renderRmd(null);
   }
   
   void renderRmd(final String paramsFile)
   { 
      events_.fireEvent(new RmdRenderPendingEvent(docUpdateSentinel_.getId()));
      
      final int type = isShinyDoc() ? RmdOutput.TYPE_SHINY:
                                      isRmdNotebook() ? RmdOutput.TYPE_NOTEBOOK:
                                                        RmdOutput.TYPE_STATIC;
      final Command renderCommand = new Command() 
      {
         @Override
         public void execute()
         {
            boolean asTempfile = isPackageDocumentationFile();
            String viewerType = RmdEditorOptions.getString(
                  getRmdFrontMatter(), RmdEditorOptions.PREVIEW_IN, null);

            rmarkdownHelper_.renderRMarkdown(
                  docUpdateSentinel_.getPath(),
                  docDisplay_.getCursorPosition().getRow() + 1,
                  null,
                  docUpdateSentinel_.getEncoding(),
                  paramsFile,
                  asTempfile,
                  type,
                  false,
                  rmarkdownHelper_.getKnitWorkingDir(docUpdateSentinel_),
                  viewerType);
         }
      };  

      final Command saveCommand = new Command()
      {
         @Override
         public void execute()
         {
            saveThenExecute(null, renderCommand);
         }
      };
      
      // save before rendering if the document is dirty or has never been saved;
      // otherwise render directly
      Command command = 
            docUpdateSentinel_.getPath() == null || dirtyState_.getValue() ? 
                  saveCommand : renderCommand;
      
      if (isRmdNotebook())
         dependencyManager_.withRMarkdown("Creating R Notebooks", command);
      else
         command.execute();
   }
   
   
   public boolean isRmdNotebook()
   {
      List<String> outputFormats = getOutputFormats();
      return outputFormats.size() > 0 && 
             outputFormats.get(0) == RmdOutputFormat.OUTPUT_HTML_NOTEBOOK;
   }

   public boolean hasRmdNotebook()
   {
      List<String> outputFormats = getOutputFormats();
      for (String format: outputFormats)
      {
         if (format == RmdOutputFormat.OUTPUT_HTML_NOTEBOOK)
            return true;
      }
      return false;
   }

   private boolean isShinyDoc()
   {
      try
      {
         String yaml = getRmdFrontMatter();
         if (yaml == null)
            return false;
         return rmarkdownHelper_.isRuntimeShiny(yaml);  
      }
      catch(Exception e)
      {
         Debug.log(e.getMessage());
         return false;
      }
   }
   
   private boolean isShinyPrerenderedDoc()
   {
      try
      {
         String yaml = getRmdFrontMatter();
         if (yaml == null)
            return false;
         return rmarkdownHelper_.isRuntimeShinyPrerendered(yaml); 
      }
      catch(Exception e)
      {
         Debug.log(e.getMessage());
         return false;
      }
   }
   
   private String getCustomKnit()
   {
      try
      {
         String yaml = getRmdFrontMatter();
         if (yaml == null)
            return new String();
         return rmarkdownHelper_.getCustomKnit(yaml);  
      }
      catch(Exception e)
      {
         Debug.log(e.getMessage());
         return new String();
      }
   }
   
   void previewHTML()
   {
      // validate pre-reqs
      if (!rmarkdownHelper_.verifyPrerequisites(view_, fileType_))
         return;

      doHtmlPreview(new Provider<HTMLPreviewParams>()
      {
         @Override
         public HTMLPreviewParams get()
         {
            return HTMLPreviewParams.create(docUpdateSentinel_.getPath(),
                                            docUpdateSentinel_.getEncoding(),
                                            fileType_.isMarkdown(),
                                            fileType_.requiresKnit(),
                                            false);
         }
      });
   }

   private void doHtmlPreview(final Provider<HTMLPreviewParams> pParams)
   {
      // command to show the preview window
      final Command showPreviewWindowCommand = new Command() {
         @Override
         public void execute()
         {
            HTMLPreviewParams params = pParams.get();
            events_.fireEvent(new ShowHTMLPreviewEvent(params));
         }
      };

      // command to run the preview
      final Command runPreviewCommand = new Command() {
         @Override
         public void execute()
         {
            final HTMLPreviewParams params = pParams.get();
            server_.previewHTML(params, new SimpleRequestCallback<Boolean>());
         }
      };

      if (pParams.get().isNotebook())
      {
         saveThenExecute(null, new Command()
         {
            @Override
            public void execute()
            {
               generateNotebook(new Command()
               {
                  @Override
                  public void execute()
                  {
                     showPreviewWindowCommand.execute();
                     runPreviewCommand.execute();
                  }
               });
            }
         });
      }
      // if the document is new and unsaved, then resolve that and then
      // show the preview window -- it won't activate in web mode
      // due to popup activation rules but at least it will show up
      else if (isNewDoc())
      {
         saveThenExecute(null, CommandUtil.join(showPreviewWindowCommand,
                                                runPreviewCommand));
      }
      // otherwise if it's dirty then show the preview window first (to
      // beat the popup blockers) then save & run
      else if (dirtyState().getValue())
      {
         showPreviewWindowCommand.execute();
         saveThenExecute(null, runPreviewCommand);
      }
      // otherwise show the preview window then run the preview
      else
      {
         showPreviewWindowCommand.execute();
         runPreviewCommand.execute();
      }
   }

   private void generateNotebook(final Command executeOnSuccess)
   {
      // default title
      String defaultTitle = docUpdateSentinel_.getProperty(NOTEBOOK_TITLE);
      if (StringUtil.isNullOrEmpty(defaultTitle))
         defaultTitle = FileSystemItem.getNameFromPath(docUpdateSentinel_.getPath());
      
      // default author
      String defaultAuthor = docUpdateSentinel_.getProperty(NOTEBOOK_AUTHOR);
      if (StringUtil.isNullOrEmpty(defaultAuthor))
      {
         defaultAuthor = state_.compileRNotebookPrefs().getValue().getAuthor();
         if (StringUtil.isNullOrEmpty(defaultAuthor))
            defaultAuthor = session_.getSessionInfo().getUserIdentity();
      }
      
      // default type
      String defaultType = docUpdateSentinel_.getProperty(NOTEBOOK_TYPE);
      if (StringUtil.isNullOrEmpty(defaultType))
      {
         defaultType = state_.compileRNotebookPrefs().getValue().getType();
         if (StringUtil.isNullOrEmpty(defaultType))
            defaultType = CompileNotebookOptions.TYPE_DEFAULT;
      }
      
      CompileNotebookOptionsDialog dialog = new CompileNotebookOptionsDialog(
            getId(), 
            defaultTitle, 
            defaultAuthor, 
            defaultType,
            new OperationWithInput<CompileNotebookOptions>()
      {
         @Override
         public void execute(CompileNotebookOptions input)
         { 
            server_.createNotebook(
                          input, 
                          new SimpleRequestCallback<CompileNotebookResult>()
            {
               @Override
               public void onResponseReceived(CompileNotebookResult response)
               {
                  if (response.getSucceeded())
                  {
                     executeOnSuccess.execute();
                  }
                  else
                  {
                     globalDisplay_.showErrorMessage(
                                       "Unable to Compile Report", 
                                       response.getFailureMessage());
                  }
               }
            });
            
            // save options for this document
            HashMap<String, String> changedProperties = new HashMap<String, String>();
            changedProperties.put(NOTEBOOK_TITLE, input.getNotebookTitle());
            changedProperties.put(NOTEBOOK_AUTHOR, input.getNotebookAuthor());
            changedProperties.put(NOTEBOOK_TYPE, input.getNotebookType());
            docUpdateSentinel_.modifyProperties(changedProperties, null);

            // save global prefs
            CompileNotebookPrefs prefs = CompileNotebookPrefs.create(
                                          input.getNotebookAuthor(), 
                                          input.getNotebookType());
            if (!CompileNotebookPrefs.areEqual(
                                  prefs, 
                                  state_.compileRNotebookPrefs().getValue().cast()))
            {
               state_.compileRNotebookPrefs().setGlobalValue(prefs.cast());
               state_.writeState();
            }
         }
      }
      );
      dialog.showModal();
   }

   @Handler
   void onCompileNotebook()
   { 
      if (session_.getSessionInfo().getRMarkdownPackageAvailable())
      {
         saveThenExecute(null, new Command()
         {
            @Override
            public void execute()
            {
               rmarkdownHelper_.renderNotebookv2(docUpdateSentinel_, null);
            }
         });
      }
      else
      {
         if (!rmarkdownHelper_.verifyPrerequisites("Compile Report",
               view_,
               FileTypeRegistry.RMARKDOWN))
         {
            return;
         }
         
         doHtmlPreview(new Provider<HTMLPreviewParams>()
         {
            @Override
            public HTMLPreviewParams get()
            {
               return HTMLPreviewParams.create(docUpdateSentinel_.getPath(),
                                               docUpdateSentinel_.getEncoding(),
                                               true,
                                               true,
                                               true);
            }
         });
      }
   }

   @Handler
   void onCompilePDF()
   {
      String pdfPreview = prefs_.pdfPreviewer().getValue();
      boolean showPdf = !pdfPreview.equals(UserPrefs.PDF_PREVIEWER_NONE);
      boolean useInternalPreview = 
            pdfPreview.equals(UserPrefs.PDF_PREVIEWER_RSTUDIO);
      boolean useDesktopSynctexPreview = 
            pdfPreview.equals(UserPrefs.PDF_PREVIEWER_DESKTOP_SYNCTEX) &&
            Desktop.isDesktop();
      
      String action = new String();
      if (showPdf && !useInternalPreview && !useDesktopSynctexPreview)
         action = "view_external";
      
      handlePdfCommand(action, useInternalPreview, null);
   }
   
   
   @Handler
   void onKnitWithParameters()
   {
      saveThenExecute(null, new Command() {
         @Override
         public void execute()
         {
            rmarkdownHelper_.getRMarkdownParamsFile(
               docUpdateSentinel_.getPath(), 
               docUpdateSentinel_.getEncoding(),
               activeCodeIsAscii(),
               new CommandWithArg<String>() {
                  @Override
                  public void execute(String paramsFile)
                  {
                     // null return means user cancelled
                     if (paramsFile != null)
                     {
                        // special "none" value means no parameters
                        if (paramsFile.equals("none"))
                        {
                           new RMarkdownNoParamsDialog().showModal();
                        }
                        else
                        {
                           renderRmd(paramsFile);
                        }
                     }
                  }
             });
         }
      });  
   }
   
   @Handler
   void onClearKnitrCache()
   {
      withSavedDoc(new Command() {
         @Override
         public void execute()
         {
            // determine the cache path (use relative path if possible)
            String path = docUpdateSentinel_.getPath();
            FileSystemItem fsi = FileSystemItem.createFile(path);
            path = fsi.getParentPath().completePath(fsi.getStem() + "_cache");
            String relativePath = FileSystemItem.createFile(path).getPathRelativeTo(
                workbenchContext_.getCurrentWorkingDir());
            if (relativePath != null)
               path = relativePath;
            final String docPath = path;
            
            globalDisplay_.showYesNoMessage(
               MessageDialog.QUESTION, 
               "Clear Knitr Cache", 
               "Clearing the Knitr cache will delete the cache " +
               "directory for " + docPath + ". " +
               "\n\nAre you sure you want to clear the cache now?",
               false,
               new Operation() {
                  @Override
                  public void execute()
                  {
                     String code = "unlink(" + 
                                   ConsoleDispatcher.escapedPath(docPath) + 
                                   ", recursive = TRUE)";
                     events_.fireEvent(new SendToConsoleEvent(code, true));
                  }
               },
               null,
               true);  
            
         }
         
      });
      
     
   }
   
   
   @Handler
   void onClearPrerenderedOutput()
   {
      withSavedDoc(new Command() {
         @Override
         public void execute()
         {
            // determine the output path (use relative path if possible)
            String path = docUpdateSentinel_.getPath();
            String relativePath = FileSystemItem.createFile(path).getPathRelativeTo(
                workbenchContext_.getCurrentWorkingDir());
            if (relativePath != null)
               path = relativePath;
            final String docPath = path;
            
            globalDisplay_.showYesNoMessage(
               MessageDialog.QUESTION, 
               "Clear Prerendered Output", 
               "This will remove all previously generated output " +
               "for " + docPath + " (html, prerendered data, knitr cache, etc.)." +
               "\n\nAre you sure you want to clear the output now?",
               false,
               new Operation() {
                  @Override
                  public void execute()
                  {
                     String code = "rmarkdown::shiny_prerendered_clean(" + 
                                   ConsoleDispatcher.escapedPath(docPath) + 
                                   ")";
                     events_.fireEvent(new SendToConsoleEvent(code, true));
                  }
               },
               null,
               true);  
         }
      });
   }
   
   
   @Handler
   void onSynctexSearch()
   {
      doSynctexSearch(true);
   }
   
   private void doSynctexSearch(boolean fromClick)
   {
      SourceLocation sourceLocation = getSelectionAsSourceLocation(fromClick);
      if (sourceLocation == null)
         return;
      
      // compute the target pdf
      FileSystemItem editorFile = FileSystemItem.createFile(
                                              docUpdateSentinel_.getPath());
      FileSystemItem targetFile = compilePdfHelper_.getTargetFile(editorFile);
      String pdfFile = 
         targetFile.getParentPath().completePath(targetFile.getStem() + ".pdf");
      
      synctex_.forwardSearch(pdfFile, sourceLocation);
   }
   
   
   private SourceLocation getSelectionAsSourceLocation(boolean fromClick)
   {
      // get doc path (bail if the document is unsaved)
      String file = docUpdateSentinel_.getPath();
      if (file == null)
         return null;
      
      Position selPos = docDisplay_.getSelectionStart();
      int line = selPos.getRow() + 1;
      int column = selPos.getColumn() + 1;
      return SourceLocation.create(file, line, column, fromClick);
   }
   
   @Handler
   void onQuickAddNext()
   {
      docDisplay_.quickAddNext();
   }
   
   private HasFindReplace getFindReplace()
   {
      if (visualMode_.isActivated())
         return visualMode_.getFindReplace();
      else
         return view_;
   }

   @Handler
   void onFindReplace()
   {
      getFindReplace().showFindReplace(true);
   }
   
   @Handler
   void onFindNext()
   {
      getFindReplace().findNext();
   }
   
   @Handler
   void onFindPrevious()
   {
      getFindReplace().findPrevious();
   }
   
   @Handler
   void onFindSelectAll()
   {
      view_.findSelectAll();
   }
   
   @Handler
   void onFindFromSelection()
   {
      view_.findFromSelection();
      docDisplay_.focus();
   }
   
   @Handler
   void onReplaceAndFind()
   {
      getFindReplace().replaceAndFind();
   }
   
   @Override
   public Position search(String regex)
   {
      return search(Position.create(0, 0), regex);
   }
   
   @Override
   public Position search(Position startPos, String regex)
   {
      InputEditorSelection sel = docDisplay_.search(regex, 
                                                    false, 
                                                    false, 
                                                    false,
                                                    false,
                                                    startPos,
                                                    null, 
                                                    true);
      if (sel != null)
         return docDisplay_.selectionToPosition(sel.getStart());
      else
         return null;
   }
   
   
   @Handler
   void onFold()
   {
      if (useScopeTreeFolding())
      {
         Range range = Range.fromPoints(docDisplay_.getSelectionStart(),
                                        docDisplay_.getSelectionEnd());
         if (range.isEmpty())
         {
            // If no selection, fold the innermost non-anonymous scope
            Scope scope = docDisplay_.getCurrentScope();
            while (scope != null && scope.isAnon())
               scope = scope.getParentScope();
   
            if (scope == null || scope.isTopLevel())
               return;
            
            docDisplay_.addFoldFromRow(scope.getFoldStart().getRow());
         }
         else
         {
            // If selection, fold the selection
            docDisplay_.addFold(range);
         }
      }
      else
      {
         int row = docDisplay_.getSelectionStart().getRow();
         docDisplay_.addFoldFromRow(row);
      }
   }
   
   @Handler
   void onUnfold()
   {
      if (useScopeTreeFolding())
      {
         Range range = Range.fromPoints(docDisplay_.getSelectionStart(),
                                        docDisplay_.getSelectionEnd());
         if (range.isEmpty())
         {
            // If no selection, either:
            //
            // 1) Unfold a fold containing the cursor, or
            // 2) Unfold the closest fold on the current row.
            Position pos = docDisplay_.getCursorPosition();
   
            AceFold containingCandidate = null;
            AceFold startCandidate = null;
            AceFold endCandidate = null;
   
            for (AceFold f : JsUtil.asIterable(docDisplay_.getFolds()))
            {
               // Check to see whether this fold contains the cursor position.
               if (f.getRange().contains(pos))
               {
                  if (containingCandidate == null ||
                      containingCandidate.getRange().contains(f.getRange()))
                  {
                     containingCandidate = f;
                  }
               }
               
               if (startCandidate == null
                   && f.getStart().getRow() == pos.getRow()
                   && f.getStart().getColumn() >= pos.getColumn())
               {
                  startCandidate = f;
               }
   
               if (startCandidate == null &&
                   f.getEnd().getRow() == pos.getRow() &&
                   f.getEnd().getColumn() <= pos.getColumn())
               {
                  endCandidate = f;
               }
            }
            
            if (containingCandidate != null)
            {
               docDisplay_.unfold(containingCandidate);
            }
            else if (startCandidate == null ^ endCandidate == null)
            {
               docDisplay_.unfold(startCandidate != null ? startCandidate
                                                          : endCandidate);
            }
            else if (startCandidate != null && endCandidate != null)
            {
               // Both are candidates; see which is closer
               int startDelta = startCandidate.getStart().getColumn() - pos.getColumn();
               int endDelta = pos.getColumn() - endCandidate.getEnd().getColumn();
               docDisplay_.unfold(startDelta <= endDelta? startCandidate
                                                        : endCandidate);
            }
         }
         else
         {
            // If selection, unfold the selection
   
            docDisplay_.unfold(range);
         }
      }
      else
      {
         int row = docDisplay_.getSelectionStart().getRow();
         docDisplay_.unfold(row);
      }
   }

   @Handler
   void onFoldAll()
   {
      if (useScopeTreeFolding())
      {
         // Fold all except anonymous braces
         HashSet<Integer> rowsFolded = new HashSet<Integer>();
         for (AceFold f : JsUtil.asIterable(docDisplay_.getFolds()))
            rowsFolded.add(f.getStart().getRow());

         ScopeList scopeList = new ScopeList(docDisplay_);
         scopeList.removeAll(ScopeList.ANON_BRACE);
         for (Scope scope : scopeList)
         {
            int row = scope.getFoldStart().getRow();
            if (!rowsFolded.contains(row))
               docDisplay_.addFoldFromRow(row);
         }
      }
      else
      {
         docDisplay_.foldAll();
      }
   }

   @Handler
   void onUnfoldAll()
   {
      if (useScopeTreeFolding())
      {
         for (AceFold f : JsUtil.asIterable(docDisplay_.getFolds()))
            docDisplay_.unfold(f);
      }
      else
      {
         docDisplay_.unfoldAll();
      }
   }
   
   @Handler
   void onToggleEditorTokenInfo()
   {
      docDisplay_.toggleTokenInfo();
   }
   
   boolean useScopeTreeFolding()
   {
      return docDisplay_.hasCodeModelScopeTree();
   }

   void handlePdfCommand(final String completedAction,
                         final boolean useInternalPreview,
                         final Command onBeforeCompile)
   {
      if (fileType_.isRnw() && prefs_.alwaysEnableRnwConcordance().getValue())
         compilePdfHelper_.ensureRnwConcordance();
      
      // if the document has been previously saved then we should execute
      // the onBeforeCompile command immediately
      final boolean isNewDoc = isNewDoc();
      if (!isNewDoc && (onBeforeCompile != null))
         onBeforeCompile.execute();
      
      saveThenExecute(null, new Command()
      {
         public void execute()
         {
            // if this was a new doc then we still need to execute the
            // onBeforeCompile command
            if (isNewDoc && (onBeforeCompile != null))
               onBeforeCompile.execute();
            
            String path = docUpdateSentinel_.getPath();
            if (path != null) 
            {
               String encoding = StringUtil.notNull(
                                          docUpdateSentinel_.getEncoding());
               fireCompilePdfEvent(path, 
                                   encoding,
                                   completedAction, 
                                   useInternalPreview);
            }
         }
      });
   }
   
   private void fireCompilePdfEvent(String path, 
                                    String encoding,
                                    String completedAction,
                                    boolean useInternalPreview)
   {
      // first validate the path to make sure it doesn't contain spaces
      FileSystemItem file = FileSystemItem.createFile(path);
      if (file.getName().indexOf(' ') != -1)
      {
         globalDisplay_.showErrorMessage(
               "Invalid Filename",
               "The file '" + file.getName() + "' cannot be compiled to " +
               "a PDF because TeX does not understand paths with spaces. " +
               "If you rename the file to remove spaces then " +
               "PDF compilation will work correctly.");
        
         return;
      }
      
      CompilePdfEvent event = new CompilePdfEvent(
                                       compilePdfHelper_.getTargetFile(file),
                                       encoding,
                                       getSelectionAsSourceLocation(false),
                                       completedAction,
                                       useInternalPreview);
      events_.fireEvent(event);
   }
   
   private Command postSaveCommand()
   {
      return new Command()
      {
         public void execute()
         {
            // fire source document saved event
            FileSystemItem file = FileSystemItem.createFile(
                                             docUpdateSentinel_.getPath());
            events_.fireEvent(new SourceFileSaveCompletedEvent(
                                             file,
                                             docUpdateSentinel_.getContents(),
                                             docDisplay_.getCursorPosition()));
            
            // check for source on save
            if (fileType_.canSourceOnSave() && docUpdateSentinel_.sourceOnSave())
            {
               if (fileType_.isRd())
               {
                  previewRd();
               }
               else if (fileType_.isJS())
               {
                  if (extendedType_ == SourceDocument.XT_JS_PREVIEWABLE)
                     previewJS();
               }
               else if (fileType_.isSql())
               {
                  if (extendedType_ == SourceDocument.XT_SQL_PREVIEWABLE)
                     previewSql();
               }
               else if (fileType_.canPreviewFromR())
               {
                  previewFromR();
               }
               else
               {
                  executeRSourceCommand(false, false);
               }
            }
         }
      };
   }
   
   private void executeRSourceCommand(boolean forceEcho, boolean focusAfterExec)
   {
      // Hide breakpoint warning bar if visible (since we will re-evaluate
      // breakpoints after source)
      if (docDisplay_.hasBreakpoints())
      {
         hideBreakpointWarningBar();
      }

      if (fileType_.isR() && extendedType_ == SourceDocument.XT_R_CUSTOM_SOURCE)
      {
         // If this R script looks like it has a custom source
         // command, try to execute it; if successful, we're done.
         if (customSource())
            return;
      }

      // Execute the R source() command
      consoleDispatcher_.executeSourceCommand(
                                 docUpdateSentinel_.getPath(), 
                                 fileType_,
                                 docUpdateSentinel_.getEncoding(), 
                                 activeCodeIsAscii(),
                                 forceEcho,
                                 focusAfterExec,
                                 docDisplay_.hasBreakpoints());
   }

   public void checkForExternalEdit()
   {
      if (!externalEditCheckInterval_.hasElapsed())
         return;
      externalEditCheckInterval_.reset();

      externalEditCheckInvalidation_.invalidate();

      // If the doc has never been saved, don't even bother checking
      if (getPath() == null)
         return;
      
      // If we're already waiting for the user to respond to an edit event, bail
      if (isWaitingForUserResponseToExternalEdit_)
         return;
      
      final Invalidation.Token token = externalEditCheckInvalidation_.getInvalidationToken();

      server_.checkForExternalEdit(
            id_,
            new ServerRequestCallback<CheckForExternalEditResult>()
            {
               @Override
               public void onResponseReceived(CheckForExternalEditResult response)
               {
                  if (token.isInvalid())
                     return;

                  if (response.isDeleted())
                  {
                     if (ignoreDeletes_)
                        return;

                     isWaitingForUserResponseToExternalEdit_ = true;
                     globalDisplay_.showYesNoMessage(
                           GlobalDisplay.MSG_WARNING,
                           "File Deleted",
                           "The file " + 
                           StringUtil.notNull(docUpdateSentinel_.getPath()) + 
                           " has been deleted or moved. " +
                           "Do you want to close this file now?",
                           false,
                           new Operation()
                           {
                              public void execute()
                              {
                                 isWaitingForUserResponseToExternalEdit_ = false;
                                 CloseEvent.fire(TextEditingTarget.this, null);
                              }
                           },
                           new Operation()
                           {
                              public void execute()
                              {
                                 isWaitingForUserResponseToExternalEdit_ = false;
                                 externalEditCheckInterval_.reset();
                                 ignoreDeletes_ = true;
                                 // Make sure it stays dirty
                                 dirtyState_.markDirty(false);
                              }
                           },
                           true
                     );
                  }
                  else if (response.isModified())
                  {
                     // If we're in a collaborative session, we need to let it
                     // reconcile the modification
                     if (docDisplay_ != null && 
                         docDisplay_.hasActiveCollabSession() &&
                         response.getItem() != null)
                     {
                        events_.fireEvent(new CollabExternalEditEvent(
                              getId(), getPath(), 
                              response.getItem().getLastModifiedNative()));
                        return;
                     }

                     ignoreDeletes_ = false; // Now we know it exists

                     // Use StringUtil.formatDate(response.getLastModified())?

                     if (!dirtyState_.getValue())
                     {
                        revertEdits();
                     }
                     else
                     {
                        externalEditCheckInterval_.reset();
                        isWaitingForUserResponseToExternalEdit_ = true;
                        globalDisplay_.showYesNoMessage(
                              GlobalDisplay.MSG_WARNING,
                              "File Changed",
                              "The file " + name_.getValue() + " has changed " +
                              "on disk. Do you want to reload the file from " +
                              "disk and discard your unsaved changes?",
                              false,
                              new Operation()
                              {
                                 public void execute()
                                 {
                                    isWaitingForUserResponseToExternalEdit_ = false;
                                    revertEdits();
                                 }
                              },
                              new Operation()
                              {
                                 public void execute()
                                 {
                                    isWaitingForUserResponseToExternalEdit_ = false;
                                    externalEditCheckInterval_.reset();
                                    docUpdateSentinel_.ignoreExternalEdit();
                                    // Make sure it stays dirty
                                    dirtyState_.markDirty(false);
                                 }
                              },
                              true
                        );
                     }
                  }
               }

               @Override
               public void onError(ServerError error)
               {
                  Debug.logError(error);
               }
            });
   }
   
   public void checkForExternalEdit(int delayMs) 
   {
      Scheduler.get().scheduleFixedDelay(new RepeatingCommand()
      {
         public boolean execute()
         {
            if (view_.isAttached())
               checkForExternalEdit();
            return false;
         }
      }, delayMs);
   }
   
   private void revertEdits()
   {
      docUpdateSentinel_.revert(() -> {
         visualMode_.syncFromEditorIfActivated();
      }, false);
   }
   
   private SourcePosition toSourcePosition(Scope func)
   {
      Position pos = func.getPreamble();
      return SourcePosition.create(pos.getRow(), pos.getColumn());
   }
   
   private boolean isCursorInTexMode()
   {
      if (fileType_.canCompilePDF())
      {
         if (fileType_.isRnw())
         {
            return SweaveFileType.TEX_LANG_MODE.equals(
               docDisplay_.getLanguageMode(docDisplay_.getCursorPosition()));
         }
         else
         {
            return true;
         }
      }
      else
      {
         return false;
      }
   }
   
   private boolean isCursorInRMode()
   {
      String mode = docDisplay_.getLanguageMode(docDisplay_.getCursorPosition());
      if (mode == null)
         return true;
      if (mode.equals(TextFileType.R_LANG_MODE))
         return true;
      return false;
   }
   
   private boolean isCursorInYamlMode()
   {
      String mode = docDisplay_.getLanguageMode(docDisplay_.getCursorPosition());
      if (mode == null)
         return false;
      
      if (mode.equals("YAML"))
         return true;
      
      return false;
   }
   
   private boolean isNewDoc()
   {
      return docUpdateSentinel_.getPath() == null;
   }
   
   private static boolean shouldEnforceHardTabs(FileSystemItem item)
   {
      if (item == null)
         return false;
      
      String[] requiresHardTabs = new String[] {
            "Makefile", "Makefile.in", "Makefile.win",
            "Makevars", "Makevars.in", "Makevars.win"
      };
      
      for (String file : requiresHardTabs)
         if (file.equals(item.getName()))
            return true;
      
      if (".tsv".equals(item.getExtension()))
         return true;
      
      return false;
   }
   
   private CppCompletionContext cppCompletionContext_ = 
                                          new CppCompletionContext() {
      @Override
      public boolean isCompletionEnabled()
      {
         return session_.getSessionInfo().getClangAvailable() &&
                (docUpdateSentinel_.getPath() != null) &&
                fileType_.isC();
      }

      @Override
      public void withUpdatedDoc(final CommandWith2Args<String, String> onUpdated)
      {
         docUpdateSentinel_.withSavedDoc(new Command() {
            @Override
            public void execute()
            {
               onUpdated.execute(docUpdateSentinel_.getPath(),
                                 docUpdateSentinel_.getId());
            }
         });

      }

      @Override
      public void cppCompletionOperation(final CppCompletionOperation operation)
      {
         if (isCompletionEnabled())
         {
            withUpdatedDoc(new CommandWith2Args<String, String>() {
               @Override
               public void execute(String docPath, String docId)
               {
                  Position pos = docDisplay_.getSelectionStart();
                  
                  operation.execute(docPath, 
                                    pos.getRow() + 1, 
                                    pos.getColumn() + 1);
               }
            });
         }
         
      }
      
      @Override
      public String getDocPath()
      {
         if (docUpdateSentinel_ == null)
            return "";
            
         return docUpdateSentinel_.getPath();
      }
   };
   
   private CompletionContext rContext_ = new CompletionContext() {

      @Override
      public String getPath()
      {
         if (docUpdateSentinel_ == null)
            return null;
         else
            return docUpdateSentinel_.getPath();
      }
      
      @Override
      public String getId()
      {
         if (docUpdateSentinel_ == null)
            return null;
         else
            return docUpdateSentinel_.getId();
      }
   };
   
   // these methods are public static so that other editing targets which
   // display source code (but don't inherit from TextEditingTarget) can share
   // their implementation
   
   public static interface PrefsContext
   {
      FileSystemItem getActiveFile();
   }
   
   public static void registerPrefs(
                     ArrayList<HandlerRegistration> releaseOnDismiss,
                     UserPrefs prefs,
                     ProjectConfig projectConfig,
                     DocDisplay docDisplay,
                     final SourceDocument sourceDoc)
   {
      registerPrefs(releaseOnDismiss,
                    prefs,
                    projectConfig,
                    docDisplay,
                    new PrefsContext() {
                        @Override
                        public FileSystemItem getActiveFile()
                        {
                           String path = sourceDoc.getPath();
                           if (path != null)
                              return FileSystemItem.createFile(path);
                           else
                              return null;
                        }
                    });
   }
   
   public static void registerPrefs(
                     ArrayList<HandlerRegistration> releaseOnDismiss,
                     UserPrefs prefs,
                     final ProjectConfig projectConfig,
                     final DocDisplay docDisplay,
                     final PrefsContext context)
   {
      releaseOnDismiss.add(prefs.highlightSelectedLine().bind(
            new CommandWithArg<Boolean>() {
               public void execute(Boolean arg) {
                  docDisplay.setHighlightSelectedLine(arg);
               }}));
      releaseOnDismiss.add(prefs.highlightSelectedWord().bind(
            new CommandWithArg<Boolean>() {
               public void execute(Boolean arg) {
                  docDisplay.setHighlightSelectedWord(arg);
               }}));
      releaseOnDismiss.add(prefs.showLineNumbers().bind(
            new CommandWithArg<Boolean>() {
               public void execute(Boolean arg) {
                  docDisplay.setShowLineNumbers(arg);
               }}));
      releaseOnDismiss.add(prefs.useSpacesForTab().bind(
            new CommandWithArg<Boolean>() {
               public void execute(Boolean arg) {
                  if (shouldEnforceHardTabs(context.getActiveFile()))
                  {
                     docDisplay.setUseSoftTabs(false);
                  }
                  else
                  {
                     if (projectConfig == null)
                        docDisplay.setUseSoftTabs(arg);
                  }
               }}));
      releaseOnDismiss.add(prefs.numSpacesForTab().bind(
            new CommandWithArg<Integer>() {
               public void execute(Integer arg) {
                  if (projectConfig == null)
                     docDisplay.setTabSize(arg);
               }}));
      releaseOnDismiss.add(prefs.autoDetectIndentation().bind(
            new CommandWithArg<Boolean>() {
               public void execute(Boolean arg) {
                  if (projectConfig == null)
                     docDisplay.autoDetectIndentation(arg);
               }}));
      releaseOnDismiss.add(prefs.showMargin().bind(
            new CommandWithArg<Boolean>() {
               public void execute(Boolean arg) {
                  docDisplay.setShowPrintMargin(arg);
               }}));
      releaseOnDismiss.add(prefs.blinkingCursor().bind(
            new CommandWithArg<Boolean>() {
               public void execute(Boolean arg) {
                  docDisplay.setBlinkingCursor(arg);
               }}));
      releaseOnDismiss.add(prefs.marginColumn().bind(
            new CommandWithArg<Integer>() {
               public void execute(Integer arg) {
                  docDisplay.setPrintMarginColumn(arg);
               }}));
      releaseOnDismiss.add(prefs.showInvisibles().bind(
            new CommandWithArg<Boolean>() {
               public void execute(Boolean arg) {
                  docDisplay.setShowInvisibles(arg);
               }}));
      releaseOnDismiss.add(prefs.showIndentGuides().bind(
            new CommandWithArg<Boolean>() {
               public void execute(Boolean arg) {
                  docDisplay.setShowIndentGuides(arg);
               }}));
      releaseOnDismiss.add(prefs.scrollPastEndOfDocument().bind(
            new CommandWithArg<Boolean>() {
               public void execute(Boolean arg) {
                  docDisplay.setScrollPastEndOfDocument(arg);
               }}));
      releaseOnDismiss.add(prefs.highlightRFunctionCalls().bind(
            new CommandWithArg<Boolean>() {
               public void execute(Boolean arg) {
                  docDisplay.setHighlightRFunctionCalls(arg);
               }}));
      releaseOnDismiss.add(prefs.editorKeybindings().bind(
            new CommandWithArg<String>() {
               public void execute(String arg) {
                  docDisplay.setUseVimMode(arg == UserPrefs.EDITOR_KEYBINDINGS_VIM);
               }}));
      releaseOnDismiss.add(prefs.editorKeybindings().bind(
            new CommandWithArg<String>() {
               public void execute(String arg) {
                  docDisplay.setUseEmacsKeybindings(arg == UserPrefs.EDITOR_KEYBINDINGS_EMACS);
               }}));
      releaseOnDismiss.add(prefs.codeCompletionOther().bind(
            new CommandWithArg<String>() {
               public void execute(String arg) {
                  docDisplay.syncCompletionPrefs();
               }}));
      releaseOnDismiss.add(prefs.codeCompletionCharacters().bind(
            new CommandWithArg<Integer>() {
               public void execute(Integer arg) {
                  docDisplay.syncCompletionPrefs();
               }}));
      releaseOnDismiss.add(prefs.codeCompletionDelay().bind(
            new CommandWithArg<Integer>() {
               public void execute(Integer arg) {
                  docDisplay.syncCompletionPrefs();
               }}));
      releaseOnDismiss.add(prefs.enableSnippets().bind(
            new CommandWithArg<Boolean>() {
               public void execute(Boolean arg) {
                  docDisplay.syncCompletionPrefs();
               }}));
      releaseOnDismiss.add(prefs.showDiagnosticsOther().bind(
            new CommandWithArg<Boolean>() {
               public void execute(Boolean arg) {
                  docDisplay.syncDiagnosticsPrefs();
               }}));
      releaseOnDismiss.add(prefs.diagnosticsOnSave().bind(
            new CommandWithArg<Boolean>() {
               @Override
               public void execute(Boolean arg)
               {
                  docDisplay.syncDiagnosticsPrefs();
               }}));
      releaseOnDismiss.add(prefs.backgroundDiagnosticsDelayMs().bind(
            new CommandWithArg<Integer>() {
               public void execute(Integer arg) {
                  docDisplay.syncDiagnosticsPrefs();
               }}));
      releaseOnDismiss.add(prefs.showInlineToolbarForRCodeChunks().bind(
            new CommandWithArg<Boolean>() {
               public void execute(Boolean arg) {
                  docDisplay.forceImmediateRender();
               }}));
      releaseOnDismiss.add(prefs.foldStyle().bind(
            new CommandWithArg<String>() {
               public void execute(String style)
               {
                  docDisplay.setFoldStyle(FoldStyle.fromPref(style));
               }}));
      releaseOnDismiss.add(prefs.surroundSelection().bind(
            new CommandWithArg<String>() {
               public void execute(String string)
               {
                  docDisplay.setSurroundSelectionPref(string);
               }}));
      releaseOnDismiss.add(prefs.enableTextDrag().bind(
            new CommandWithArg<Boolean>() {
               public void execute(Boolean arg) {
                  docDisplay.setDragEnabled(arg);
               }}));
      
   }
   
   public static void syncFontSize(
                              ArrayList<HandlerRegistration> releaseOnDismiss,
                              EventBus events,
                              final TextDisplay view,
                              FontSizeManager fontSizeManager)
   {
      releaseOnDismiss.add(events.addHandler(ChangeFontSizeEvent.TYPE, changeFontSizeEvent ->
      {
         view.setFontSize(changeFontSizeEvent.getFontSize());
      }));
      view.setFontSize(fontSizeManager.getSize());

   }
   
   public static void onPrintSourceDoc(final DocDisplay docDisplay)
   {
      Scheduler.get().scheduleDeferred(new ScheduledCommand()
      {
         public void execute()
         {
            docDisplay.print();
         }
      });
   }
   
   public static void addRecordNavigationPositionHandler(
                  ArrayList<HandlerRegistration> releaseOnDismiss,
                  final DocDisplay docDisplay,
                  final EventBus events,
                  final EditingTarget target)
   {
      releaseOnDismiss.add(docDisplay.addRecordNavigationPositionHandler(
            new RecordNavigationPositionHandler() {
              @Override
              public void onRecordNavigationPosition(
                                         RecordNavigationPositionEvent event)
              {   
                 SourcePosition pos = SourcePosition.create(
                                        target.getContext(),
                                        event.getPosition().getRow(),
                                        event.getPosition().getColumn(),
                                        docDisplay.getScrollTop());
                 events.fireEvent(new SourceNavigationEvent(
                                               SourceNavigation.create(
                                                   target.getId(), 
                                                   target.getPath(), 
                                                   pos))); 
              }           
           }));
   }
   
   public Position screenCoordinatesToDocumentPosition(int pageX, int pageY)
   {
      return docDisplay_.screenCoordinatesToDocumentPosition(pageX, pageY);
   }
   
   public DocDisplay getDocDisplay()
   {
      return docDisplay_;
   }
   
   private void addAdditionalResourceFiles(ArrayList<String> additionalFiles)
   {
      // it does--get the YAML front matter and modify it to include
      // the additional files named in the deployment
      String yaml = getRmdFrontMatter();
      if (yaml == null)
         return;
      rmarkdownHelper_.addAdditionalResourceFiles(yaml,
            additionalFiles, 
            new CommandWithArg<String>()
            {
               @Override
               public void execute(String yamlOut)
               {
                  if (yamlOut != null)
                  {
                     applyRmdFrontMatter(yamlOut);
                  }
               }
            });
   }
   
   private void syncPublishPath(String path)
   {
      // if we have a view, a type, and a path, sync the view's content publish
      // path to the new content path--note that we need to do this even if the
      // document isn't currently of a publishable type, since it may become 
      // publishable once saved.
      if (view_ != null && path != null)
      {
         view_.setPublishPath(extendedType_, path);
      }
   }
   
   public void setPreferredOutlineWidgetSize(double size)
   {
      state_.documentOutlineWidth().setGlobalValue((int) size);
      state_.writeState();
      docUpdateSentinel_.setProperty(DOC_OUTLINE_SIZE, size + "");
   }
   
   public double getPreferredOutlineWidgetSize()
   {
      String property = docUpdateSentinel_.getProperty(DOC_OUTLINE_SIZE);
      if (StringUtil.isNullOrEmpty(property))
         return state_.documentOutlineWidth().getGlobalValue();
      
      try {
         double value = Double.parseDouble(property);
         
         // Don't allow too-small widget sizes. This helps to protect against
         // a user who might drag the outline width to just a few pixels, and
         // then toggle its visibility by clicking on the 'toggle outline'
         // button. It's unlikely that, realistically, any user would desire an
         // outline width less than ~30 pixels; at minimum we just need to
         // ensure they will be able to see + drag the widget to a larger
         // size if desired.
         if (value < 30)
            return 30;
         
         return value;
      } catch (Exception e) {
         return state_.documentOutlineWidth().getGlobalValue();
      }
   }
   
   public void setPreferredOutlineWidgetVisibility(boolean visible)
   {
      docUpdateSentinel_.setProperty(DOC_OUTLINE_VISIBLE, visible ? "1" : "0");
   }
   
   public boolean getPreferredOutlineWidgetVisibility()
   {
      return getPreferredOutlineWidgetVisibility(prefs_.showDocOutlineRmd().getGlobalValue());
   }
   
   public boolean getPreferredOutlineWidgetVisibility(boolean defaultValue)
   {
      String property = docUpdateSentinel_.getProperty(DOC_OUTLINE_VISIBLE);
      return StringUtil.isNullOrEmpty(property)
            ? (getTextFileType().isRmd() && defaultValue)
            : Integer.parseInt(property) > 0;
   }
   
   // similar to get but will write the default value if it's used
   public boolean establishPreferredOutlineWidgetVisibility(boolean defaultValue)
   {
      String property = docUpdateSentinel_.getProperty(DOC_OUTLINE_VISIBLE);
      if (!StringUtil.isNullOrEmpty(property)) 
      {
         return Integer.parseInt(property) > 0;
      }
      else
      {
         boolean visible = getTextFileType().isRmd() && defaultValue;
         setPreferredOutlineWidgetVisibility(visible);
         return visible;
      }
   }
   
   public boolean isActiveDocument()
   {
      return commandHandlerReg_ != null;
   }
   
   public StatusBar getStatusBar()
   {
      return statusBar_;
   }

   public TextEditingTargetNotebook getNotebook()
   {
      return notebook_;
   }
   
   /**
    * Updates the path of the file loaded in the editor, as though the user
    * had just saved the file at the new path.
    * 
    * @param path New path for the editor
    */
   public void setPath(FileSystemItem path)
   {
      // Find the new type
      TextFileType type = fileTypeRegistry_.getTextTypeForFile(path);
      
      // Simulate a completed save of the new path
      new SaveProgressIndicator(path, type, null).onCompleted();
   }
   
   private void setRMarkdownBehaviorEnabled(boolean enabled)
   {
      // register idle monitor; automatically creates/refreshes previews
      // of images and LaTeX equations during idle
      if (bgIdleMonitor_ == null && enabled)
         bgIdleMonitor_ = new TextEditingTargetIdleMonitor(this, 
               docUpdateSentinel_);
      else if (bgIdleMonitor_ != null)
      {
         if (enabled)
            bgIdleMonitor_.beginMonitoring();
         else
            bgIdleMonitor_.endMonitoring();
      }
      
      // set up mathjax
      if (mathjax_ == null && enabled)
         mathjax_ = new MathJax(docDisplay_, docUpdateSentinel_, prefs_);

      if (enabled)
      {
         // auto preview images and equations
         if (inlinePreviewer_ == null)
            inlinePreviewer_ = new InlinePreviewer(
                  this, docUpdateSentinel_, prefs_);
         inlinePreviewer_.preview();

         // sync the notebook's output mode (enable/disable inline output)
         if (notebook_ != null)
            notebook_.syncOutputMode();
      }
      else
      {
         // clean up previewers
         if (inlinePreviewer_ != null)
            inlinePreviewer_.onDismiss();

         // clean up line widgets
         if (notebook_ != null)
            notebook_.onNotebookClearAllOutput();
         docDisplay_.removeAllLineWidgets();
      }
   }
   
   public void setIntendedAsReadOnly(List<String> alternatives)
   {
      view_.showReadOnlyWarning(alternatives);
   }

   void installShinyTestDependencies(final Command success) {
      server_.installShinyTestDependencies(new ServerRequestCallback<ConsoleProcess>() {
         @Override
         public void onResponseReceived(ConsoleProcess process)
         {
            final ConsoleProgressDialog dialog = new ConsoleProgressDialog(process, server_);
            dialog.showModal();
            
            process.addProcessExitHandler(new ProcessExitEvent.Handler()
            {
               @Override
               public void onProcessExit(ProcessExitEvent event)
               {
                  if (event.getExitCode() == 0)
                  {
                     success.execute();
                     dialog.closeDialog();
                  }
               }
            });
         }

         @Override
         public void onError(ServerError error)
         {
            Debug.logError(error);
            globalDisplay_.showErrorMessage("Failed to install additional dependencies", error.getUserMessage());
         }
      });
   }

   void checkTestPackageDependencies(final Command success, boolean isTestThat) {
      dependencyManager_.withTestPackage(
         new Command()
         {
            @Override
            public void execute()
            {
               if (isTestThat)
                  success.execute();
               else {
                  server_.hasShinyTestDependenciesInstalled(new ServerRequestCallback<Boolean>() {
                     @Override
                     public void onResponseReceived(Boolean hasPackageDependencies)
                     {
                        if (hasPackageDependencies)
                           success.execute();
                        else {
                           globalDisplay_.showYesNoMessage(
                              GlobalDisplay.MSG_WARNING,
                              "Install Shinytest Dependencies",
                              "The package shinytest requires additional components to run.\n\n" +
                              "Install additional components?",
                              new Operation()
                              {
                                 public void execute()
                                 {
                                    installShinyTestDependencies(success);
                                 }
                              },
                              false);
                        }
                     }
                     
                     @Override
                     public void onError(ServerError error)
                     {
                        Debug.logError(error);
                        globalDisplay_.showErrorMessage("Failed to check for additional dependencies", error.getMessage());
                     }
                  });
               }
            }
         },
         isTestThat
      );
   }

   @Handler
   void onTestTestthatFile()
   {
      final String buildCommand = "test-file";

      checkTestPackageDependencies(
         new Command()
         {
            @Override
            public void execute()
            {
               save(new Command()
               {
                  @Override
                  public void execute()
                  {
                     server_.startBuild(buildCommand, docUpdateSentinel_.getPath(),
                        new SimpleRequestCallback<Boolean>() {
                        @Override
                        public void onResponseReceived(Boolean response)
                        {

                        }

                        @Override
                        public void onError(ServerError error)
                        {
                           super.onError(error);
                        }
                     });
                  }
               });
            }
         },
         true
      );
   }

   @Handler
   void onTestShinytestFile()
   {
      final String buildCommand = "test-shiny-file";

      checkTestPackageDependencies(
         new Command()
         {
            @Override
            public void execute()
            {
               save(new Command()
               {
                  @Override
                  public void execute()
                  {
                     server_.startBuild(buildCommand, docUpdateSentinel_.getPath(),
                        new SimpleRequestCallback<Boolean>() {
                        @Override
                        public void onResponseReceived(Boolean response)
                        {

                        }

                        @Override
                        public void onError(ServerError error)
                        {
                           super.onError(error);
                        }
                     });
                  }
               });
            }
         },
         false
      );
   }

   @Handler
   void onShinyRecordTest()
   {
      checkTestPackageDependencies(
         new Command()
         {
            @Override
            public void execute()
            {
               String shinyAppPath = FilePathUtils.dirFromFile(docUpdateSentinel_.getPath());

               if (fileType_.canKnitToHTML())
               {
                  shinyAppPath = docUpdateSentinel_.getPath();
               }

               String code = "shinytest::recordTest(\"" + shinyAppPath.replace("\"", "\\\"") + "\")";
               events_.fireEvent(new SendToConsoleEvent(code, true));
            }
         },
         false
      );
   }

   @Handler
   void onShinyRunAllTests()
   {
      checkTestPackageDependencies(
         new Command()
         {
            @Override
            public void execute()
            {
               server_.startBuild("test-shiny", FilePathUtils.dirFromFile(docUpdateSentinel_.getPath()),
                  new SimpleRequestCallback<Boolean>() {
                  @Override
                  public void onResponseReceived(Boolean response)
                  {

                  }

                  @Override
                  public void onError(ServerError error)
                  {
                     super.onError(error);
                  }
               });
            }
         },
         false
      );
   }

   @Handler
   void onShinyCompareTest()
   {
      final String testFile = docUpdateSentinel_.getPath();
      server_.hasShinyTestResults(testFile, new ServerRequestCallback<ShinyTestResults>() {
         @Override
         public void onResponseReceived(ShinyTestResults results)
         {
            if (!results.testDirExists)
            {
               globalDisplay_.showMessage(
                  GlobalDisplay.MSG_INFO, 
                  "No Failed Results", 
                  "There are no failed tests to compare."
               );
            }
            else
            {
               checkTestPackageDependencies(() -> 
               {
                  String testName = FilePathUtils.fileNameSansExtension(testFile);
                  String code = "shinytest::viewTestDiff(\"" + 
                        results.appDir + "\", \"" + testName + "\")";
                  events_.fireEvent(new SendToConsoleEvent(code, true));
               }, false);
            }
         }

         @Override
         public void onError(ServerError error)
         {
            Debug.logError(error);
            globalDisplay_.showErrorMessage("Failed to check if results are available", error.getUserMessage());
         }
      });
   }

   public TextEditingTargetSpelling getSpellingTarget() { return this.spelling_; }
   
   private void nudgeAutosave()
   {
      // Cancel any existing autosave timer
      autoSaveTimer_.cancel();
      
      // Bail if not enabled
      if (prefs_.autoSaveOnIdle().getValue() != UserPrefs.AUTO_SAVE_ON_IDLE_COMMIT)
         return;
      
      // OK, schedule autosave
      autoSaveTimer_.schedule(prefs_.autoSaveMs());
   }
   
   private boolean isVisualModeActivated()
   {
      return docUpdateSentinel_.getBoolProperty(RMD_VISUAL_MODE, false);
   }

   private StatusBar statusBar_;
   private final DocDisplay docDisplay_;
   private final UserPrefs prefs_;
   private final UserState state_;
   private Display view_;
   private final Commands commands_;
   private SourceServerOperations server_;
   private EventBus events_;
   private final GlobalDisplay globalDisplay_;
   private final FileDialogs fileDialogs_;
   private final FileTypeRegistry fileTypeRegistry_;
   private final FileTypeCommands fileTypeCommands_;
   private final ConsoleDispatcher consoleDispatcher_;
   private final WorkbenchContext workbenchContext_;
   private final Session session_;
   private final Synctex synctex_;
   private final FontSizeManager fontSizeManager_;
   private final Source source_;
   private final DependencyManager dependencyManager_;
   private DocUpdateSentinel docUpdateSentinel_;
   private Value<String> name_ = new Value<String>(null);
   private TextFileType fileType_;
   private String id_;
   private HandlerRegistration commandHandlerReg_;
   private ArrayList<HandlerRegistration> releaseOnDismiss_ =
         new ArrayList<HandlerRegistration>();
   private final DirtyState dirtyState_;
   private HandlerManager handlers_ = new HandlerManager(this);
   private FileSystemContext fileContext_;
   private final TextEditingTargetCompilePdfHelper compilePdfHelper_;
   private final TextEditingTargetRMarkdownHelper rmarkdownHelper_;
   private final TextEditingTargetCppHelper cppHelper_;
   private final TextEditingTargetJSHelper jsHelper_;
   private final TextEditingTargetSqlHelper sqlHelper_;
   private final TextEditingTargetPresentationHelper presentationHelper_;
   private final TextEditingTargetReformatHelper reformatHelper_;
   private final TextEditingTargetRHelper rHelper_;
   private TextEditingTargetVisualMode visualMode_;
   private TextEditingTargetIdleMonitor bgIdleMonitor_;
   private TextEditingTargetThemeHelper themeHelper_;
   private RoxygenHelper roxygenHelper_;
   private boolean ignoreDeletes_;
   private boolean forceSaveCommandActive_ = false;
   private final TextEditingTargetScopeHelper scopeHelper_;
   private TextEditingTargetPackageDependencyHelper packageDependencyHelper_;
   private TextEditingTargetSpelling spelling_;
   private TextEditingTargetNotebook notebook_;
   private TextEditingTargetChunks chunks_;
   private BreakpointManager breakpointManager_;
   private final LintManager lintManager_;
   private final TextEditingTargetRenameHelper renameHelper_;
   private CollabEditStartParams queuedCollabParams_;
   private MathJax mathjax_;
   private InlinePreviewer inlinePreviewer_;
   private ProjectConfig projConfig_;
   
   // Allows external edit checks to supercede one another
   private final Invalidation externalEditCheckInvalidation_ =
         new Invalidation();
   // Prevents external edit checks from happening too soon after each other
   private final IntervalTracker externalEditCheckInterval_ =
         new IntervalTracker(1000, true);
   private boolean isWaitingForUserResponseToExternalEdit_ = false;
   private EditingTargetCodeExecution codeExecution_;
   
   // Timer for autosave
   private Timer autoSaveTimer_ = new Timer()
   {
      @Override
      public void run()
      {
         // It's unlikely, but if we attempt to autosave while running a
         // previous autosave, just nudge the timer so we try again.
         if (saving_ != 0)
         {
            // If we've been trying to save for more than 5 seconds, we won't
            // nudge (just fall through and we'll attempt again below)
            if (System.currentTimeMillis() - saving_ < 5000)
            {
               nudgeAutosave();
               return;
            }
         }
         
         if (getPath() == null)
         {
            // This editor isn't file-backed yet, so there's no save to do.
            return;
         }
         
         if (docDisplay_.hasActiveCollabSession())
         {
            // Everyone's autosave gets turned off during a collab session --
            // otherwise the autosaves all fire at once and fight
            return;
         }

         // Save (and keep track of when we initiated it)
         saving_ = System.currentTimeMillis();
         try
         {
            save(() ->
            {
               saving_ = 0;
            });
         }
         catch(Exception e)
         {
            // Autosave exceptions are logged rather than displayed
            saving_ = 0;
            Debug.logException(e);
         }
      }
      
      // The time at which we attempted the current autosave operation, or zero
      // if no autosave operation is in progress.
      private long saving_ = 0;
   };

   private SourcePosition debugStartPos_ = null;
   private SourcePosition debugEndPos_ = null;
   private boolean isDebugWarningVisible_ = false;
   private boolean isBreakpointWarningVisible_ = false;
   private String extendedType_;

   private abstract class RefactorServerRequestCallback
           extends ServerRequestCallback<JsArrayString>
   {
      private final String refactoringName_;

      public RefactorServerRequestCallback(String refactoringName)
      {
         refactoringName_ = refactoringName;
      }

      @Override
      public void onResponseReceived(final JsArrayString response)
      {
         doExtract(response);
      }

      @Override
      public void onError(ServerError error)
      {
         globalDisplay_.showYesNoMessage(
                 GlobalDisplay.MSG_WARNING,
                 refactoringName_,
                 "The selected code could not be " +
                 "parsed.\n\n" +
                 "Are you sure you want to continue?",
                 new Operation()
                 {
                    public void execute()
                    {
                       doExtract(null);
                    }
                 },
                 false);
      }

      abstract void doExtract(final JsArrayString response);
   }
   
   private static final String PROPERTY_CURSOR_POSITION = "cursorPosition";
   private static final String PROPERTY_SCROLL_LINE = "scrollLine";
}<|MERGE_RESOLUTION|>--- conflicted
+++ resolved
@@ -3693,15 +3693,9 @@
             public void execute()
             {
                events_.fireEventToMainWindow(new DocWindowChangedEvent(
-<<<<<<< HEAD
-                     getId(), SourceWindowManager.getSourceWindowId(), "",
-                     DocTabDragParams.create(getId(), currentPosition(), null),
-                     docUpdateSentinel_.getDoc().getCollabParams(), 0, -1));
-=======
                   getId(), SourceWindowManager.getSourceWindowId(), "",
                   DocTabDragParams.create(getId(), currentPosition()),
                   docUpdateSentinel_.getDoc().getCollabParams(), 0, -1));
->>>>>>> b05e15e9
             }
          });
       }

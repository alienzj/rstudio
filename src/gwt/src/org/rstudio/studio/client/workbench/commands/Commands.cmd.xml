--- conflicted
+++ resolved
@@ -293,11 +293,8 @@
       <shortcut refid="nextTab" value="Ctrl+PageDown" if="org.rstudio.core.client.BrowseCap.isLinux()"/>
       <shortcut refid="firstTab" value="Ctrl+Alt+Shift+Left"/>
       <shortcut refid="lastTab" value="Ctrl+Alt+Shift+Right"/>
-<<<<<<< HEAD
       <shortcut refid="showCodeBrowser" value="Shift+F12" />
-=======
       <shortcut refid="goToLine" value="Cmd+G"/>
->>>>>>> 0e9bfb58
       <shortcut refid="previousPlot" value="Cmd+Shift+PageUp" />
       <shortcut refid="nextPlot" value="Cmd+Shift+PageDown" />
       <shortcut refid="showManipulator" value="Cmd+Shift+M"/>

/*
 * AppearancePreferencesPane.java
 *
 * Copyright (C) 2020 by RStudio, PBC
 *
 * Unless you have received this program directly from RStudio pursuant
 * to the terms of a commercial license agreement with RStudio, then
 * this program is licensed to you under the terms of version 3 of the
 * GNU Affero General Public License. This program is distributed WITHOUT
 * ANY EXPRESS OR IMPLIED WARRANTY, INCLUDING THOSE OF NON-INFRINGEMENT,
 * MERCHANTABILITY OR FITNESS FOR A PARTICULAR PURPOSE. Please refer to the
 * AGPL (http://www.gnu.org/licenses/agpl-3.0.txt) for more details.
 *
 */
package org.rstudio.studio.client.workbench.prefs.views;

import com.google.gwt.core.client.JsArrayString;
import com.google.gwt.core.client.Scheduler;
import com.google.gwt.core.client.Scheduler.RepeatingCommand;
import com.google.gwt.dom.client.SelectElement;
import com.google.gwt.dom.client.Style;
import com.google.gwt.dom.client.Style.Unit;
import com.google.gwt.event.dom.client.ChangeEvent;
import com.google.gwt.event.dom.client.ChangeHandler;
import com.google.gwt.resources.client.ImageResource;
import com.google.gwt.user.client.ui.FlowPanel;
import com.google.gwt.user.client.ui.HorizontalPanel;
import com.google.gwt.user.client.ui.VerticalPanel;
import com.google.inject.Inject;

import org.rstudio.core.client.Debug;
import org.rstudio.core.client.StringUtil;
import org.rstudio.core.client.js.JsUtil;
import org.rstudio.core.client.prefs.RestartRequirement;
import org.rstudio.core.client.resources.ImageResource2x;
import org.rstudio.core.client.theme.ThemeFonts;
import org.rstudio.core.client.widget.FontDetector;
import org.rstudio.core.client.widget.Operation;
import org.rstudio.core.client.widget.SelectWidget;
import org.rstudio.core.client.widget.ThemedButton;
import org.rstudio.studio.client.RStudioGinjector;
import org.rstudio.studio.client.application.Desktop;
import org.rstudio.studio.client.application.DesktopInfo;
import org.rstudio.studio.client.common.FileDialogs;
import org.rstudio.studio.client.common.GlobalDisplay;
import org.rstudio.studio.client.common.dependencies.DependencyManager;
import org.rstudio.studio.client.server.ServerError;
import org.rstudio.studio.client.server.ServerRequestCallback;
import org.rstudio.studio.client.workbench.WorkbenchContext;
import org.rstudio.studio.client.workbench.prefs.model.UserPrefs;
import org.rstudio.studio.client.workbench.prefs.model.UserState;
import org.rstudio.studio.client.workbench.views.source.editors.text.themes.AceTheme;
import org.rstudio.studio.client.workbench.views.source.editors.text.themes.AceThemes;
import org.rstudio.studio.client.workbench.views.source.editors.text.themes.model.ThemeServerOperations;

import java.util.HashMap;
import java.util.Set;
import java.util.TreeSet;

public class AppearancePreferencesPane extends PreferencesPane
{
   
   @Inject
   public AppearancePreferencesPane(PreferencesDialogResources res,
                                    UserPrefs userPrefs,
                                    UserState userState,
                                    final AceThemes themes,
                                    WorkbenchContext workbenchContext,
                                    GlobalDisplay globalDisplay,
                                    DependencyManager dependencyManager,
                                    FileDialogs fileDialogs,
                                    ThemeServerOperations server)
   {
      res_ = res;
      userPrefs_ = userPrefs;
      userState_ = userState;
      globalDisplay_ = globalDisplay;
      dependencyManager_ = dependencyManager;
      server_ = server;
      
      VerticalPanel leftPanel = new VerticalPanel();
      
      relaunchRequired_ = false;

      // dark-grey theme used to be derived from default, now also applies to sky
      if (StringUtil.equals(userPrefs_.globalTheme().getValue(), "dark-grey"))
        userPrefs_.globalTheme().setGlobalValue(UserPrefs.GLOBAL_THEME_DEFAULT);

      final String originalTheme = userPrefs_.globalTheme().getValue();

      flatTheme_ = new SelectWidget("RStudio theme:",
                                new String[]{"Classic", "Modern", "Sky"},
                                new String[]{
                                      UserPrefs.GLOBAL_THEME_CLASSIC,
                                      UserPrefs.GLOBAL_THEME_DEFAULT, 
                                      UserPrefs.GLOBAL_THEME_ALTERNATE
                                    },
                                false);
      flatTheme_.addStyleName(res.styles().themeChooser());
      flatTheme_.getListBox().setWidth("95%");
      flatTheme_.getListBox().addChangeHandler(event ->
         relaunchRequired_ = (StringUtil.equals(originalTheme, "classic") && !StringUtil.equals(flatTheme_.getValue(), "classic")) ||
            (StringUtil.equals(flatTheme_.getValue(), "classic") && !StringUtil.equals(originalTheme, "classic")));

      String themeAlias = userPrefs_.globalTheme().getGlobalValue();
      flatTheme_.setValue(themeAlias);

      leftPanel.add(flatTheme_);

      if (Desktop.hasDesktopFrame())
      {
         int initialIndex = -1;
         int normalIndex = -1;
         String[] zoomValues = new String[] {
               "0.25", "0.50", "0.75", "0.80", "0.90",
               "1.00", "1.10", "1.25", "1.50", "1.75",
               "2.00", "2.50", "3.00", "4.00", "5.00"
         };
         String[] zoomLabels = new String[zoomValues.length];
         double currentZoomLevel = DesktopInfo.getZoomLevel();
         for (int i = 0; i < zoomValues.length; i++)
         {
            double zoomValue = Double.parseDouble(zoomValues[i]);
            
            if (zoomValue == 1.0)
               normalIndex = i;
            
            if (zoomValue == currentZoomLevel)
               initialIndex = i;
            
            zoomLabels[i] = StringUtil.formatPercent(zoomValue);
         }
         
         if (initialIndex == -1)
            initialIndex = normalIndex;
         
         zoomLevel_ = new SelectWidget("Zoom:",
                                       zoomLabels,
                                       zoomValues,
                                       false);
         zoomLevel_.getListBox().setSelectedIndex(initialIndex);
         initialZoomLevel_ = zoomValues[initialIndex];
         
         leftPanel.add(zoomLevel_);
         
         zoomLevel_.getListBox().addChangeHandler(event -> updatePreviewZoomLevel());
      }
      
      String[] fonts = new String[] {};
      
      if (Desktop.isDesktop())
      {
         // In desktop mode, get the list of installed fonts from Qt
         String fontList = DesktopInfo.getFixedWidthFontList();
         
         if (fontList.isEmpty())
            registerFontListReadyCallback();
         else
            fonts = fontList.split("\\n");
      }
      else
      {
         // In server mode, get the installed set of fonts by querying the server
         getInstalledFontList();
      }

      String fontFaceLabel = fonts.length == 0 
            ? "Editor font (loading...):"
            : "Editor font:";

      fontFace_ = new SelectWidget(fontFaceLabel, fonts, fonts, false, false, false);
      fontFace_.getListBox().setWidth("95%");
      
      if (Desktop.isDesktop())
      {
         // Get the fixed width font set in desktop mode
         String value = DesktopInfo.getFixedWidthFont();
         String label = value.replaceAll("\\\"", "");
         if (!fontFace_.setValue(label))
         {
            fontFace_.insertValue(0, label, value);
            fontFace_.setValue(value);
         }
      }
      else
      {
         // In server mode, there's always a Default option which uses a
         // browser-specific font.
         fontFace_.insertValue(0, DEFAULT_FONT_NAME, DEFAULT_FONT_VALUE);
      }

      initialFontFace_ = StringUtil.notNull(fontFace_.getValue());

      leftPanel.add(fontFace_);
      fontFace_.addChangeHandler(new ChangeHandler()
      {
         @Override
         public void onChange(ChangeEvent event)
         {
            String font = fontFace_.getValue();
            if (font == null || StringUtil.equals(font, DEFAULT_FONT_VALUE))
            {
               preview_.setFont(ThemeFonts.getFixedWidthFont(), false);
            }
            else
            {
               preview_.setFont(font, !Desktop.hasDesktopFrame());
            }
         }
      });

      String[] labels = {"7", "8", "9", "10", "11", "12", "13", "14", "16", "18", "24", "36"};
      String[] values = new String[labels.length];
      for (int i = 0; i < labels.length; i++)
         values[i] = Double.parseDouble(labels[i]) + "";

      fontSize_ = new SelectWidget("Editor font size:",
                                   labels,
                                   values,
                                   false);
      fontSize_.getListBox().setWidth("95%");
      if (!fontSize_.setValue(userPrefs.fontSizePoints().getGlobalValue() + ""))
         fontSize_.getListBox().setSelectedIndex(3);
      fontSize_.getListBox().addChangeHandler(new ChangeHandler()
      {
         public void onChange(ChangeEvent event)
         {
            preview_.setFontSize(Double.parseDouble(fontSize_.getValue()));
         }
      });
   
      theme_ = new SelectWidget("Editor theme:",
                                new String[0],
                                new String[0],
                                false);
      theme_.getListBox().getElement().<SelectElement>cast().setSize(7);
      theme_.getListBox().getElement().getStyle().setHeight(225, Unit.PX);
      theme_.getListBox().addChangeHandler(new ChangeHandler()
      {
         @Override
         public void onChange(ChangeEvent event)
         {
            AceTheme aceTheme = themeList_.get(theme_.getValue());
            preview_.setTheme(aceTheme.getUrl());
            removeThemeButton_.setEnabled(!aceTheme.isDefaultTheme());
         }
      });
      theme_.addStyleName(res.styles().themeChooser());
   
      AceTheme currentTheme = userState_.theme().getGlobalValue().cast();
      addThemeButton_ = new ThemedButton("Add...", event ->
         fileDialogs.openFile(
            "Theme Files (*.tmTheme *.rstheme)",
            RStudioGinjector.INSTANCE.getRemoteFileSystemContext(),
            workbenchContext.getCurrentWorkingDir(),
            "Theme Files (*.tmTheme *.rstheme)",
            (input, indicator) ->
            {
               if (input == null)
                  return;
               
               String inputStem = input.getStem();
               String inputPath = input.getPath();
               boolean isTmTheme = StringUtil.equalsIgnoreCase(".tmTheme", input.getExtension());
               boolean found = false;
               for (AceTheme theme: themeList_.values())
               {
                  if (theme.isLocalCustomTheme() &&
                     StringUtil.equalsIgnoreCase(theme.getFileStem(), inputStem))
                  {
                     showThemeExistsDialog(inputStem, () -> addTheme(inputPath, themes, isTmTheme));
                     found = true;
                     break;
                  }
               }
               
               if (!found)
               {
                  addTheme(inputPath, themes, isTmTheme);
               }
               
               indicator.onCompleted();
            }));
      addThemeButton_.setLeftAligned(true);
      removeThemeButton_ = new ThemedButton(
         "Remove",
         event -> showRemoveThemeWarning(
            theme_.getValue(),
            () -> removeTheme(theme_.getValue(), themes)));
      removeThemeButton_.setLeftAligned(true);
      removeThemeButton_.setEnabled(!currentTheme.isDefaultTheme());
      
      HorizontalPanel buttonPanel = new HorizontalPanel();
      buttonPanel.add(addThemeButton_);
      buttonPanel.add(removeThemeButton_);
      
      leftPanel.add(fontSize_);
      leftPanel.add(theme_);
      leftPanel.add(buttonPanel);

      FlowPanel previewPanel = new FlowPanel();
      
      previewPanel.setSize("100%", "100%");
      preview_ = new AceEditorPreview(CODE_SAMPLE);
      preview_.setHeight(previewDefaultHeight_);
      preview_.setWidth("278px");
      preview_.setFontSize(Double.parseDouble(fontSize_.getValue()));
      preview_.setTheme(currentTheme.getUrl());
      updatePreviewZoomLevel();
      previewPanel.add(preview_);

      HorizontalPanel hpanel = new HorizontalPanel();
      hpanel.setWidth("100%");
      hpanel.add(leftPanel);
      hpanel.setCellWidth(leftPanel, "160px");
      hpanel.add(previewPanel);

      add(hpanel);
      
      // Themes are retrieved asynchronously, so we have to update the theme list and preview panel
      // asynchronously too. We also need to wait until the next event cycle so that the progress
      // indicator will be ready.
      Scheduler.get().scheduleDeferred(() -> setThemes(themes));
   }
   
   @Override
   protected void setPaneVisible(boolean visible)
   {
      super.setPaneVisible(visible);
      if (visible)
      {
         // When making the pane visible in desktop mode, add or remove a
         // meaningless transform to the iframe hosting the preview. This is
         // gross but necessary to work around a QtWebEngine bug which causes
         // the region to not paint at all (literally showing the previous
         // contents of the screen buffer) until invalidated in some way.
         // 
         // Known to be an issue with Qt 5.12.8/Chromium 69; could be removed if
         // the bug is fixed in later releases.
         //
         // See https://github.com/rstudio/rstudio/issues/6268
        
         Scheduler.get().scheduleDeferred(() ->
         {
            Style style = preview_.getElement().getStyle();
            String translate = "translate(0px, 0px)";
            String transform = style.getProperty("transform");
            style.setProperty("transform", 
                    StringUtil.isNullOrEmpty(transform) || !StringUtil.equals(translate, transform) ? 
                        translate : 
                        "");
         });
      }
   }
   
   private void removeTheme(String themeName, AceThemes themes, Operation afterOperation)
   {
      AceTheme currentTheme = userState_.theme().getGlobalValue().cast();
      if (StringUtil.equalsIgnoreCase(currentTheme.getName(), themeName))
      {
         showCantRemoveActiveThemeDialog(currentTheme.getName());
      }
      else
      {
         themes.removeTheme(
            themeName,
            errorMessage -> showCantRemoveThemeDialog(themeName, errorMessage),
            () ->
            {
               updateThemes(currentTheme.getName(), themes);
               afterOperation.execute();
            });
      }
   }
   
   private void removeTheme(String themeName, AceThemes themes)
   {
      // No after operation necessary.
      removeTheme(themeName, themes, () -> {});
   }
   
   private void doAddTheme(String inputPath, AceThemes themes, boolean isTmTheme)
   {
      if (isTmTheme)
         dependencyManager_.withThemes(
            "Converting a tmTheme to an rstheme",
            () -> themes.addTheme(
               inputPath,
               result -> updateThemes(result, themes),
               error -> showCantAddThemeDialog(inputPath, error)));
      else
         themes.addTheme(
            inputPath,
            result -> updateThemes(result, themes),
            error -> showCantAddThemeDialog(inputPath, error));
      
   }
   
   private void addTheme(String inputPath, AceThemes themes, boolean isTmTheme)
   {
      // Get the theme name and check if it's in the current list of themes.
      themes.getThemeName(
         inputPath,
         name ->
         {
            if (themeList_.containsKey(name))
            {
               if (themeList_.get(name).isLocalCustomTheme())
               {
                  showDuplicateThemeError(
                     name,
                     () -> removeTheme(
                        name,
                        themes,
                        () -> doAddTheme(inputPath, themes, isTmTheme)));
               }
               else
               {
                  showDuplicateThemeWarning(
                     name,
                     () -> doAddTheme(inputPath, themes, isTmTheme));
               }
            }
            else
            {
               doAddTheme(inputPath, themes, isTmTheme);
            }
         },
         error -> showCantAddThemeDialog(inputPath, error));
   }
   
   private void setThemes(AceThemes themes)
   {
      themes.getThemes(
         themeList ->
         {
            themeList_ = themeList;
         
            // It's possible the current theme was removed outside the context of
            // RStudio, so choose a default if it can't be found.
            AceTheme currentTheme = userState_.theme().getGlobalValue().cast();
            if (!themeList_.containsKey(currentTheme.getName()))
            {
               StringBuilder warningMsg = new StringBuilder();
               warningMsg.append("The active theme \"")
                  .append(currentTheme.getName())
                  .append("\" could not be found. It's possible it was removed outside the context of RStudio. Switching to the ")
                  .append(currentTheme.isDark() ? "dark " : "light ")
                  .append("default theme: \"");
               
               currentTheme = AceTheme.createDefault(currentTheme.isDark());
               userState_.theme().setGlobalValue(currentTheme);
               preview_.setTheme(currentTheme.getUrl());
               
               warningMsg.append(currentTheme.getName())
                  .append("\".");
               Debug.logWarning(warningMsg.toString());
            }
            
            theme_.setChoices(themeList_.keySet().toArray(new String[0]));
            theme_.setValue(currentTheme.getName());
            removeThemeButton_.setEnabled(!currentTheme.isDefaultTheme());
         },
         getProgressIndicator());
   }
   
   private void updateThemes(String focusedThemeName, AceThemes themes)
   {
      themes.getThemes(
         themeList->
         {
            themeList_ = themeList;
            
            String themeName = focusedThemeName;
            if (!themeList.containsKey(themeName))
            {
               Debug.logWarning("The theme \"" + focusedThemeName + "\" does not exist. It may have been manually deleted outside the context of RStudio.");
               themeName = AceTheme.createDefault().getName();
            }
            AceTheme focusedTheme = themeList.get(themeName);
            
            theme_.setChoices(themeList_.keySet().toArray(new String[0]));
            theme_.setValue(focusedTheme.getName());
            preview_.setTheme(focusedTheme.getUrl());
            removeThemeButton_.setEnabled(!focusedTheme.isDefaultTheme());
         },
         getProgressIndicator());
   }
   
   private void updatePreviewZoomLevel()
   {
      // no zoom preview on desktop
      if (Desktop.hasDesktopFrame())
      {
         preview_.setZoomLevel(Double.parseDouble(zoomLevel_.getValue()) /
                               DesktopInfo.getZoomLevel());
      }
   }

   private void showThemeExistsDialog(String inputFileName, Operation continueOperation)
   {
      StringBuilder msg = new StringBuilder();
      msg.append("A theme file with the same name, '")
         .append(inputFileName)
         .append("', already exists. Adding the theme will cause the existing file to be ")
         .append("overwritten. Would you like to add the theme anyway?");
      globalDisplay_.showYesNoMessage(
         GlobalDisplay.MSG_WARNING,
         "Theme File Already Exists",
         msg.toString(),
         continueOperation,
         false);
   }
   
   private void showCantAddThemeDialog(String themePath, String errorMessage)
   {
      StringBuilder msg = new StringBuilder();
      msg.append("Unable to add the theme '")
         .append(themePath)
         .append("'. The following error occurred: ")
         .append(errorMessage);
      
      globalDisplay_.showErrorMessage("Failed to Add Theme", msg.toString());
   }
   
   private void showCantRemoveThemeDialog(String themeName, String errorMessage)
   {
      StringBuilder msg = new StringBuilder();
      msg.append("Unable to remove the theme '")
         .append(themeName)
         .append("': ")
         .append(errorMessage);
      
      globalDisplay_.showErrorMessage("Failed to Remove Theme", msg.toString());
   }
   
   private void showCantRemoveActiveThemeDialog(String themeName)
   {
      StringBuilder msg = new StringBuilder();
      msg.append("The theme \"")
         .append(themeName)
         .append("\" cannot be removed because it is currently in use. To delete this theme,")
         .append(" please change the active theme and retry.");
      
      globalDisplay_.showErrorMessage("Cannot Remove Active Theme", msg.toString());
   }
   
   private void showRemoveThemeWarning(String themeName, Operation continueOperation)
   {
      StringBuilder msg = new StringBuilder();
      msg.append("Taking this action will delete the theme \"")
         .append(themeName)
         .append("\" and cannot be undone. Are you sure you wish to continue?");
      
      globalDisplay_.showYesNoMessage(
         GlobalDisplay.MSG_WARNING,
         "Remove Theme",
         msg.toString(),
         continueOperation,
         false);
   }
   
   private void showDuplicateThemeError(String themeName, Operation continueOperation)
   {
      StringBuilder msg = new StringBuilder();
      msg.append("There is an existing theme with the same name as the new theme in the current")
         .append(" location. Would you like remove the existing theme, \"")
         .append(themeName)
         .append("\", and add the new theme?");
      
      globalDisplay_.showYesNoMessage(
         GlobalDisplay.MSG_ERROR,
         "Duplicate Theme In Same Location",
         msg.toString(),
         continueOperation,
         false);
   }
   
   private void showDuplicateThemeWarning(String themeName, Operation continueOperation)
   {
      StringBuilder msg = new StringBuilder();
      msg.append("There is an existing theme with the same name as the new theme, \"")
         .append(themeName)
         .append("\" in another location. The existing theme will be hidden but not removed.")
         .append(" Removing the new theme later will un-hide the existing theme. Would you")
         .append(" like to continue?");
      
      globalDisplay_.showYesNoMessage(
         GlobalDisplay.MSG_WARNING,
         "Duplicate Theme In Another Location",
         msg.toString(),
         continueOperation,
         true);
   }
   
   @Override
   public ImageResource getIcon()
   {
      return new ImageResource2x(res_.iconAppearance2x());
   }
   
   @Override
   protected void initialize(UserPrefs prefs)
   { 
   }

   @Override
   public RestartRequirement onApply(UserPrefs rPrefs)
   {
      RestartRequirement restartRequirement = super.onApply(rPrefs);

      if (relaunchRequired_)
         restartRequirement.setUiReloadRequired(true);

      String themeName = flatTheme_.getValue();
      if (!StringUtil.equals(themeName, userPrefs_.globalTheme().getGlobalValue()))
      {
         userPrefs_.globalTheme().setGlobalValue(themeName, false);
      }
      
      double fontSize = Double.parseDouble(fontSize_.getValue());
      userPrefs_.fontSizePoints().setGlobalValue(fontSize);
      if (!StringUtil.equals(theme_.getValue(), userPrefs_.editorTheme().getGlobalValue()))
      {
         userState_.theme().setGlobalValue(themeList_.get(theme_.getValue()));
         userPrefs_.editorTheme().setGlobalValue(theme_.getValue(), false);
      }
      
     if (!StringUtil.equals(initialFontFace_, fontFace_.getValue()))
     {
        String fontFace = fontFace_.getValue();
        initialFontFace_ = fontFace;
        if (Desktop.hasDesktopFrame())
        {
           // In desktop mode the font is stored in a per-machine file since
           // the font list varies between machines.
           Desktop.getFrame().setFixedWidthFont(fontFace);
        }
        else
        {
           if (StringUtil.equals(fontFace, DEFAULT_FONT_VALUE))
           {
              // User has chosen the default font face
              userPrefs_.serverEditorFontEnabled().setGlobalValue(false);
           }
           else
           {
              // User has chosen a specific font
              userPrefs_.serverEditorFontEnabled().setGlobalValue(true);
              userPrefs_.serverEditorFont().setGlobalValue(fontFace);
           }
        }
        restartRequirement.setUiReloadRequired(true);
     }
         
      if (Desktop.hasDesktopFrame())
      {
         if (!StringUtil.equals(initialZoomLevel_, zoomLevel_.getValue()))
         {
            double zoomLevel = Double.parseDouble(zoomLevel_.getValue());
            initialZoomLevel_ = zoomLevel_.getValue();
            Desktop.getFrame().setZoomLevel(zoomLevel);
         }
      }

      return restartRequirement;
   }

   @Override
   public String getName()
   {
      return "Appearance";
   }
   
   private final native void registerFontListReadyCallback()
   /*-{
   
      var self = this;
      $wnd.onFontListReady = $entry(function() {
         self.@org.rstudio.studio.client.workbench.prefs.views.AppearancePreferencesPane::onFontListReady()();
      });
   
   }-*/;
   
   private void onFontListReady()
   {
      // NOTE: we use a short poll as we might receive this notification
      // just before the Qt webchannel has been able to synchronize with
      // the front-end
      Scheduler.get().scheduleFixedDelay(new RepeatingCommand()
      {
         private int retryCount_ = 0;
         
         @Override
         public boolean execute()
         {
            if (retryCount_++ > 20)
               return false;
            
            String fonts = DesktopInfo.getFixedWidthFontList();
            if (fonts.isEmpty())
               return true;
         
            String[] fontList = fonts.split("\\n");
            populateFontList(fontList);
            return false;
         }
         
      }, 100);
   }
   
   private void getInstalledFontList()
   {
      // Search for installed fixed-width fonts on this web browser.
      final Set<String> browserFonts = new TreeSet<>();
      JsArrayString candidates = userPrefs_.browserFixedWidthFonts().getGlobalValue();
      for (String candidate: JsUtil.asIterable(candidates))
      {
         if (FontDetector.isFontSupported(candidate))
         {
            browserFonts.add(candidate);
         }
      }
      
      server_.getInstalledFonts(new ServerRequestCallback<JsArrayString>()
      {
         @Override
         public void onResponseReceived(JsArrayString fonts)
         {
            browserFonts.addAll(JsUtil.toList(fonts));
            populateFontList(browserFonts.toArray(new String[browserFonts.size()]));
            fontFace_.insertValue(0, DEFAULT_FONT_NAME, DEFAULT_FONT_VALUE);

            String font = null;
            if (userPrefs_.serverEditorFontEnabled().getValue())
            {
               // Use the user's supplied font
               font = userPrefs_.serverEditorFont().getValue();
            }
            
            if (StringUtil.isNullOrEmpty(font))
            {
               // No font selected
               fontFace_.setValue(DEFAULT_FONT_VALUE);
            }
            else
            {
               // If there's a non-empty, enabled font, set it as the default
               fontFace_.setValue(font);
               preview_.setFont(font, true);
            }

            initialFontFace_ = StringUtil.notNull(fontFace_.getValue());
         }

         @Override
         public void onError(ServerError error)
         {
            // Change label so it doesn't load indefinitely
            fontFace_.setLabel("Editor font:");

            Debug.logError(error);
         }
      });
   }
   
   private void populateFontList(String[] fontList)
   {
      String value = fontFace_.getValue();
      if (!StringUtil.isNullOrEmpty(value))
         value = value.replaceAll("\\\"", "");
      fontFace_.setLabel("Editor font:");
      fontFace_.setChoices(fontList, fontList);
      fontFace_.setValue(value);
   }

   private final PreferencesDialogResources res_;
   private final UserPrefs userPrefs_;
   private final UserState userState_;
   private SelectWidget helpFontSize_;
   private SelectWidget fontSize_;
   private SelectWidget theme_;
   private ThemedButton addThemeButton_;
   private ThemedButton removeThemeButton_;
   private final AceEditorPreview preview_;
   private SelectWidget fontFace_;
   private String initialFontFace_;
   private SelectWidget zoomLevel_;
   private String initialZoomLevel_;
   private final SelectWidget flatTheme_;
   private Boolean relaunchRequired_;
   private static String previewDefaultHeight_ = "498px";
   private HashMap<String, AceTheme> themeList_;
   private final GlobalDisplay globalDisplay_;
   private final DependencyManager dependencyManager_;
<<<<<<< HEAD
   private final ThemeServerOperations server_;
   private int renderPass_ = 1;
=======
>>>>>>> bd1aa6f3
   
   private final static String DEFAULT_FONT_NAME = "(Default)";
   private final static String DEFAULT_FONT_VALUE = "__default__";
   
   private static final String CODE_SAMPLE =
         "# plotting of R objects\n" +
         "plot <- function (x, y, ...)\n" +
         "{\n" +
         "  if (is.function(x) && \n" +
         "      is.null(attr(x, \"class\")))\n" +
         "  {\n" +
         "    if (missing(y))\n" +
         "      y <- NULL\n" +
         "    \n" +
         "    # check for ylab argument\n" +
         "    hasylab <- function(...) \n" +
         "      !all(is.na(\n" +
         "        pmatch(names(list(...)),\n" +
         "              \"ylab\")))\n" +
         "    \n" +
         "    if (hasylab(...))\n" +
         "      plot.function(x, y, ...)\n" +
         "    \n" +
         "    else \n" +
         "      plot.function(\n" +
         "        x, y, \n" +
         "        ylab = paste(\n" +
         "          deparse(substitute(x)),\n" +
         "          \"(x)\"), \n" + 
         "        ...)\n" +
         "  }\n" +
         "  else \n" +
         "    UseMethod(\"plot\")\n" +
         "}\n";
}<|MERGE_RESOLUTION|>--- conflicted
+++ resolved
@@ -793,11 +793,8 @@
    private HashMap<String, AceTheme> themeList_;
    private final GlobalDisplay globalDisplay_;
    private final DependencyManager dependencyManager_;
-<<<<<<< HEAD
    private final ThemeServerOperations server_;
    private int renderPass_ = 1;
-=======
->>>>>>> bd1aa6f3
    
    private final static String DEFAULT_FONT_NAME = "(Default)";
    private final static String DEFAULT_FONT_VALUE = "__default__";

/*
 * SourceColumn.java
 *
 * Copyright (C) 2020 by RStudio, PBC
 *
 * Unless you have received this program directly from RStudio pursuant
 * to the terms of a commercial license agreement with RStudio, then
 * this program is licensed to you under the terms of version 3 of the
 * GNU Affero General Public License. This program is distributed WITHOUT
 * ANY EXPRESS OR IMPLIED WARRANTY, INCLUDING THOSE OF NON-INFRINGEMENT,
 * MERCHANTABILITY OR FITNESS FOR A PARTICULAR PURPOSE. Please refer to the
 * AGPL (http://www.gnu.org/licenses/agpl-3.0.txt) for more details.
 *
 */
package org.rstudio.studio.client.workbench.views.source;

import com.google.gwt.core.client.JsArrayString;
import com.google.gwt.core.client.Scheduler;
import com.google.gwt.event.dom.client.ChangeEvent;
import com.google.gwt.event.dom.client.ChangeHandler;
import com.google.gwt.event.logical.shared.SelectionEvent;
import com.google.gwt.event.logical.shared.SelectionHandler;
import com.google.gwt.user.client.Command;
import com.google.gwt.user.client.Timer;
import com.google.gwt.user.client.ui.Widget;
import com.google.inject.Inject;
import org.rstudio.core.client.Debug;
import org.rstudio.core.client.JsArrayUtil;
import org.rstudio.core.client.ResultCallback;
import org.rstudio.core.client.StringUtil;
import org.rstudio.core.client.command.AppCommand;
import org.rstudio.core.client.command.CommandBinder;
import org.rstudio.core.client.events.*;
import org.rstudio.core.client.files.FileSystemItem;
import org.rstudio.core.client.js.JsObject;
import org.rstudio.core.client.js.JsUtil;
import org.rstudio.core.client.theme.DocTabSelectionEvent;
import org.rstudio.core.client.widget.OperationWithInput;
import org.rstudio.studio.client.RStudioGinjector;
import org.rstudio.studio.client.application.events.EventBus;
import org.rstudio.studio.client.common.SimpleRequestCallback;
import org.rstudio.studio.client.common.filetypes.EditableFileType;
import org.rstudio.studio.client.common.filetypes.FileIcon;
import org.rstudio.studio.client.common.filetypes.FileTypeRegistry;
import org.rstudio.studio.client.common.filetypes.TextFileType;
import org.rstudio.studio.client.common.synctex.events.SynctexStatusChangedEvent;
import org.rstudio.studio.client.server.ServerError;
import org.rstudio.studio.client.server.ServerRequestCallback;
import org.rstudio.studio.client.server.VoidServerRequestCallback;
import org.rstudio.studio.client.workbench.commands.Commands;
import org.rstudio.studio.client.workbench.model.RemoteFileSystemContext;
import org.rstudio.studio.client.workbench.model.SessionUtils;
import org.rstudio.studio.client.workbench.model.UnsavedChangesTarget;
import org.rstudio.studio.client.workbench.ui.unsaved.UnsavedChangesDialog;
import org.rstudio.studio.client.workbench.views.source.editors.EditingTarget;
import org.rstudio.studio.client.workbench.views.source.editors.EditingTargetSource;
import org.rstudio.studio.client.workbench.views.source.editors.codebrowser.CodeBrowserEditingTarget;
import org.rstudio.studio.client.workbench.views.source.editors.explorer.model.ObjectExplorerHandle;
import org.rstudio.studio.client.workbench.views.source.editors.text.TextEditingTarget;
import org.rstudio.studio.client.workbench.views.source.editors.text.events.FileTypeChangedEvent;
import org.rstudio.studio.client.workbench.views.source.editors.text.events.SourceOnSaveChangedEvent;
import org.rstudio.studio.client.workbench.views.source.events.*;
import org.rstudio.studio.client.workbench.views.source.model.DataItem;
import org.rstudio.studio.client.workbench.views.source.model.SourceDocument;
import org.rstudio.studio.client.workbench.views.source.model.SourceNavigation;
import org.rstudio.studio.client.workbench.views.source.model.SourceNavigationHistory;
import org.rstudio.studio.client.workbench.views.source.model.SourcePosition;
import org.rstudio.studio.client.workbench.views.source.model.SourceServerOperations;

import java.util.ArrayList;
import java.util.HashSet;
import java.util.Set;

public class SourceColumn implements BeforeShowEvent.Handler,
                                     SelectionHandler<Integer>,
                                     TabClosingEvent.Handler,
                                     TabCloseEvent.Handler,
                                     TabClosedEvent.Handler,
                                     TabReorderEvent.Handler
{
   interface Binder extends CommandBinder<Commands, SourceColumn>
   {
   }

   SourceColumn()
   {
      RStudioGinjector.INSTANCE.injectMembers(this);
   }

   @Inject
   public void initialize(Binder binder,
                          Commands commands,
                          EventBus events,
                          EditingTargetSource editingTargetSource,
                          RemoteFileSystemContext fileContext,
                          SourceServerOperations sourceServerOperations)
   {
      commands_ = commands;
      binder.bind(commands_, this);

      events_ = events;
      editingTargetSource_ = editingTargetSource;
      fileContext_ = fileContext;
      server_ = sourceServerOperations;
   }

   public void loadDisplay(String name,
                           Source.Display display,
                           SourceColumnManager manager)
   {
      name_ = name;
      display_ = display;
      manager_ = manager;

      display_.addBeforeShowHandler(this);
      display_.addSelectionHandler(this);
      display_.addTabClosingHandler(this);
      display_.addTabCloseHandler(this);
      display_.addTabClosedHandler(this);
      display_.addTabReorderHandler(this);

      // these handlers cannot be added earlier because they rely on manager_
      events_.addHandler(FileTypeChangedEvent.TYPE, event -> manageCommands(false));

      boolean isActive = this == manager_.getActive();
      events_.addHandler(SourceOnSaveChangedEvent.TYPE, event -> manageSaveCommands(isActive));
      events_.addHandler(SynctexStatusChangedEvent.TYPE, event -> manageSynctexCommands(isActive));

      events_.addHandler(SourceNavigationEvent.TYPE,
         new SourceNavigationHandler()
         {
            @Override
            public void onSourceNavigation(SourceNavigationEvent event)
            {
               if (suspendSourceNavigationAdding_)
                  sourceNavigationHistory_.add(event.getNavigation());
            }
         });
      sourceNavigationHistory_.addChangeHandler(new ChangeHandler()
      {
         @Override
         public void onChange(ChangeEvent event)
         {
            manageSourceNavigationCommands(isActive);
         }
      });

      initialized_ = true;
   }

   public boolean isInitialized()
   {
      return initialized_;
   }

   public String getName()
   {
      return name_;
   }

   public EditingTarget getActiveEditor()
   {
      return activeEditor_;
   }

   public ArrayList<EditingTarget> getEditors()
   {
      return editors_;
   }

   public ArrayList<EditingTarget> getDirtyEditors(final EditingTarget excludeEditor)
   {
      ArrayList<EditingTarget> dirtyEditors = new ArrayList<>();
      for (EditingTarget target : editors_)
      {
         if (excludeEditor != null && target == excludeEditor)
            continue;
         if (target.dirtyState().getValue())
            dirtyEditors.add(target);
      }
      return dirtyEditors;
   }

   public ArrayList<EditingTarget> getUnsavedEditors(int type, Set<String> ids)
   {
      ArrayList<EditingTarget> unsavedEditors = new ArrayList<>();
      for (EditingTarget target : editors_)
      {
         if (!isUnsavedTarget(target, type))
            continue;
         if (ids != null && !ids.contains(target.getId()))
            continue;
         unsavedEditors.add(target);
      }
      return unsavedEditors;
   }

   public ArrayList<Integer> getTabOrder()
   {
      return tabOrder_;
   }

   public Widget asWidget()
   {
      return display_.asWidget();
   }

   // Display wrapper methods
   public void cancelTabDrag()
   {
      display_.cancelTabDrag();
   }

   public void closeTab(Widget child, boolean interactive)
   {
      display_.closeTab(child, interactive);
   }

   public void closeTab(Widget child, boolean interactive, Command onClosed)
   {
      display_.closeTab(child, interactive, onClosed);
   }

   public int getTabCount()
   {
      return display_.getTabCount();
   }

   public void manageChevronVisibility()
   {
	   display_.manageChevronVisibility();
   }

   public void moveTab(int index, int delta)
   {
	   display_.moveTab(index, delta);
   }

   public void navigateBack()
   {
      if (activeEditor_ != null && sourceNavigationHistory_.isForwardEnabled())
         activeEditor_.recordCurrentNavigationPosition();
   }

   public void navigateForward()
   {
      SourceNavigation navigation = sourceNavigationHistory_.goForward();
      if (navigation != null)
         attemptSourceNavigation(navigation, commands_.sourceNavigateForward());
   }

   public void clearSourceNavigationHistory()
   {
      sourceNavigationHistory_.clear();
   }

   public void selectTab(Widget widget)
   {
	   display_.selectTab(widget);
   }

   public void showOverflowPopout()
   {
	   display_.showOverflowPopup();
   }

   public void showUnsavedChangesDialog(
         String title,
         ArrayList<UnsavedChangesTarget> dirtyTargets,
         OperationWithInput<UnsavedChangesDialog.Result> saveOperation,
         Command onCancelled)
   {
      display_.showUnsavedChangesDialog(title, dirtyTargets, saveOperation, onCancelled);
   }

   public void initialSelect(int index)
   {
      if (index >= 0 && display_.getTabCount() > index)
         display_.selectTab(index);
      if (display_.getTabCount() > 0 && display_.getActiveTabIndex() >= 0)
         editors_.get(index).onInitiallyLoaded();
   }

   /**
    * @param isNewTabPending True if a new tab is about to be created. (If
    *    false and there are no tabs already, then a new source doc might
    *    be created to make sure we don't end up with a source pane showing
    *    with no tabs in it.)
    */
   public void ensureVisible(boolean isNewTabPending)
   {
      newTabPending_++;
      try
      {
         display_.ensureVisible();
      }
      finally
      {
         newTabPending_--;
      }
   }

   // when tabs have been reordered in the session, the physical layout of the
   // tabs doesn't match the logical order of editors_. it's occasionally
   // necessary to get or set the tabs by their physical order.
   public int getPhysicalTabIndex()
   {
      int idx = display_.getActiveTabIndex();
      if (idx < tabOrder_.size())
      {
         idx = tabOrder_.indexOf(idx);
      }
      return idx;
   }

   public void setPhysicalTabIndex(int idx)
   {
      if (idx < tabOrder_.size())
      {
         idx = tabOrder_.get(idx);
      }
      display_.selectTab(idx);
   }

   private void onActivate(EditingTarget target)
   {
       // return if we're already set properly
       if (activeEditor_ != null && activeEditor_ == target)
          return;

       // deactivate prior active editor
       if (activeEditor_ != null)
          activeEditor_.onDeactivate();

       // set and active editor
       activeEditor_ = target;
       if (activeEditor_ != null)
          activeEditor_.onActivate();
   }

   void setActiveEditor()
   {
       if (activeEditor_ == null &&
           display_.getActiveTabIndex() > 0 &&
           editors_.size() > display_.getActiveTabIndex())
          onActivate(editors_.get(display_.getActiveTabIndex()));
   }

   EditingTarget setActiveEditor(String docId)
   {
      if (StringUtil.isNullOrEmpty(docId) &&
          activeEditor_ != null)
      {
         activeEditor_.onDeactivate();
         activeEditor_ = null;
         return null;
      }

      for (EditingTarget target : editors_)
      {
         if (target.getId().equals(docId))
         {
             onActivate(target);
            return target;
         }
      }
      return null;
   }

   public void setActiveEditor(EditingTarget target)
   {
      // This should never happen
      if (!editors_.contains(target))
      {
         Debug.logWarning("Attempting to set active editor to an unknown target.");
         return;
      }
      onActivate(target);
   }

   private void syncTabOrder()
   {
      // ensure the tab order is synced to the list of editors
      for (int i = tabOrder_.size(); i < editors_.size(); i++)
      {
         tabOrder_.add(i);
      }
      for (int i = editors_.size(); i < tabOrder_.size(); i++)
      {
         tabOrder_.remove(i);
      }
   }

   public void fireDocTabsChanged()
   {
      if (!initialized_)
         return;

      // ensure we have a tab order (we want the popup list to match the order
      // of the tabs)
      syncTabOrder();

      ArrayList<EditingTarget> editors = editors_;
      String[] ids = new String[editors.size()];
      FileIcon[] icons = new FileIcon[editors.size()];
      String[] names = new String[editors.size()];
      String[] paths = new String[editors.size()];
      for (int i = 0; i < ids.length; i++)
      {
         EditingTarget target = editors.get(getTabOrder().get(i));
         ids[i] = target.getId();
         icons[i] = target.getIcon();
         names[i] = target.getName().getValue();
         paths[i] = target.getPath();
      }

      String activeId = (activeEditor_ != null)
            ? activeEditor_.getId()
            : null;

      events_.fireEvent(new DocTabsChangedEvent(activeId, ids, icons, names, paths));

      manageChevronVisibility();
   }

   public boolean hasDoc(String docId)
   {
      for (EditingTarget target : editors_)
      {
         if (StringUtil.equals(docId, target.getId()))
            return true;
      }
      return false;
   }

   public boolean hasDoc()
   {
      return editors_.size() > 0;
   }

   public boolean isSaveCommandActive()
   {
      for (EditingTarget target : editors_)
      {
         if (target.isSaveCommandActive())
            return true;
      }
      return false;
   }

   public EditingTarget getDoc(String docId)
   {
      for (EditingTarget target : editors_)
      {
         if (StringUtil.equals(docId, target.getId()))
            return target;
      }
      return null;
   }

   public EditingTarget getEditorWithPath(String path)
   {
      for (EditingTarget target : editors_)
      {
         if (StringUtil.equals(path, target.getPath()))
            return target;
      }
      return null;
   }

   private Widget createWidget(EditingTarget target)
   {
      return target.asWidget();
   }

   public EditingTarget addTab(SourceDocument doc, int mode)
   {
      return addTab(doc, false, mode);
   }

   public EditingTarget addTab(SourceDocument doc, boolean atEnd,
         int mode)
   {
      // by default, add at the tab immediately after the current tab
      return addTab(doc, atEnd ? null : getPhysicalTabIndex() + 1,
            mode);
   }

   public void addTab(EditingTarget target, Integer position, boolean switchToTab)
   {
      if (!editors_.contains(target))
      {
         if (position == null)
         {
            editors_.add(target);
         } else
         {
            // we're inserting into an existing permuted tabset -- push aside
            // any tabs physically to the right of this tab
            editors_.add(position, target);
            for (int i = 0; i < tabOrder_.size(); i++)
            {
               int pos = tabOrder_.get(i);
               if (pos >= position)
                  tabOrder_.set(i, pos + 1);
            }

            // add this tab in its "natural" position
            tabOrder_.add(position, position);
         }
         display_.addTab(
            target.asWidget(),
            target.getIcon(),
            target.getId(),
            target.getName().getValue(),
            target.getTabTooltip(),
            null,
            switchToTab);
      }
   }

   public EditingTarget addTab(SourceDocument doc, Integer position, int mode)
   {
      final EditingTarget target = editingTargetSource_.getEditingTarget(
            this,
            doc,
            fileContext_,
            (EditingTarget et) ->
            {
               String prefix = et.getDefaultNamePrefix();
               return getNextDefaultName(prefix);
            });

      final Widget widget = createWidget(target);

      if (position == null)
      {
         editors_.add(target);
      }
      else
      {
         // we're inserting into an existing permuted tabset -- push aside
         // any tabs physically to the right of this tab
         editors_.add(position, target);
         for (int i = 0; i < tabOrder_.size(); i++)
         {
            int pos = tabOrder_.get(i);
            if (pos >= position)
               tabOrder_.set(i, pos + 1);
         }

         // add this tab in its "natural" position
         tabOrder_.add(position, position);
      }

      display_.addTab(widget,
                      target.getIcon(),
                      target.getId(),
                      target.getName().getValue(),
                      target.getTabTooltip(), // used as tooltip, if non-null
                      position,
             true);
      fireDocTabsChanged();

      target.getName().addValueChangeHandler(event -> {
         display_.renameTab(widget,
                            target.getIcon(),
                            event.getValue(),
                            target.getPath());
         fireDocTabsChanged();
      });

      display_.setDirty(widget, target.dirtyState().getValue());
      target.dirtyState().addValueChangeHandler(event -> {
         display_.setDirty(widget, event.getValue());
         manageCommands(false);
      });

      target.addEnsureVisibleHandler(event -> display_.selectTab(widget));

      target.addCloseHandler(voidCloseEvent -> closeTab(widget, false));

      events_.fireEvent(new SourceDocAddedEvent(doc, mode, name_));

      if (target instanceof TextEditingTarget && doc.isReadOnly())
      {
         ((TextEditingTarget) target).setIntendedAsReadOnly(
            JsUtil.toList(doc.getReadOnlyAlternatives()));
      }

      // adding a tab may enable commands that are only available when
      // multiple documents are open; if this is the second document, go check
      if (editors_.size() == 2)
         manageMultiTabCommands(true);

      // if the target had an editing session active, attempt to resume it
      if (doc.getCollabParams() != null)
         target.beginCollabSession(doc.getCollabParams());

      return target;
   }

   public void closeDoc(String docId)
   {
      suspendDocumentClose_ = true;
      for (int i = 0; i < editors_.size(); i++)
      {
         if (editors_.get(i).getId().equals(docId))
         {
            display_.closeTab(i, false);
            break;
         }
      }
      suspendDocumentClose_ = false;
   }

   public void closeTabs(JsArrayString ids)
   {
      for (EditingTarget target : editors_)
      {
         if (JsArrayUtil.jsArrayStringContains(ids, target.getId()))
         {
            closeTab(target.asWidget(), false /* non interactive */);
         }
      }
   }

   public void setPendingDebugSelection()
   {
      if (!isDebugSelectionPending())
      {
         debugSelectionTimer_ = new Timer()
         {
            public void run()
            {
               debugSelectionTimer_ = null;
            }
         };
         debugSelectionTimer_.schedule(250);
      }
   }

   public boolean insertCode(String code, boolean isBlock)
   {
      if (activeEditor_ != null &&
          activeEditor_ instanceof TextEditingTarget &&
          commands_.executeCode().isEnabled())
      {
         TextEditingTarget textEditor = (TextEditingTarget) activeEditor_;
         textEditor.insertCode(code, isBlock);
         return true;
      }
      return false;
   }

   public void incrementNewTabPending()
   {
       newTabPending_++;
   }

   public void decrementNewTabPending()
   {
      newTabPending_--;
   }

   public int getUntitledNum(String prefix)
   {
      int max = 0;
      for (EditingTarget target : editors_)
      {
         String name = target.getName().getValue();
         max = Math.max(max, manager_.getUntitledNum(name, prefix));
      }
      return max;
   }

   // Returns the current active editor if there is one. If not returns the editor that would
   // become the active editor if this column was activated without specifying an editor.
   private EditingTarget getNextActiveEditor()
   {
      if (activeEditor_ != null)
         return activeEditor_;
      if (display_.getActiveTabIndex() > 0 &&
         editors_.size() > display_.getActiveTabIndex())
         return editors_.get(display_.getActiveTabIndex());
      return null;
   }

   private String getNextDefaultName(String defaultNamePrefix)
   {
      if (StringUtil.isNullOrEmpty(defaultNamePrefix))
         defaultNamePrefix = "Untitled";

      int max = manager_.getUntitledNum(defaultNamePrefix);
      return defaultNamePrefix + (max + 1);
   }

   private boolean isDebugSelectionPending()
   {
      return debugSelectionTimer_ != null;
   }

   private boolean isUnsavedTarget(EditingTarget target, int type)
   {
      boolean fileBacked = target.getPath() != null;
      return target.dirtyState().getValue() &&
         ((type == Source.TYPE_FILE_BACKED &&  fileBacked) ||
            (type == Source.TYPE_UNTITLED    && !fileBacked));
   }

   private void clearPendingDebugSelection()
   {
      if (debugSelectionTimer_ != null)
      {
         debugSelectionTimer_.cancel();
         debugSelectionTimer_ = null;
      }
   }

   public void manageCommands(boolean forceSync)
   {
      manageCommands(forceSync, manager_.getActive());
   }

   public void manageCommands(boolean forceSync, SourceColumn activeColumn)
   {
      if (manager_ == null)
         return;

      boolean active = this == activeColumn;
      boolean hasDocs = hasDoc();

      commands_.newSourceDoc().setEnabled(true, name_);

      if (active || !hasDocs)
      {
         commands_.closeSourceDoc().setEnabled(hasDocs, name_);
         commands_.closeAllSourceDocs().setEnabled(hasDocs, name_);
         commands_.nextTab().setEnabled(hasDocs, name_);
         commands_.previousTab().setEnabled(hasDocs, name_);
         commands_.firstTab().setEnabled(hasDocs, name_);
         commands_.lastTab().setEnabled(hasDocs, name_);
         commands_.switchToTab().setEnabled(hasDocs, name_);
         commands_.setWorkingDirToActiveDoc().setEnabled(hasDocs, name_);
      }
      else
      {
         commands_.closeSourceDoc().setButtonEnabled(hasDocs, name_);
         commands_.closeAllSourceDocs().setButtonEnabled(hasDocs, name_);
         commands_.nextTab().setButtonEnabled(hasDocs, name_);
         commands_.previousTab().setButtonEnabled(hasDocs, name_);
         commands_.firstTab().setButtonEnabled(hasDocs, name_);
         commands_.lastTab().setButtonEnabled(hasDocs, name_);
         commands_.switchToTab().setButtonEnabled(hasDocs, name_);
         commands_.setWorkingDirToActiveDoc().setButtonEnabled(hasDocs, name_);
      }

      HashSet<AppCommand> newCommands = getNextActiveEditor() != null
              ? getNextActiveEditor().getSupportedCommands()
              : new HashSet<>();

      if (forceSync)
      {
         for (AppCommand command : activeCommands_)
         {
            command.setVisible(false, name_);
            command.setEnabled(false, name_);
         }

         if (isActive)
         {
<<<<<<< HEAD
            for (AppCommand command : newCommands)
            {
               command.setEnabled(true);
               command.setVisible(true);
=======
            if (active)
            {
               command.setVisible(true, name_);
               command.setEnabled(true, name_);
            }
            else
            {
               command.setButtonVisible(true, name_);
               command.setButtonEnabled(true, name_);
>>>>>>> 190ed205
            }
         }
      }
      else
      {
         HashSet<AppCommand> commandsToEnable = new HashSet<>(newCommands);
         commandsToEnable.removeAll(activeCommands_);

         for (AppCommand command : commandsToEnable)
         {
            if (active)
            {
               command.setVisible(true, name_);
               command.setEnabled(true, name_);
            }
            else
            {
               command.setButtonVisible(true, name_);
               command.setButtonEnabled(true, name_);
            }
         }

         HashSet<AppCommand> commandsToDisable = new HashSet<>(activeCommands_);
         commandsToDisable.removeAll(newCommands);

         for (AppCommand command : commandsToDisable)
         {
            command.setVisible(false, name_);
            command.setEnabled(false, name_);
         }
      }

      // commands which should always be visible even when disabled
      commands_.saveSourceDoc().setVisible(true, name_);
      commands_.saveSourceDocAs().setVisible(true, name_);
      commands_.printSourceDoc().setVisible(true, name_);
      commands_.setWorkingDirToActiveDoc().setVisible(true, name_);
      commands_.debugBreakpoint().setVisible(true, name_);

      // manage synctex commands
      manageSynctexCommands(active);

      // manage vcs commands
      manageVcsCommands(active);

      // manage save and save all
      manageSaveCommands(active);

      // manage source navigation
      manageSourceNavigationCommands(active);

      // manage RSConnect commands
      manageRSConnectCommands(active);

      // manage R Markdown commands
      manageRMarkdownCommands(active);

      // manage multi-tab commands
      manageMultiTabCommands(active);

      activeCommands_ = newCommands;

      // give the active editor a chance to manage commands
      if (activeEditor_ != null)
         activeEditor_.manageCommands();

      assert verifyNoUnsupportedCommands(newCommands)
              : "Unsupported commands detected (please add to SourceColumnManager.getDynamicCommands())";
   }

   private void manageSynctexCommands(boolean active)
   {
      // synctex commands are enabled if we have synctex for the active editor
      boolean synctexAvailable = manager_.getSynctex().isSynctexAvailable();
      if (synctexAvailable)
      {
         if (getNextActiveEditor() != null &&
             getNextActiveEditor().getPath() != null &&
             getNextActiveEditor().canCompilePdf())
         {
            synctexAvailable = manager_.getSynctex().isSynctexAvailable();
         }
         else
         {
            synctexAvailable = false;
         }
      }

      if (active || !synctexAvailable)
         manager_.getSynctex().enableCommands(synctexAvailable, name_);
      else
         manager_.getSynctex().enableCommandButtons(synctexAvailable, name_);
   }

   private void manageVcsCommands(boolean active)
   {
      // manage availability of vcs commands
      boolean vcsCommandsEnabled =
              manager_.getSession().getSessionInfo().isVcsEnabled() &&
                      getNextActiveEditor() != null &&
                      getNextActiveEditor().getPath() != null &&
                      getNextActiveEditor().getPath().startsWith(
                              manager_.getSession().getSessionInfo().getActiveProjectDir().getPath());

      if (active || !vcsCommandsEnabled)
      {
         commands_.vcsFileLog().setVisible(vcsCommandsEnabled, name_);
         commands_.vcsFileDiff().setVisible(vcsCommandsEnabled, name_);
         commands_.vcsFileRevert().setVisible(vcsCommandsEnabled, name_);
         commands_.vcsFileLog().setEnabled(vcsCommandsEnabled, name_);
         commands_.vcsFileDiff().setEnabled(vcsCommandsEnabled, name_);
         commands_.vcsFileRevert().setEnabled(vcsCommandsEnabled, name_);
      }
      else
      {
         commands_.vcsFileLog().setButtonVisible(vcsCommandsEnabled, name_);
         commands_.vcsFileDiff().setButtonVisible(vcsCommandsEnabled, name_);
         commands_.vcsFileRevert().setButtonVisible(vcsCommandsEnabled, name_);
         commands_.vcsFileLog().setButtonEnabled(vcsCommandsEnabled, name_);
         commands_.vcsFileDiff().setButtonEnabled(vcsCommandsEnabled, name_);
         commands_.vcsFileRevert().setButtonEnabled(vcsCommandsEnabled, name_);
      }

      if (active && vcsCommandsEnabled)
      {
         String name = FileSystemItem.getNameFromPath(activeEditor_.getPath());
         commands_.vcsFileDiff().setMenuLabel("_Diff \"" + name + "\"");
         commands_.vcsFileLog().setMenuLabel("_Log of \"" + name +"\"");

         commands_.vcsFileRevert().setMenuLabel("_Revert \"" + name + "\"...");
      }

      boolean isGithubRepo = manager_.getSession().getSessionInfo().isGithubRepository();
      if (active && vcsCommandsEnabled && isGithubRepo)
      {
         String name = FileSystemItem.getNameFromPath(activeEditor_.getPath());

         commands_.vcsViewOnGitHub().setVisible(true, name_);
         commands_.vcsViewOnGitHub().setEnabled(true, name_);
         commands_.vcsViewOnGitHub().setMenuLabel(
                 "_View \"" + name + "\" on GitHub");

         commands_.vcsBlameOnGitHub().setVisible(true, name_);
         commands_.vcsBlameOnGitHub().setEnabled(true, name_);
         commands_.vcsBlameOnGitHub().setMenuLabel(
                 "_Blame \"" + name + "\" on GitHub");
      }
      else
      {
         commands_.vcsViewOnGitHub().setEnabled(false, name_);
         commands_.vcsBlameOnGitHub().setEnabled(false, name_);
         commands_.vcsViewOnGitHub().setVisible(false, name_);
      }
   }

   public void manageSaveCommands(boolean active)
   {
      boolean saveEnabled = getNextActiveEditor() != null &&
                            getNextActiveEditor().isSaveCommandActive();
      if (active || !saveEnabled)
         commands_.saveSourceDoc().setEnabled(saveEnabled, name_);
      else
         commands_.saveSourceDoc().setButtonEnabled(saveEnabled, name_);
   }

   private void manageSourceNavigationCommands(boolean active)
   {
      if (active || !sourceNavigationHistory_.isBackEnabled())
         commands_.sourceNavigateBack().setEnabled(
            sourceNavigationHistory_.isBackEnabled(), name_);
      else
         commands_.sourceNavigateBack().setButtonEnabled(true, name_);

      if (active || !sourceNavigationHistory_.isForwardEnabled())
         commands_.sourceNavigateForward().setEnabled(
            sourceNavigationHistory_.isForwardEnabled(), name_);
      else
         commands_.sourceNavigateForward().setButtonEnabled(true, name_);
   }

   private void manageRSConnectCommands(boolean active)
   {
      boolean rsCommandsAvailable =
              active &&
              SessionUtils.showPublishUi(manager_.getSession(), manager_.getUserState()) &&
                      (activeEditor_ != null) &&
                      (activeEditor_.getPath() != null) &&
                      (activeEditor_.getExtendedFileType() != null &&
                      (activeEditor_.getExtendedFileType().startsWith(SourceDocument.XT_SHINY_PREFIX) ||
                       activeEditor_.getExtendedFileType().startsWith(SourceDocument.XT_RMARKDOWN_PREFIX) ||
                       activeEditor_.getExtendedFileType() == SourceDocument.XT_PLUMBER_API));
      commands_.rsconnectDeploy().setVisible(rsCommandsAvailable);
      if (activeEditor_ != null)
      {
         String deployLabel = null;
         if (activeEditor_.getExtendedFileType() != null)
         {
            if (activeEditor_.getExtendedFileType().startsWith(SourceDocument.XT_SHINY_PREFIX))
            {
               deployLabel = "Publish Application...";
            }
            else if (StringUtil.equals(activeEditor_.getExtendedFileType(),
                                       SourceDocument.XT_PLUMBER_API))
            {
               deployLabel = "Publish Plumber API...";
            }
         }
         if (deployLabel == null)
            deployLabel = "Publish Document...";

         commands_.rsconnectDeploy().setLabel(deployLabel);
      }
      commands_.rsconnectConfigure().setVisible(rsCommandsAvailable);
   }

   private void manageRMarkdownCommands(boolean active)
   {
      boolean rmdCommandsAvailable = active &&
              manager_.getSession().getSessionInfo().getRMarkdownPackageAvailable() &&
                      activeEditor_ != null &&
                      activeEditor_.getExtendedFileType() != null &&
                      activeEditor_.getExtendedFileType().startsWith(SourceDocument.XT_RMARKDOWN_PREFIX);
      commands_.editRmdFormatOptions().setVisible(rmdCommandsAvailable);
      commands_.editRmdFormatOptions().setEnabled(rmdCommandsAvailable);
   }

   public void manageMultiTabCommands(boolean active)
   {
      boolean hasMultipleDocs = hasDoc();

      // special case--these editing targets always support popout, but it's
      // nonsensical to show it if it's the only tab in a satellite; hide it in
      // this case
      if (commands_.popoutDoc().isEnabled() &&
              activeEditor_ != null &&
              (activeEditor_ instanceof TextEditingTarget ||
                      activeEditor_ instanceof CodeBrowserEditingTarget) &&
              !SourceWindowManager.isMainSourceWindow())
      {
         commands_.popoutDoc().setVisible(hasMultipleDocs, name_);
         commands_.popoutDoc().setEnabled(active && hasMultipleDocs, name_);
      }

<<<<<<< HEAD
      commands_.closeOtherSourceDocs().setEnabled(hasMultipleDocs);
   }

   private void manageTerminalCommands(boolean isActive)
   {
      if (!isActive || !manager_.getSession().getSessionInfo().getAllowShell())
         commands_.sendToTerminal().setVisible(false);
=======
      if (active || !hasMultipleDocs)
         commands_.closeOtherSourceDocs().setEnabled(hasMultipleDocs, name_);
      else
         commands_.closeOtherSourceDocs().setButtonEnabled(hasMultipleDocs, name_);
>>>>>>> 190ed205
   }

   private boolean verifyNoUnsupportedCommands(HashSet<AppCommand> commands)
   {
      HashSet<AppCommand> temp = new HashSet<>(commands);
      temp.removeAll(manager_.getDynamicCommands());
      return temp.size() == 0;
   }

   public void newDoc(EditableFileType fileType,
                      ResultCallback<EditingTarget, ServerError> callback)
   {
      ensureVisible(true);
      if (fileType instanceof TextFileType)
      {
         // This is a text file, so see if the user has defined a template for it.
         TextFileType textType = (TextFileType)fileType;
         server_.getSourceTemplate("",
               "default" + textType.getDefaultExtension(),
               new ServerRequestCallback<String>()
               {
                  @Override
                  public void onResponseReceived(String template)
                  {
                     // Create a new document with the supplied template.
                     newDoc(fileType, template, callback);
                  }

                  @Override
                  public void onError(ServerError error)
                  {
                     // Ignore errors; there's just not a template for this type.
                     newDoc(fileType, null, callback);
                  }
               });
      }
      else
      {
         newDoc(fileType, null, callback);
      }
   }

   public void newDoc(EditableFileType fileType,
                      final String contents,
                      final ResultCallback<EditingTarget, ServerError> resultCallback)
   {
<<<<<<< HEAD
      ensureVisible(true);
      boolean isActive = activeEditor_ != null;
=======
      ensureVisible(false);
      boolean active = activeEditor_ != null;
>>>>>>> 190ed205
      server_.newDocument(
            fileType.getTypeId(),
            contents,
            JsObject.createJsObject(),
            new SimpleRequestCallback<SourceDocument>(
                  "Error Creating New Document")
            {
               @Override
               public void onResponseReceived(SourceDocument newDoc)
               {
                  EditingTarget target =
                     addTab(newDoc, Source.OPEN_INTERACTIVE);

                  if (contents != null)
                  {
                     target.forceSaveCommandActive();
                     manageSaveCommands(active);
                  }

                  if (resultCallback != null)
                     resultCallback.onSuccess(target);
               }

               @Override
               public void onError(ServerError error)
               {
                  if (resultCallback != null)
                     resultCallback.onFailure(error);
               }
            });
   }

   private EditingTarget getEditingTargetForId(String id)
   {
      for (EditingTarget target : editors_)
         if (id == target.getId())
            return target;

     return null;
   }

   private void attemptSourceNavigation(final SourceNavigation navigation,
                                        final AppCommand retryCommand)
   {
      // see if we can navigate by id
      String docId = navigation.getDocumentId();
      final EditingTarget target = getEditingTargetForId(docId);
      if (target != null)
      {
         // check for navigation to the current position -- in this
         // case execute the retry command
         if (target == activeEditor_ &&
             target.isAtSourceRow(navigation.getPosition()))
         {
            if (retryCommand.isEnabled())
               retryCommand.execute();
         }
         else
         {
            suspendSourceNavigationAdding_ = true;
            try
            {
               display_.selectTab(target.asWidget());
               target.restorePosition(navigation.getPosition());
            }
            finally
            {
               suspendSourceNavigationAdding_ = false;
            }
         }
      }

      // check for code browser navigation
      else if (navigation.getPath() != null &&
               navigation.getPath().startsWith(CodeBrowserEditingTarget.PATH))
      {
         manager_.activateCodeBrowser(
            navigation.getPath(),
            false,
            new SourceNavigationResultCallback<>(
               navigation.getPosition(),
               retryCommand));
      }

      // check for file path navigation
      else if ((navigation.getPath() != null) &&
         !navigation.getPath().startsWith(DataItem.URI_PREFIX) &&
         !navigation.getPath().startsWith(ObjectExplorerHandle.URI_PREFIX))
      {
         FileSystemItem file = FileSystemItem.createFile(navigation.getPath());

         // open the file and restore the position
         manager_.openFile(file,
            new SourceNavigationResultCallback<>(
               navigation.getPosition(),
               retryCommand));
      }
      else
      {
         // couldn't navigate to this item, retry
         if (retryCommand.isEnabled())
            retryCommand.execute();
      }
   }



   @Override
   public void onBeforeShow(BeforeShowEvent event)
   {
      if (manager_.getDocsRestored())
         onBeforeShow();
   }

   public void onBeforeShow()
   {
      if (getTabCount() == 0 && newTabPending_ == 0)
      {
         // Avoid scenarios where the Source tab comes up but no tabs are
         // in it. (But also avoid creating an extra source tab when there
         // were already new tabs about to be created!)
         newDoc(FileTypeRegistry.R, null);
      }
   }

   public void onSelection(SelectionEvent<Integer> event)
   {
      if (activeEditor_ != null)
         activeEditor_.onDeactivate();

      activeEditor_ = null;

      if (event.getSelectedItem() >= 0)
      {
         activeEditor_ = editors_.get(event.getSelectedItem());
         activeEditor_.onActivate();
         manager_.setActive(name_);

         // let any listeners know this tab was activated
         events_.fireEvent(new DocTabActivatedEvent(
               activeEditor_.getPath(),
               activeEditor_.getId()));

         // don't send focus to the tab if we're expecting a debug selection
         // event
         if (initialized_ && !isDebugSelectionPending())
         {
            Scheduler.get().scheduleDeferred(() -> {
               // presume that we will give focus to the tab
               boolean focus = true;

               if (event instanceof DocTabSelectionEvent)
               {
                  // however, if this event was generated from a doc tab
                  // selection that did not have focus, don't steal focus
                  DocTabSelectionEvent tabEvent = (DocTabSelectionEvent) event;
                  focus = tabEvent.getFocus();
               }

               if (focus && activeEditor_ != null)
                  activeEditor_.focus();
            });
         }
         else if (isDebugSelectionPending())
         {
            // we're debugging, so send focus to the console instead of the
            // editor
            //commands_.activateConsole().execute();
            clearPendingDebugSelection();
         }
      }

      manageCommands(true);
   }

   @Override
   public void onTabClosing(final TabClosingEvent event)
   {
      EditingTarget target = editors_.get(event.getTabIndex());
      if (!target.onBeforeDismiss())
         event.cancel();
   }

   @Override
   public void onTabClose(TabCloseEvent event)
   {
      // can't proceed if there is no active editor or display
      if (activeEditor_ == null)
         return;

      if (event.getTabIndex() >= editors_.size())
         return; // Seems like this should never happen...?

      final String activeEditorId = activeEditor_.getId();

      if (editors_.get(event.getTabIndex()).getId() == activeEditorId)
      {
         // scan the source navigation history for an entry that can
         // be used as the next active tab (anything that doesn't have
         // the same document id as the currently active tab)
         SourceNavigation srcNav = sourceNavigationHistory_.scanBack(
                 navigation -> navigation.getDocumentId() != activeEditorId);

         // see if the source navigation we found corresponds to an active
         // tab -- if it does then set this on the event
         if (srcNav != null)
         {
            for (int i=0; i<editors_.size(); i++)
            {
               if (srcNav.getDocumentId() == editors_.get(i).getId())
               {
                  display_.selectTab(i);
                  break;
               }
            }
         }
      }
   }

   @Override
   public void onTabClosed(TabClosedEvent event)
   {
      closeTabIndex(event.getTabIndex(), !suspendDocumentClose_);
   }

   @Override
   public void onTabReorder(TabReorderEvent event)
   {
      syncTabOrder();

      // sanity check: make sure we're moving from a valid location and to a
      // valid location
      if (event.getOldPos() < 0 || event.getOldPos() >= tabOrder_.size() ||
          event.getNewPos() < 0 || event.getNewPos() >= tabOrder_.size())
      {
         return;
      }

      // remove the tab from its old position
      int idx = tabOrder_.get(event.getOldPos());
      tabOrder_.remove(new Integer(idx));  // force type box

      // add it to its new position
      tabOrder_.add(event.getNewPos(), idx);

      // sort the document IDs and send to the server
      ArrayList<String> ids = new ArrayList<>();
      for (Integer integer : tabOrder_)
      {
         ids.add(editors_.get(integer).getId());
      }
      server_.setDocOrder(ids, new VoidServerRequestCallback());

      // activate the tab
      setPhysicalTabIndex(event.getNewPos());

      syncTabOrder();
      fireDocTabsChanged();
   }

   private void closeTabIndex(int idx, boolean closeDocument)
   {
      EditingTarget target = editors_.remove(idx);

      tabOrder_.remove(new Integer(idx));
      for (int i = 0; i < tabOrder_.size(); i++)
      {
         if (tabOrder_.get(i) > idx)
         {
            tabOrder_.set(i, tabOrder_.get(i) - 1);
         }
      }

      target.onDismiss(closeDocument ? EditingTarget.DISMISS_TYPE_CLOSE :
         EditingTarget.DISMISS_TYPE_MOVE);

      if (activeEditor_ == target)
      {
         activeEditor_.onDeactivate();
         activeEditor_ = null;
      }

      if (closeDocument)
      {
         events_.fireEvent(new DocTabClosedEvent(target.getId()));
         server_.closeDocument(target.getId(),
                               new VoidServerRequestCallback());
      }

      manageCommands(false);
      fireDocTabsChanged();

      if (display_.getTabCount() == 0)
      {
         sourceNavigationHistory_.clear();
         events_.fireEvent(new LastSourceDocClosedEvent(name_));
      }
   }

   private class SourceNavigationResultCallback<T extends EditingTarget>
      extends ResultCallback<T,ServerError>
   {
      public SourceNavigationResultCallback(SourcePosition restorePosition,
                                            AppCommand retryCommand)
      {
         suspendSourceNavigationAdding_ = true;
         restorePosition_ = restorePosition;
         retryCommand_ = retryCommand;
      }

      @Override
      public void onSuccess(final T target)
      {
         Scheduler.get().scheduleDeferred(new Scheduler.ScheduledCommand()
         {
            @Override
            public void execute()
            {
               try
               {
                  target.restorePosition(restorePosition_);
               }
               finally
               {
                  suspendSourceNavigationAdding_ = false;
               }
            }
         });
      }

      @Override
      public void onFailure(ServerError info)
      {
         suspendSourceNavigationAdding_ = false;
         if (retryCommand_.isEnabled())
            retryCommand_.execute();
      }

      @Override
      public void onCancelled()
      {
         suspendSourceNavigationAdding_ = false;
      }

      private final SourcePosition restorePosition_;
      private final AppCommand retryCommand_;
   }

   private Commands commands_;

   private boolean initialized_ = false;
   private boolean suspendDocumentClose_ = false;
   private boolean suspendSourceNavigationAdding_ = false;

   // If positive, a new tab is about to be created
   private int newTabPending_;

   private String name_;
   private Source.Display display_;
   private EditingTarget activeEditor_;
   private final ArrayList<EditingTarget> editors_ = new ArrayList<>();
   private final ArrayList<Integer> tabOrder_ = new ArrayList<>();
   private HashSet<AppCommand> activeCommands_ = new HashSet<>();

   private RemoteFileSystemContext fileContext_;
   private SourceServerOperations server_;
   private Timer debugSelectionTimer_ = null;
   private EventBus events_;
   private EditingTargetSource editingTargetSource_;

   private SourceColumnManager manager_;
   private final SourceNavigationHistory sourceNavigationHistory_ =
     new SourceNavigationHistory(30);
}<|MERGE_RESOLUTION|>--- conflicted
+++ resolved
@@ -559,7 +559,7 @@
                       target.getName().getValue(),
                       target.getTabTooltip(), // used as tooltip, if non-null
                       position,
-             true);
+                      true);
       fireDocTabsChanged();
 
       target.getName().addValueChangeHandler(event -> {
@@ -767,33 +767,7 @@
             command.setEnabled(false, name_);
          }
 
-         if (isActive)
-         {
-<<<<<<< HEAD
-            for (AppCommand command : newCommands)
-            {
-               command.setEnabled(true);
-               command.setVisible(true);
-=======
-            if (active)
-            {
-               command.setVisible(true, name_);
-               command.setEnabled(true, name_);
-            }
-            else
-            {
-               command.setButtonVisible(true, name_);
-               command.setButtonEnabled(true, name_);
->>>>>>> 190ed205
-            }
-         }
-      }
-      else
-      {
-         HashSet<AppCommand> commandsToEnable = new HashSet<>(newCommands);
-         commandsToEnable.removeAll(activeCommands_);
-
-         for (AppCommand command : commandsToEnable)
+         for (AppCommand command : newCommands)
          {
             if (active)
             {
@@ -806,6 +780,25 @@
                command.setButtonEnabled(true, name_);
             }
          }
+      }
+      else
+      {
+         HashSet<AppCommand> commandsToEnable = new HashSet<>(newCommands);
+         commandsToEnable.removeAll(activeCommands_);
+
+         for (AppCommand command : commandsToEnable)
+         {
+            if (active)
+            {
+               command.setVisible(true, name_);
+               command.setEnabled(true, name_);
+            }
+            else
+            {
+               command.setButtonVisible(true, name_);
+               command.setButtonEnabled(true, name_);
+            }
+         }
 
          HashSet<AppCommand> commandsToDisable = new HashSet<>(activeCommands_);
          commandsToDisable.removeAll(newCommands);
@@ -970,12 +963,12 @@
       boolean rsCommandsAvailable =
               active &&
               SessionUtils.showPublishUi(manager_.getSession(), manager_.getUserState()) &&
-                      (activeEditor_ != null) &&
-                      (activeEditor_.getPath() != null) &&
-                      (activeEditor_.getExtendedFileType() != null &&
-                      (activeEditor_.getExtendedFileType().startsWith(SourceDocument.XT_SHINY_PREFIX) ||
-                       activeEditor_.getExtendedFileType().startsWith(SourceDocument.XT_RMARKDOWN_PREFIX) ||
-                       activeEditor_.getExtendedFileType() == SourceDocument.XT_PLUMBER_API));
+                 (activeEditor_ != null) &&
+                 (activeEditor_.getPath() != null) &&
+                 (activeEditor_.getExtendedFileType() != null &&
+                    (activeEditor_.getExtendedFileType().startsWith(SourceDocument.XT_SHINY_PREFIX) ||
+                     activeEditor_.getExtendedFileType().startsWith(SourceDocument.XT_RMARKDOWN_PREFIX) ||
+                     activeEditor_.getExtendedFileType() == SourceDocument.XT_PLUMBER_API));
       commands_.rsconnectDeploy().setVisible(rsCommandsAvailable);
       if (activeEditor_ != null)
       {
@@ -986,8 +979,7 @@
             {
                deployLabel = "Publish Application...";
             }
-            else if (StringUtil.equals(activeEditor_.getExtendedFileType(),
-                                       SourceDocument.XT_PLUMBER_API))
+            else if (activeEditor_.getExtendedFileType() == SourceDocument.XT_PLUMBER_API)
             {
                deployLabel = "Publish Plumber API...";
             }
@@ -1028,20 +1020,10 @@
          commands_.popoutDoc().setEnabled(active && hasMultipleDocs, name_);
       }
 
-<<<<<<< HEAD
-      commands_.closeOtherSourceDocs().setEnabled(hasMultipleDocs);
-   }
-
-   private void manageTerminalCommands(boolean isActive)
-   {
-      if (!isActive || !manager_.getSession().getSessionInfo().getAllowShell())
-         commands_.sendToTerminal().setVisible(false);
-=======
       if (active || !hasMultipleDocs)
          commands_.closeOtherSourceDocs().setEnabled(hasMultipleDocs, name_);
       else
          commands_.closeOtherSourceDocs().setButtonEnabled(hasMultipleDocs, name_);
->>>>>>> 190ed205
    }
 
    private boolean verifyNoUnsupportedCommands(HashSet<AppCommand> commands)
@@ -1088,13 +1070,8 @@
                       final String contents,
                       final ResultCallback<EditingTarget, ServerError> resultCallback)
    {
-<<<<<<< HEAD
-      ensureVisible(true);
-      boolean isActive = activeEditor_ != null;
-=======
       ensureVisible(false);
       boolean active = activeEditor_ != null;
->>>>>>> 190ed205
       server_.newDocument(
             fileType.getTypeId(),
             contents,

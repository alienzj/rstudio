/*
 * CodeBrowserEditingTargetWidget.java
 *
 * Copyright (C) 2020 by RStudio, PBC
 *
 * Unless you have received this program directly from RStudio pursuant
 * to the terms of a commercial license agreement with RStudio, then
 * this program is licensed to you under the terms of version 3 of the
 * GNU Affero General Public License. This program is distributed WITHOUT
 * ANY EXPRESS OR IMPLIED WARRANTY, INCLUDING THOSE OF NON-INFRINGEMENT,
 * MERCHANTABILITY OR FITNESS FOR A PARTICULAR PURPOSE. Please refer to the
 * AGPL (http://www.gnu.org/licenses/agpl-3.0.txt) for more details.
 *
 */
package org.rstudio.studio.client.workbench.views.source.editors.codebrowser;

import com.google.gwt.aria.client.Roles;
import com.google.gwt.core.client.GWT;
import com.google.gwt.dom.client.NativeEvent;
import com.google.gwt.event.dom.client.ClickEvent;
import com.google.gwt.event.dom.client.ClickHandler;
import com.google.gwt.event.logical.shared.SelectionEvent;
import com.google.gwt.event.logical.shared.SelectionHandler;
import com.google.gwt.resources.client.ClientBundle;
import com.google.gwt.resources.client.CssResource;
import com.google.gwt.resources.client.ImageResource;
import com.google.gwt.user.client.Command;
import com.google.gwt.user.client.Timer;
import com.google.gwt.user.client.ui.Label;
import com.google.gwt.user.client.ui.ResizeComposite;
import com.google.gwt.user.client.ui.Widget;

import java.util.List;

import org.rstudio.core.client.StringUtil;
import org.rstudio.core.client.command.KeyboardShortcut;
import org.rstudio.core.client.resources.ImageResource2x;
import org.rstudio.core.client.theme.res.ThemeResources;
import org.rstudio.core.client.widget.InfoBar;
import org.rstudio.core.client.widget.SecondaryToolbar;
import org.rstudio.core.client.widget.Toolbar;
import org.rstudio.core.client.widget.ToolbarButton;
import org.rstudio.core.client.widget.ToolbarMenuButton;
import org.rstudio.core.client.widget.ToolbarPopupMenu;
import org.rstudio.studio.client.RStudioGinjector;
import org.rstudio.studio.client.application.events.EventBus;
import org.rstudio.studio.client.common.GlobalDisplay;
import org.rstudio.studio.client.common.GlobalProgressDelayer;
import org.rstudio.studio.client.common.SimpleRequestCallback;
import org.rstudio.studio.client.common.codetools.CodeToolsServerOperations;
import org.rstudio.studio.client.common.filetypes.FileTypeRegistry;
import org.rstudio.studio.client.common.filetypes.TextFileType;
import org.rstudio.studio.client.server.ServerError;
import org.rstudio.studio.client.server.ServerRequestCallback;
import org.rstudio.studio.client.server.Void;
import org.rstudio.studio.client.workbench.codesearch.model.SearchPathFunctionDefinition;
import org.rstudio.studio.client.workbench.commands.Commands;
import org.rstudio.studio.client.workbench.views.console.shell.assist.CompletionManager;
import org.rstudio.studio.client.workbench.views.console.shell.editor.InputEditorLineWithCursorPosition;
import org.rstudio.studio.client.workbench.views.console.shell.editor.InputEditorUtil;
import org.rstudio.studio.client.workbench.views.source.PanelWithToolbars;
import org.rstudio.studio.client.workbench.views.source.SourceColumn;
<<<<<<< HEAD
=======
import org.rstudio.studio.client.workbench.views.source.SourceColumnManager;
>>>>>>> e9073e2f
import org.rstudio.studio.client.workbench.views.source.editors.EditingTargetToolbar;
import org.rstudio.studio.client.workbench.views.source.editors.text.AceEditor;
import org.rstudio.studio.client.workbench.views.source.editors.text.DocDisplay;
import org.rstudio.studio.client.workbench.views.source.editors.text.TextEditingTargetFindReplace;
import org.rstudio.studio.client.workbench.views.source.editors.text.ace.Position;
import org.rstudio.studio.client.workbench.views.source.editors.text.events.CommandClickEvent;
import org.rstudio.studio.client.workbench.views.source.editors.text.events.PasteEvent;
import org.rstudio.studio.client.workbench.views.source.editors.text.findreplace.FindReplaceBar;
import org.rstudio.studio.client.workbench.views.source.events.CodeBrowserNavigationEvent;
import org.rstudio.studio.client.workbench.views.source.model.SourcePosition;

public class CodeBrowserEditingTargetWidget extends ResizeComposite
                              implements CodeBrowserEditingTarget.Display
{
   public CodeBrowserEditingTargetWidget(Commands commands,
                                         SourceColumn column,
                                         final GlobalDisplay globalDisplay,
                                         final EventBus eventBus,
                                         final CodeToolsServerOperations server,
                                         final DocDisplay docDisplay)
   {
      commands_ = commands;
      globalDisplay_ = globalDisplay;
      eventBus_ = eventBus;
      server_ = server;
      column_ = column;
      
      docDisplay_ = docDisplay;
      
      findReplace_ = new TextEditingTargetFindReplace(
         new TextEditingTargetFindReplace.Container() {

            @Override
            public AceEditor getEditor()
            {
               return (AceEditor)docDisplay_;
            }

            @Override
            public void insertFindReplace(FindReplaceBar findReplaceBar)
            {
               panel_.insertNorth(findReplaceBar,
                                  findReplaceBar.getHeight(),
                                  null);
            }

            @Override
            public void removeFindReplace(FindReplaceBar findReplaceBar)
            {
               panel_.remove(findReplaceBar);
            }
           
         },
         false); // don't show replace UI
      
      panel_ = new PanelWithToolbars(createToolbar(),
                                     createSecondaryToolbar(),
                                     docDisplay_.asWidget(),
                                     null);
      panel_.setSize("100%", "100%");
      Roles.getTabpanelRole().set(panel_.getElement());
      setAccessibleName(null);
      docDisplay_.setReadOnly(true);
      
      docDisplay_.addCommandClickHandler(new CommandClickEvent.Handler()
      {
         @Override
         public void onCommandClick(CommandClickEvent event)
         {
            // force cursor position
            Position position = event.getEvent().getDocumentPosition();
            docDisplay_.setCursorPosition(position);
            
            // go to definition
            docDisplay_.goToDefinition();
         }
      });
       
      // setup custom completion manager for executing F1 and F2 actions
      docDisplay_.setFileType(FileTypeRegistry.R, new CompletionManager() {
         
         @Override
         public void onPaste(PasteEvent event)
         {
            // read-only; this can be a no-op
         }

         @Override
         public boolean previewKeyDown(NativeEvent event)
         {
            int modifier = KeyboardShortcut.getModifierValue(event);
            if (modifier == KeyboardShortcut.NONE)
            {
               if (event.getKeyCode() == 112) // F1
               {
                  goToHelp();
               }
               else if (event.getKeyCode() == 113) // F2
               {
                  goToDefinition();
               }
            }
            
            return false;
         }
         
         @Override
         public void goToHelp()
         {
            InputEditorLineWithCursorPosition linePos = 
                  InputEditorUtil.getLineWithCursorPosition(docDisplay);
        
            server.getHelpAtCursor(
               linePos.getLine(), linePos.getPosition(),
               new SimpleRequestCallback<Void>("Help")); 
         }
         
         @Override
         public void goToDefinition()
         {
            // determine current line and cursor position
            InputEditorLineWithCursorPosition lineWithPos = 
                      InputEditorUtil.getLineWithCursorPosition(docDisplay);
             
            // navigate to the function at this position (if any)
            navigateToFunction(lineWithPos);  
         }
         
         @Override
         public void codeCompletion()
         {
            // no-op since this is a code browser
         }

         @Override
         public boolean previewKeyPress(char charCode)
         {
            return false;
         }
         
         @Override
         public void close()
         {
         }
         
         @Override
         public void detach()
         {
         }
         
      }); 
      
      initWidget(panel_);

   }
    
   @Override
   public Widget asWidget()
   {
      return this;
   }
   
   
   @Override
   public void adaptToFileType(TextFileType fileType)
   {
      docDisplay_.setFileType(fileType, true); 
   }


   @Override
   public void setFontSize(double size)
   {
      docDisplay_.setFontSize(size);
   }
   
   @Override
   public void onActivate()
   {
      docDisplay_.onActivate();
   }
   
   @Override
   public void showFunction(SearchPathFunctionDefinition functionDef)
   {
      currentFunctionNamespace_ = functionDef.getNamespace();
      docDisplay_.setCode(functionDef.getCode(), false); 
      // don't send focus to the display for debugging; we want it to stay in
      // the console
      if (!functionDef.isActiveDebugCode())
      {
         docDisplay_.focus();
      }
      contextWidget_.setCurrentFunction(functionDef);
   }
   
   @Override
   public void showFind(boolean defaultForward)
   {
      findReplace_.showFindReplace(defaultForward);
   }
   
   @Override
   public void findNext()
   {
      findReplace_.findNext();
      
   }

   @Override
   public void findPrevious()
   {
      findReplace_.findPrevious();
   }
   
   @Override
   public void findFromSelection()
   {
      findReplace_.findFromSelection();
   }
   
   @Override
   public void scrollToLeft()
   {
      new Timer() {
         @Override
         public void run()
         {
            docDisplay_.scrollToX(0); 
         }
      }.schedule(100);
   }

   @Override
   public void setAccessibleName(String name)
   {
      if (StringUtil.isNullOrEmpty(name))
         name = "Untitled Source Viewer";
      Roles.getTabpanelRole().setAriaLabelProperty(panel_.getElement(), name + " Source Viewer");
   }

   private void showWarningImpl(final Command command)
   {
      if (warningBar_ == null)
      {
         warningBar_ = new InfoBar(InfoBar.WARNING, new ClickHandler() {
            @Override
            public void onClick(ClickEvent event)
            {
               hideWarningBar();
            }
            
         });
      }
      command.execute();
      panel_.insertNorth(warningBar_, warningBar_.getHeight(), null);
   }
   
   @Override
   public void showReadOnlyWarning(final List<String> alternatives)
   {
      showWarningImpl(() -> warningBar_.showReadOnlyWarning(alternatives));
   }
   
   @Override
   public void showRequiredPackagesMissingWarning(List<String> packages)
   {
      // no-op for code browser targets
   }
   
   @Override
   public void showTexInstallationMissingWarning(String message)
   {
      // no-op for code browser targets
   }
   
   @Override
   public void showPanmirrorFormatChanged(Command onReload)
   {
      // no-op for code browser targets
   }
   
   @Override
   public void showWarningBar(final String warning)
   {
      showWarningImpl(() -> warningBar_.setText(warning));
   }
   
   @Override
   public void showWarningBar(String warning, String actionLabel, Command command)
   {
      showWarningImpl(() -> warningBar_.setTextWithAction(warning, actionLabel, command));
   }
   
   @Override
   public void hideWarningBar()
   {
      if (warningBar_ != null)
      {
         panel_.remove(warningBar_);
      }
   }

   private void navigateToFunction(
         InputEditorLineWithCursorPosition lineWithPos)
   {
      server_.findFunctionInSearchPath(
            lineWithPos.getLine(),
            lineWithPos.getPosition(), 
            currentFunctionNamespace_,
            new FunctionSearchRequestCallback(true));
   }
   
   private class FunctionSearchRequestCallback
                    extends ServerRequestCallback<SearchPathFunctionDefinition>
   {
      public FunctionSearchRequestCallback(boolean searchLocally)
      {
         searchLocally_ = searchLocally;
         
         // delayed progress indicator
         progress_ = new GlobalProgressDelayer(
               globalDisplay_, 1000, "Searching for function definition...");

      }
      
      @Override
      public void onResponseReceived(SearchPathFunctionDefinition def)
      {
         // dismiss progress
         progress_.dismiss();

         // if we got a hit
         if (def != null && def.getName() != null)
         {         
            // try to search for the function locally
            SourcePosition position = searchLocally_ ?
                  docDisplay_.findFunctionPositionFromCursor(def.getName()) : 
                  null;
                  
            if (position != null)
            {
               docDisplay_.navigateToPosition(position, true);
            }
            else if (def.getNamespace() != null)
            {
               docDisplay_.recordCurrentNavigationPosition();
               eventBus_.fireEvent(new CodeBrowserNavigationEvent(
                     def));        
            }
         }
      }

      @Override
      public void onError(ServerError error)
      {
         progress_.dismiss();

         globalDisplay_.showErrorMessage(
                                 "Error Searching for Function",
                                 error.getUserMessage());
      }
      
      private final boolean searchLocally_;
      private final GlobalProgressDelayer progress_;
   }
   
   private Toolbar createToolbar()
   {
      Toolbar toolbar = new EditingTargetToolbar(commands_, true, column_);

<<<<<<< HEAD
      toolbar.addLeftWidget(commands_.printSourceDoc().createToolbarButton(column_));
=======
      // Buttons are unique to a source column so require SourceAppCommands
      SourceColumnManager mgr = RStudioGinjector.INSTANCE.getSourceColumnManager();

      toolbar.addLeftWidget(
         mgr.getSourceCommand(commands_.printSourceDoc(), column_).createToolbarButton());
>>>>>>> e9073e2f
      toolbar.addLeftSeparator();
      toolbar.addLeftWidget(findReplace_.createFindReplaceButton());
     
      ImageResource icon = new ImageResource2x(ThemeResources.INSTANCE.codeTransform2x());

      ToolbarPopupMenu menu = new ToolbarPopupMenu();
      menu.addItem(commands_.goToHelp().createMenuItem(false));
      menu.addItem(commands_.goToDefinition().createMenuItem(false));
      ToolbarMenuButton codeTools = new ToolbarMenuButton(ToolbarButton.NoText, "Code Tools", icon, menu);
      toolbar.addLeftWidget(codeTools);
      
<<<<<<< HEAD
      toolbar.addRightWidget(commands_.executeCode().createToolbarButton(column_));
      toolbar.addRightSeparator();
      toolbar.addRightWidget(commands_.executeLastCode().createToolbarButton(column_));
=======
      toolbar.addRightWidget(
         mgr.getSourceCommand(commands_.executeCode(), column_).createToolbarButton());
      toolbar.addRightSeparator();
      toolbar.addRightWidget(
         mgr.getSourceCommand(commands_.executeLastCode(), column_).createToolbarButton());
>>>>>>> e9073e2f
      
      return toolbar;
   }
   
   private Toolbar createSecondaryToolbar()
   {
      SecondaryToolbar toolbar = new SecondaryToolbar("Code Browser Second");
      
      contextWidget_ = new CodeBrowserContextWidget(RES.styles());
      contextWidget_.addSelectionHandler(new SelectionHandler<String> () {
         @Override
         public void onSelection(SelectionEvent<String> event)
         {
            server_.getMethodDefinition(
                              event.getSelectedItem(),
                              new FunctionSearchRequestCallback(false));
         }
         
      });
      toolbar.addLeftWidget(contextWidget_);
      
      Label readOnlyLabel = new Label("(Read-only)");
      readOnlyLabel.addStyleName(RES.styles().readOnly());
      toolbar.addRightWidget(readOnlyLabel);
         
      return toolbar;
   }
   
   public static void ensureStylesInjected()
   {
      RES.styles().ensureInjected();
   }

   interface Resources extends ClientBundle
   {
      @Source("CodeBrowserEditingTargetWidget.css")
      Styles styles();

   }

   interface Styles extends CssResource
   {
      String captionLabel();
      String menuElement();
      String functionName();
      String functionNamespace();
      String dropDownImage();
      String readOnly(); 
   }
   
   static Resources RES = GWT.create(Resources.class);

   private final PanelWithToolbars panel_;
   private CodeBrowserContextWidget contextWidget_;
   private final CodeToolsServerOperations server_;
   private final GlobalDisplay globalDisplay_;
   private final EventBus eventBus_;
   private final Commands commands_;
   private final DocDisplay docDisplay_;
   private final TextEditingTargetFindReplace findReplace_;
   private String currentFunctionNamespace_ = null;
   private InfoBar warningBar_;
   private SourceColumn column_;
  
}<|MERGE_RESOLUTION|>--- conflicted
+++ resolved
@@ -60,10 +60,7 @@
 import org.rstudio.studio.client.workbench.views.console.shell.editor.InputEditorUtil;
 import org.rstudio.studio.client.workbench.views.source.PanelWithToolbars;
 import org.rstudio.studio.client.workbench.views.source.SourceColumn;
-<<<<<<< HEAD
-=======
 import org.rstudio.studio.client.workbench.views.source.SourceColumnManager;
->>>>>>> e9073e2f
 import org.rstudio.studio.client.workbench.views.source.editors.EditingTargetToolbar;
 import org.rstudio.studio.client.workbench.views.source.editors.text.AceEditor;
 import org.rstudio.studio.client.workbench.views.source.editors.text.DocDisplay;
@@ -435,15 +432,11 @@
    {
       Toolbar toolbar = new EditingTargetToolbar(commands_, true, column_);
 
-<<<<<<< HEAD
-      toolbar.addLeftWidget(commands_.printSourceDoc().createToolbarButton(column_));
-=======
       // Buttons are unique to a source column so require SourceAppCommands
       SourceColumnManager mgr = RStudioGinjector.INSTANCE.getSourceColumnManager();
 
       toolbar.addLeftWidget(
          mgr.getSourceCommand(commands_.printSourceDoc(), column_).createToolbarButton());
->>>>>>> e9073e2f
       toolbar.addLeftSeparator();
       toolbar.addLeftWidget(findReplace_.createFindReplaceButton());
      
@@ -455,17 +448,11 @@
       ToolbarMenuButton codeTools = new ToolbarMenuButton(ToolbarButton.NoText, "Code Tools", icon, menu);
       toolbar.addLeftWidget(codeTools);
       
-<<<<<<< HEAD
-      toolbar.addRightWidget(commands_.executeCode().createToolbarButton(column_));
-      toolbar.addRightSeparator();
-      toolbar.addRightWidget(commands_.executeLastCode().createToolbarButton(column_));
-=======
       toolbar.addRightWidget(
          mgr.getSourceCommand(commands_.executeCode(), column_).createToolbarButton());
       toolbar.addRightSeparator();
       toolbar.addRightWidget(
          mgr.getSourceCommand(commands_.executeLastCode(), column_).createToolbarButton());
->>>>>>> e9073e2f
       
       return toolbar;
    }

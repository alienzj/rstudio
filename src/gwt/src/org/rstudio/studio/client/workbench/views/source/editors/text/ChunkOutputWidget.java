--- conflicted
+++ resolved
@@ -18,11 +18,7 @@
 import java.util.Comparator;
 import java.util.List;
 
-<<<<<<< HEAD
-import org.rstudio.core.client.Debug;
-=======
 import org.rstudio.core.client.ClassIds;
->>>>>>> b05e15e9
 import org.rstudio.core.client.ColorUtil;
 import org.rstudio.core.client.CommandWithArg;
 import org.rstudio.core.client.Size;
@@ -781,7 +777,6 @@
 
    private void popoutChunk()
    {
-      Debug.logToConsole("popoutChunk documentId_: " + documentId_ + " chunkId_: " + chunkId_);
       chunkWindowManager_.openChunkWindow(
          documentId_,
          chunkId_,

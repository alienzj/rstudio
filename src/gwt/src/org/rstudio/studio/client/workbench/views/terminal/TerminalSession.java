--- conflicted
+++ resolved
@@ -76,20 +76,6 @@
       RStudioGinjector.INSTANCE.injectMembers(this);
       procInfo_ = info;
       hasChildProcs_ = new Value<Boolean>(info.getHasChildProcs());
-<<<<<<< HEAD
-      shellType_ = info.getShellType();
-      cols_ = info.getCols();
-      rows_ = info.getRows();
-      altBufferActive_ = info.getAltBufferActive();
-      cwd_ = info.getCwd();
-      autoCloseMode_ = info.getAutoCloseMode();
-      zombie_ = info.getZombie();
-      restarted_ = info.getRestarted();
-      trackEnv_ = info.getTrackEnv();
-      caption_ = info.getCaption();
-      interactionMode_ = info.getInteractionMode();
-=======
->>>>>>> d4889987
       
       setTitle(info.getTitle());
       socket_ = new TerminalSessionSocket(this, this);
@@ -158,26 +144,9 @@
                return;
             } 
               
-<<<<<<< HEAD
-            // Extract properties so they are available even if the terminal goes offline, which
-            // causes consoleProcess_ to become null.
-            terminalHandle_ = consoleProcess_.getProcessInfo().getHandle(); 
-            cols_ = consoleProcess_.getProcessInfo().getCols();
-            rows_ = consoleProcess_.getProcessInfo().getRows();
-            restarted_ = consoleProcess_.getProcessInfo().getRestarted();
-            trackEnv_ = consoleProcess_.getProcessInfo().getTrackEnv();
-            zombie_ = consoleProcess_.getProcessInfo().getZombie();
-            autoCloseMode_ = consoleProcess_.getProcessInfo().getAutoCloseMode();
-            shellType_ = consoleProcess_.getProcessInfo().getShellType();
-            altBufferActive_ = consoleProcess_.getProcessInfo().getAltBufferActive();
-            caption_ = consoleProcess_.getProcessInfo().getCaption();
-            sequence_ = consoleProcess_.getProcessInfo().getTerminalSequence();
-            interactionMode_ = consoleProcess_.getProcessInfo().getInteractionMode();
-=======
             // Keep an instance of the ProcessInfo so it is available even if the terminal
             // goes offline, which causes consoleProcess_ to become null.
             procInfo_ = consoleProcess_.getProcessInfo();
->>>>>>> d4889987
 
             addHandlerRegistration(addResizeTerminalHandler(TerminalSession.this));
             addHandlerRegistration(addXTermTitleHandler(TerminalSession.this));
@@ -817,25 +786,7 @@
       newTerminal_ = isNew;
    }
    
-<<<<<<< HEAD
-   public int getAutoCloseMode()
-   {
-      return autoCloseMode_;
-   }
-   
-   /**
-    * @return true if session represents a terminal whose process has exited,
-    * but terminal output remains visible; cannot be reconnected
-    */
-   public boolean getZombie()
-   {
-      return zombie_;
-   }
-
-   public boolean getTrackEnv()
-=======
    public ConsoleProcessInfo getProcInfo()
->>>>>>> d4889987
    {
       return procInfo_;
    }

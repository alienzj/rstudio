--- conflicted
+++ resolved
@@ -1198,27 +1198,9 @@
 
    public int closeAllAdditionalColumns()
    {
-<<<<<<< HEAD
-      sourceColumnManager_.closeAllColumns(true, true);
-      additionalSourceCount_ = sourceColumnManager_.getSize() - 1;
-      if (additionalSourceCount_ > 0)
-         Debug.logWarning("Could not close all additional columns. Columns may contain open tabs.");
-
-      PaneConfig paneConfig = getCurrentConfig();
-      userPrefs_.panes().setGlobalValue(PaneConfig.create(
-         JsArrayUtil.copy(paneConfig.getQuadrants()),
-         paneConfig.getTabSet1(),
-         paneConfig.getTabSet2(),
-         paneConfig.getHiddenTabSet(),
-         paneConfig.getConsoleLeftOnTop(),
-         paneConfig.getConsoleRightOnTop(),
-         additionalSourceCount_).cast());
-      userPrefs_.writeUserPrefs();
-=======
       ArrayList<String> columnNames = sourceColumnManager_.getNames(true);
       for (String name : columnNames)
          closeSourceWindow(name);
->>>>>>> 190ed205
 
       return additionalSourceCount_;
    }
@@ -1235,12 +1217,9 @@
 
          if (column.getTabCount() == 0)
          {
-<<<<<<< HEAD
+            sourceColumnManager_.closeColumn(name);
             panel_.removeLeftWidget(column.asWidget());
             sourceColumnManager_.closeColumn(column, true);
-=======
-            sourceColumnManager_.closeColumn(name);
->>>>>>> 190ed205
             panesByName_.remove(name);
 
             additionalSourceCount_ = sourceColumnManager_.getSize() - 1;

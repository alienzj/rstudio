--- conflicted
+++ resolved
@@ -20,16 +20,11 @@
 import org.rstudio.core.client.command.Handler;
 import org.rstudio.core.client.files.FileSystemItem;
 import org.rstudio.core.client.widget.OperationWithInput;
-<<<<<<< HEAD
-import org.rstudio.studio.client.common.GlobalDisplay;
-import org.rstudio.studio.client.common.filetypes.FileTypeRegistry;
-=======
 import org.rstudio.studio.client.application.events.EventBus;
 import org.rstudio.studio.client.common.GlobalDisplay;
 import org.rstudio.studio.client.common.SimpleRequestCallback;
 import org.rstudio.studio.client.common.filetypes.FileTypeRegistry;
 import org.rstudio.studio.client.server.VoidServerRequestCallback;
->>>>>>> 02f4e391
 import org.rstudio.studio.client.workbench.WorkbenchView;
 import org.rstudio.studio.client.workbench.events.FindInFilesResultEvent;
 import org.rstudio.studio.client.workbench.model.Session;
@@ -45,23 +40,12 @@
                                     HasSelectionHandlers<CodeNavigationTarget>
    {
       void addMatch(String path, int line, int column, String value);
-<<<<<<< HEAD
-=======
       void clearMatches();
->>>>>>> 02f4e391
       void ensureVisible();
    }
 
    @Inject
    public FindOutputPresenter(Display view,
-<<<<<<< HEAD
-                              GlobalDisplay globalDisplay,
-                              final FileTypeRegistry ftr)
-   {
-      super(view);
-      view_ = view;
-      globalDisplay_ = globalDisplay;
-=======
                               EventBus events,
                               FindInFilesServerOperations server,
                               GlobalDisplay globalDisplay,
@@ -72,7 +56,6 @@
       server_ = server;
       globalDisplay_ = globalDisplay;
       session_ = session;
->>>>>>> 02f4e391
 
       view_.addSelectionHandler(new SelectionHandler<CodeNavigationTarget>()
       {
@@ -87,8 +70,6 @@
                          target.getPosition());
          }
       });
-<<<<<<< HEAD
-=======
 
       events.addHandler(FindResultEvent.TYPE, new FindResultEvent.Handler()
       {
@@ -104,7 +85,6 @@
             }
          }
       });
->>>>>>> 02f4e391
    }
 
    @Override
@@ -121,26 +101,6 @@
          @Override
          public void execute(String input)
          {
-<<<<<<< HEAD
-            // TODO: Actually perform search
-            // TODO: Show indication that search is in progress
-            // TODO: Provide way to cancel a running search
-
-            view_.ensureVisible();
-
-            view_.addMatch("~/rstudio/COPYING", 10, 12, "Hello");
-            view_.addMatch("~/rstudio/COPYING", 20, 12, "Hello2");
-            view_.addMatch("~/rstudio/INSTALL", 6, 12, "Hello3");
-            view_.addMatch("~/rstudio/INSTALL", 102, 12, "Hello4");
-            view_.addMatch("~/rstudio/COPYING", 40, 12, "Hello5");
-            view_.addMatch("~/rstudio/COPYING", 60, 12, "Hello6");
-         }
-      });
-   }
-
-   private final Display view_;
-   private final GlobalDisplay globalDisplay_;
-=======
             // TODO: Show indication that search is in progress
             // TODO: Provide way to cancel a running search
 
@@ -180,5 +140,4 @@
    private final FindInFilesServerOperations server_;
    private final GlobalDisplay globalDisplay_;
    private final Session session_;
->>>>>>> 02f4e391
 }
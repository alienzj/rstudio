/*
 * EditingTargetToolbar.java
 *
 * Copyright (C) 2020 by RStudio, PBC
 *
 * Unless you have received this program directly from RStudio pursuant
 * to the terms of a commercial license agreement with RStudio, then
 * this program is licensed to you under the terms of version 3 of the
 * GNU Affero General Public License. This program is distributed WITHOUT
 * ANY EXPRESS OR IMPLIED WARRANTY, INCLUDING THOSE OF NON-INFRINGEMENT,
 * MERCHANTABILITY OR FITNESS FOR A PARTICULAR PURPOSE. Please refer to the
 * AGPL (http://www.gnu.org/licenses/agpl-3.0.txt) for more details.
 *
 */
package org.rstudio.studio.client.workbench.views.source.editors;

import org.rstudio.core.client.widget.Toolbar;
import org.rstudio.studio.client.RStudioGinjector;
import org.rstudio.studio.client.workbench.commands.Commands;
import org.rstudio.studio.client.workbench.views.source.SourceColumn;
<<<<<<< HEAD
=======
import org.rstudio.studio.client.workbench.views.source.SourceColumnManager;
>>>>>>> e9073e2f
import org.rstudio.studio.client.workbench.views.source.SourceWindowManager;

import com.google.gwt.dom.client.Style.Unit;
import com.google.gwt.user.client.ui.Widget;

public class EditingTargetToolbar extends Toolbar
{
   public EditingTargetToolbar(Commands commands, boolean includePopout, SourceColumn column)
   {
      super("Code Editor Tab");
<<<<<<< HEAD
      addLeftWidget(commands.sourceNavigateBack().createToolbarButton(column));
      Widget forwardButton = commands.sourceNavigateForward().createToolbarButton(column);
=======

      // Buttons are unique to a source column so require SourceAppCommands
      SourceColumnManager mgr = RStudioGinjector.INSTANCE.getSourceColumnManager();

      addLeftWidget(
         mgr.getSourceCommand(commands.sourceNavigateBack(), column).createToolbarButton());
      Widget forwardButton =
         mgr.getSourceCommand(commands.sourceNavigateForward(), column).createToolbarButton();
>>>>>>> e9073e2f
      forwardButton.getElement().getStyle().setMarginLeft(-6, Unit.PX);
      addLeftWidget(forwardButton);
      addLeftSeparator();
      if (includePopout)
      {
         if (SourceWindowManager.isMainSourceWindow())
         {
<<<<<<< HEAD
            addLeftWidget(commands.popoutDoc().createToolbarButton(column));
         }
         else
         {
            addLeftWidget(commands.returnDocToMain().createToolbarButton(column));
=======
            addLeftWidget(
               mgr.getSourceCommand(commands.popoutDoc(), column).createToolbarButton());
         }
         else
         {
            addLeftWidget(
               mgr.getSourceCommand(commands.returnDocToMain(), column).createToolbarButton());
>>>>>>> e9073e2f
         }
         addLeftSeparator();
      }
   }
}<|MERGE_RESOLUTION|>--- conflicted
+++ resolved
@@ -18,10 +18,7 @@
 import org.rstudio.studio.client.RStudioGinjector;
 import org.rstudio.studio.client.workbench.commands.Commands;
 import org.rstudio.studio.client.workbench.views.source.SourceColumn;
-<<<<<<< HEAD
-=======
 import org.rstudio.studio.client.workbench.views.source.SourceColumnManager;
->>>>>>> e9073e2f
 import org.rstudio.studio.client.workbench.views.source.SourceWindowManager;
 
 import com.google.gwt.dom.client.Style.Unit;
@@ -32,10 +29,6 @@
    public EditingTargetToolbar(Commands commands, boolean includePopout, SourceColumn column)
    {
       super("Code Editor Tab");
-<<<<<<< HEAD
-      addLeftWidget(commands.sourceNavigateBack().createToolbarButton(column));
-      Widget forwardButton = commands.sourceNavigateForward().createToolbarButton(column);
-=======
 
       // Buttons are unique to a source column so require SourceAppCommands
       SourceColumnManager mgr = RStudioGinjector.INSTANCE.getSourceColumnManager();
@@ -44,7 +37,6 @@
          mgr.getSourceCommand(commands.sourceNavigateBack(), column).createToolbarButton());
       Widget forwardButton =
          mgr.getSourceCommand(commands.sourceNavigateForward(), column).createToolbarButton();
->>>>>>> e9073e2f
       forwardButton.getElement().getStyle().setMarginLeft(-6, Unit.PX);
       addLeftWidget(forwardButton);
       addLeftSeparator();
@@ -52,13 +44,6 @@
       {
          if (SourceWindowManager.isMainSourceWindow())
          {
-<<<<<<< HEAD
-            addLeftWidget(commands.popoutDoc().createToolbarButton(column));
-         }
-         else
-         {
-            addLeftWidget(commands.returnDocToMain().createToolbarButton(column));
-=======
             addLeftWidget(
                mgr.getSourceCommand(commands.popoutDoc(), column).createToolbarButton());
          }
@@ -66,7 +51,6 @@
          {
             addLeftWidget(
                mgr.getSourceCommand(commands.returnDocToMain(), column).createToolbarButton());
->>>>>>> e9073e2f
          }
          addLeftSeparator();
       }

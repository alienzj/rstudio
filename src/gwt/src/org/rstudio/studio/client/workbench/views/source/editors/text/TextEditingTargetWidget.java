/*
 * TextEditingTargetWidget.java
 *
 * Copyright (C) 2020 by RStudio, PBC
 *
 * Unless you have received this program directly from RStudio pursuant
 * to the terms of a commercial license agreement with RStudio, then
 * this program is licensed to you under the terms of version 3 of the
 * GNU Affero General Public License. This program is distributed WITHOUT
 * ANY EXPRESS OR IMPLIED WARRANTY, INCLUDING THOSE OF NON-INFRINGEMENT,
 * MERCHANTABILITY OR FITNESS FOR A PARTICULAR PURPOSE. Please refer to the
 * AGPL (http://www.gnu.org/licenses/agpl-3.0.txt) for more details.
 *
 */
package org.rstudio.studio.client.workbench.views.source.editors.text;

import java.util.ArrayList;
import java.util.List;

import com.google.gwt.animation.client.Animation;
import com.google.gwt.aria.client.Roles;
import com.google.gwt.core.client.Scheduler;
import com.google.gwt.core.client.Scheduler.ScheduledCommand;
import com.google.gwt.dom.client.Style.Unit;
import com.google.gwt.event.logical.shared.ResizeEvent;
import com.google.gwt.event.logical.shared.ResizeHandler;
import com.google.gwt.event.logical.shared.ValueChangeEvent;
import com.google.gwt.event.shared.HandlerManager;
import com.google.gwt.event.shared.HandlerRegistration;
import com.google.gwt.resources.client.ImageResource;
import com.google.gwt.user.client.Command;
import com.google.gwt.user.client.Timer;
import com.google.gwt.user.client.ui.*;

import org.rstudio.core.client.BrowseCap;
import org.rstudio.core.client.CommandWithArg;
import org.rstudio.core.client.ElementIds;
import org.rstudio.core.client.StringUtil;
import org.rstudio.core.client.command.AppCommand;
import org.rstudio.core.client.command.KeyCombination;
import org.rstudio.core.client.command.KeyboardShortcut;
import org.rstudio.core.client.dom.DomUtils;
import org.rstudio.core.client.events.EnsureHeightEvent;
import org.rstudio.core.client.events.EnsureVisibleEvent;
import org.rstudio.core.client.events.MouseDragHandler;
import org.rstudio.core.client.files.FileSystemItem;
import org.rstudio.core.client.layout.RequiresVisibilityChanged;
import org.rstudio.core.client.resources.ImageResource2x;
import org.rstudio.core.client.theme.res.ThemeResources;
import org.rstudio.core.client.widget.*;
import org.rstudio.studio.client.RStudioGinjector;
import org.rstudio.studio.client.application.events.EventBus;
import org.rstudio.studio.client.common.FilePathUtils;
import org.rstudio.studio.client.common.ImageMenuItem;
import org.rstudio.studio.client.common.dependencies.model.Dependency;
import org.rstudio.studio.client.common.filetypes.FileTypeRegistry;
import org.rstudio.studio.client.common.filetypes.TextFileType;
import org.rstudio.studio.client.common.icons.StandardIcons;
import org.rstudio.studio.client.plumber.model.PlumberAPIParams;
import org.rstudio.studio.client.plumber.ui.PlumberViewerTypePopupMenu;
import org.rstudio.studio.client.rmarkdown.events.RenderRmdEvent;
import org.rstudio.studio.client.rmarkdown.events.RmdOutputFormatChangedEvent;
import org.rstudio.studio.client.rsconnect.RSConnect;
import org.rstudio.studio.client.rsconnect.ui.RSConnectPublishButton;
import org.rstudio.studio.client.shiny.model.ShinyApplicationParams;
import org.rstudio.studio.client.shiny.ui.ShinyTestPopupMenu;
import org.rstudio.studio.client.shiny.ui.ShinyViewerTypePopupMenu;
import org.rstudio.studio.client.workbench.commands.Commands;
import org.rstudio.studio.client.workbench.model.Session;
import org.rstudio.studio.client.workbench.model.SessionUtils;
import org.rstudio.studio.client.workbench.prefs.model.UserPrefs;
import org.rstudio.studio.client.workbench.prefs.model.UserState;
import org.rstudio.studio.client.workbench.views.edit.ui.EditDialog;
import org.rstudio.studio.client.workbench.views.source.DocumentOutlineWidget;
import org.rstudio.studio.client.workbench.views.source.PanelWithToolbars;
import org.rstudio.studio.client.workbench.views.source.SourceColumn;
<<<<<<< HEAD
=======
import org.rstudio.studio.client.workbench.views.source.SourceColumnManager;
>>>>>>> e9073e2f
import org.rstudio.studio.client.workbench.views.source.editors.EditingTargetToolbar;
import org.rstudio.studio.client.workbench.views.source.editors.text.TextEditingTarget.Display;
import org.rstudio.studio.client.workbench.views.source.editors.text.findreplace.FindReplaceBar;
import org.rstudio.studio.client.workbench.views.source.editors.text.rmd.TextEditingTargetNotebook;
import org.rstudio.studio.client.workbench.views.source.editors.text.status.StatusBar;
import org.rstudio.studio.client.workbench.views.source.editors.text.status.StatusBarWidget;
import org.rstudio.studio.client.workbench.views.source.model.DocUpdateSentinel;
import org.rstudio.studio.client.workbench.views.source.model.SourceDocument;

public class TextEditingTargetWidget
      extends ResizeComposite
      implements Display, RequiresVisibilityChanged
{
   public TextEditingTargetWidget(final TextEditingTarget target,
                                  DocUpdateSentinel docUpdateSentinel,
                                  Commands commands,
                                  UserPrefs userPrefs,
                                  UserState userState,
                                  FileTypeRegistry fileTypeRegistry,
                                  final DocDisplay editor,
                                  TextFileType fileType,
                                  String extendedType,
                                  EventBus events,
                                  Session session,
                                  SourceColumn column)
   {
      target_ = target;
      docUpdateSentinel_ = docUpdateSentinel;
      commands_ = commands;
      userPrefs_ = userPrefs;
      userState_ = userState;
      session_ = session;
      column_ = column;
      fileTypeRegistry_ = fileTypeRegistry;
      editor_ = editor;
      extendedType_ = extendedType;
      events_ = events;
      sourceOnSave_ = new CheckBox();
      srcOnSaveLabel_ = new CheckboxLabel(sourceOnSave_, "Source on Save").getLabel();
      statusBar_ = new StatusBarWidget();
      shinyViewerMenu_ = RStudioGinjector.INSTANCE.getShinyViewerTypePopupMenu();
      shinyTestMenu_ = RStudioGinjector.INSTANCE.getShinyTestPopupMenu();
      plumberViewerMenu_ = RStudioGinjector.INSTANCE.getPlumberViewerTypePopupMenu();
      handlerManager_ = new HandlerManager(this);

      findReplace_ = new TextEditingTargetFindReplace(
         new TextEditingTargetFindReplace.Container()
         {
            @Override
            public AceEditor getEditor()
            {
               return (AceEditor)editor_;
            }

            @Override
            public void insertFindReplace(FindReplaceBar findReplaceBar)
            {
               Widget beforeWidget = null;
               if (warningBar_ != null && warningBar_.isAttached())
                  beforeWidget = warningBar_;
               panel_.insertNorth(findReplaceBar,
                                  findReplaceBar.getHeight(),
                                  beforeWidget);

            }

            @Override
            public void removeFindReplace(FindReplaceBar findReplaceBar)
            {
               panel_.remove(findReplaceBar);
            }
         });

      editorPanel_ = new DockLayoutPanel(Unit.PX);
      docOutlineWidget_ = new DocumentOutlineWidget(target);

      editorPanel_.addEast(docOutlineWidget_, 0);
      editorPanel_.add(editor.asWidget());


      MouseDragHandler.addHandler(
         docOutlineWidget_.getLeftSeparator(),
         new DockPanelSidebarDragHandler(editorPanel_, docOutlineWidget_) {

            @Override
            public void onResized(boolean visible)
            {
               setDocOutlineLatchState(visible);
               editor_.onResize();
            }

            @Override
            public void onPreferredWidth(double width)
            {
               target_.setPreferredOutlineWidgetSize(width);
            }

            @Override
            public void onPreferredVisibility(boolean visible)
            {
               target_.setPreferredOutlineWidgetVisibility(visible);
            }
         }
      );

      // setup editing container (only activate editor if we are not in visual mode)
      editorContainer_ = new TextEditorContainer(sourceEditor_);
      if (!isVisualMode())
        editorContainer_.activateEditor();

      panel_ = new PanelWithToolbars(
            toolbar_ = createToolbar(fileType),
            editorContainer_,
            statusBar_);

      Roles.getTabpanelRole().set(panel_.getElement());
      setAccessibleName(null);
      adaptToFileType(fileType);

      editor.addFocusHandler(event -> initWidgetSize());

      editor_.setTextInputAriaLabel("Text editor");

      initWidget(panel_);

      // Update wrap mode on the editor when the soft wrap property changes
      docUpdateSentinel_.addPropertyValueChangeHandler(
            TextEditingTarget.SOFT_WRAP_LINES, (newval) ->
            {
               boolean wrap = StringUtil.equals(newval.getValue(),
                     DocUpdateSentinel.PROPERTY_TRUE);
               commands_.toggleSoftWrapMode().setChecked(wrap);
               editor_.setUseWrapMode(wrap);
            });

      docUpdateSentinel_.addPropertyValueChangeHandler(
         TextEditingTarget.USE_RAINBOW_PARENS, (newval) ->
         {
            boolean rainbowParens = StringUtil.equals(newval.getValue(),
               DocUpdateSentinel.PROPERTY_TRUE);
            commands_.toggleRainbowParens().setChecked(rainbowParens);
            editor_.setRainbowParentheses(rainbowParens);
         });

      userPrefs_.autoSaveOnBlur().addValueChangeHandler((evt) ->
      {
         // Re-adapt to file type when this preference changes; it may bring
         // back the Source on Save command in the toolbar
         adaptToFileType(editor_.getFileType());
      });

      userPrefs_.autoSaveOnIdle().addValueChangeHandler((evt) ->
      {
         // Same behavior when modifying auto-save on idle
         adaptToFileType(editor_.getFileType());
      });
   }

   public void initWidgetSize()
   {
      if (target_.getPreferredOutlineWidgetVisibility())
      {
         double editorSize = editorPanel_.getOffsetWidth();
         double widgetSize = target_.getPreferredOutlineWidgetSize();
         double size = Math.min(editorSize, widgetSize);
         editorPanel_.setWidgetSize(docOutlineWidget_, size);
         setDocOutlineLatchState(true);
      }
      else
      {
         editorPanel_.setWidgetSize(docOutlineWidget_, 0);
         setDocOutlineLatchState(false);
      }
   }

   public void toggleSoftWrapMode()
   {
      docUpdateSentinel_.setBoolProperty(
            TextEditingTarget.SOFT_WRAP_LINES, !editor_.getUseWrapMode());
   }

   public void toggleRainbowParens()
   {
      docUpdateSentinel_.setBoolProperty(
         TextEditingTarget.USE_RAINBOW_PARENS, !editor_.getRainbowParentheses());
   }

   public void toggleDocumentOutline()
   {
      if (isVisualMode())
         toggleVisualModeOutlineButton_.click();
      else
         toggleDocOutlineButton_.click();
   }


   @Override
   public void toggleRmdVisualMode()
   {
      toggleRmdVisualModeButton_.click();
   }

   private StatusBarWidget statusBar_;

   private void createTestToolbarButtons(Toolbar toolbar)
   {
      compareTestButton_ = new ToolbarButton(
            "Compare Results",
            ToolbarButton.NoTitle,
            commands_.shinyCompareTest().getImageResource(),
            event -> commands_.shinyCompareTest().execute());
      compareTestButton_.setTitle(commands_.shinyCompareTest().getDesc());

      toolbar.addRightWidget(compareTestButton_);
      compareTestButton_.setVisible(false);

      testThatButton_ = new ToolbarButton(
            "Run Tests",
            ToolbarButton.NoTitle,
            commands_.testTestthatFile().getImageResource(),
            event -> commands_.testTestthatFile().execute());
      testThatButton_.setTitle(commands_.testTestthatFile().getDesc());

      toolbar.addRightWidget(testThatButton_);
      testThatButton_.setVisible(false);

      testShinyButton_ = new ToolbarButton(
            "Run Tests",
            ToolbarButton.NoTitle,
            commands_.testShinytestFile().getImageResource(),
            event -> commands_.testShinytestFile().execute());
      testShinyButton_.setTitle(commands_.testShinytestFile().getDesc());

      toolbar.addRightWidget(testShinyButton_);
      testShinyButton_.setVisible(false);
   }

   private Toolbar createToolbar(TextFileType fileType)
   {
      Toolbar toolbar = new EditingTargetToolbar(commands_, true, column_);

<<<<<<< HEAD
      toolbar.addLeftWidget(commands_.saveSourceDoc().createToolbarButton(column_));
=======
      // Buttons are unique to a source column so require SourceAppCommands
      SourceColumnManager mgr = RStudioGinjector.INSTANCE.getSourceColumnManager();

      toolbar.addLeftWidget(
         mgr.getSourceCommand(commands_.saveSourceDoc(), column_).createToolbarButton());
>>>>>>> e9073e2f
      sourceOnSave_.getElement().getStyle().setMarginRight(0, Unit.PX);
      toolbar.addLeftWidget(sourceOnSave_);
      srcOnSaveLabel_.getElement().getStyle().setMarginRight(9, Unit.PX);
      toolbar.addLeftWidget(srcOnSaveLabel_);

      toolbar.addLeftSeparator();
<<<<<<< HEAD
      toolbar.addLeftWidget(commands_.checkSpelling().createToolbarButton(column_));
=======
      toolbar.addLeftWidget(
         mgr.getSourceCommand(commands_.checkSpelling(), column_).createToolbarButton());
>>>>>>> e9073e2f

      toolbar.addLeftWidget(findReplaceButton_ = findReplace_.createFindReplaceButton());
      toolbar.addLeftWidget(createCodeTransformMenuButton());

      notebookSeparatorWidget_ = toolbar.addLeftSeparator();
      toolbar.addLeftWidget(notebookToolbarButton_ =
<<<<<<< HEAD
            commands_.compileNotebook().createToolbarButton(column_));
=======
         mgr.getSourceCommand(commands_.compileNotebook(), column_).createToolbarButton());
>>>>>>> e9073e2f

      int mod = BrowseCap.hasMetaKey() ? KeyboardShortcut.META :
         KeyboardShortcut.CTRL;
      String cmdText =
        new KeyCombination("K", 'K', mod + KeyboardShortcut.SHIFT).toString(true);
      cmdText = DomUtils.htmlToText(cmdText);
      notebookToolbarButton_.setTitle("Compile Report (" + cmdText + ")");

      texSeparatorWidget_ = toolbar.addLeftSeparator();
      toolbar.addLeftWidget(texToolbarButton_ = createLatexFormatButton());

      toolbar.addLeftSeparator();
<<<<<<< HEAD
      toolbar.addLeftWidget(previewHTMLButton_ = commands_.previewHTML().createToolbarButton(column_));
      knitDocumentButton_ = commands_.knitDocument().createToolbarButton(column_);
=======
      toolbar.addLeftWidget(previewHTMLButton_ =
         mgr.getSourceCommand(commands_.previewHTML(), column_).createToolbarButton());
      knitDocumentButton_ =
         mgr.getSourceCommand(commands_.knitDocument(), column_).createToolbarButton();
>>>>>>> e9073e2f
      knitDocumentButton_.getElement().getStyle().setMarginRight(0, Unit.PX);
      toolbar.addLeftWidget(knitDocumentButton_);

      ToolbarPopupMenu shinyTestMenu = shinyTestMenu_;
      if (fileType.canKnitToHTML()) {
         shinyLaunchButton_ = new ToolbarMenuButton(
               ToolbarButton.NoText,
               "Shiny test options",
               shinyTestMenu, true);
         toolbar.addLeftWidget(shinyLaunchButton_);
      }

<<<<<<< HEAD
      toolbar.addLeftWidget(compilePdfButton_ = commands_.compilePDF().createToolbarButton(column_));
=======
      toolbar.addLeftWidget(compilePdfButton_ =
         mgr.getSourceCommand(commands_.compilePDF(), column_).createToolbarButton());
>>>>>>> e9073e2f
      rmdFormatButton_ = new ToolbarPopupMenuButton("Knit options", false, true);
      rmdFormatButton_.getMenu().setAutoOpen(true);
      toolbar.addLeftWidget(rmdFormatButton_);

      runDocumentMenuButton_ = new ToolbarPopupMenuButton("Run document options", false, true);
      addClearKnitrCacheMenu(runDocumentMenuButton_);
      runDocumentMenuButton_.addSeparator();
<<<<<<< HEAD
      runDocumentMenuButton_.addMenuItem(commands_.clearPrerenderedOutput().createMenuItem(column_), "");
      toolbar.addLeftWidget(runDocumentMenuButton_);
      runDocumentMenuButton_.addSeparator();
      runDocumentMenuButton_.addMenuItem(commands_.shinyRecordTest().createMenuItem(column_), "");
      runDocumentMenuButton_.addMenuItem(commands_.shinyRunAllTests().createMenuItem(column_), "");
      runDocumentMenuButton_.setVisible(false);

      ToolbarPopupMenu rmdOptionsMenu = new ToolbarPopupMenu();
      rmdOptionsMenu.addItem(commands_.editRmdFormatOptions().createMenuItem(column_));
=======
      runDocumentMenuButton_.addMenuItem(mgr.getSourceCommand(commands_.clearPrerenderedOutput(),
         column_).createMenuItem(), "");
      toolbar.addLeftWidget(runDocumentMenuButton_);
      runDocumentMenuButton_.addSeparator();
      runDocumentMenuButton_.addMenuItem(
         mgr.getSourceCommand(commands_.shinyRecordTest(), column_).createMenuItem(), "");
      runDocumentMenuButton_.addMenuItem(
         mgr.getSourceCommand(commands_.shinyRunAllTests(), column_).createMenuItem(), "");
      runDocumentMenuButton_.setVisible(false);

      ToolbarPopupMenu rmdOptionsMenu = new ToolbarPopupMenu();
      rmdOptionsMenu.addItem(
         mgr.getSourceCommand(commands_.editRmdFormatOptions(), column_).createMenuItem());
>>>>>>> e9073e2f

      rmdOptionsButton_ = new ToolbarMenuButton(
            ToolbarButton.NoText,
            commands_.editRmdFormatOptions().getTooltip(),
            new ImageResource2x(StandardIcons.INSTANCE.options2x()),
            rmdOptionsMenu,
            false);

      toolbar.addLeftWidget(rmdOptionsButton_);

      toolbar.addLeftSeparator();
<<<<<<< HEAD
      toolbar.addLeftWidget(commands_.synctexSearch().createToolbarButton(column_));

      // create menu of chunk skeletons based on common engine types
      ToolbarPopupMenu insertChunksMenu = new ToolbarPopupMenu();
      insertChunksMenu.addItem(commands_.insertChunkR().createMenuItem(column_));
      insertChunksMenu.addSeparator();

      insertChunksMenu.addItem(commands_.insertChunkBash().createMenuItem(column_));
      insertChunksMenu.addItem(commands_.insertChunkD3().createMenuItem(column_));
      insertChunksMenu.addItem(commands_.insertChunkPython().createMenuItem(column_));
      insertChunksMenu.addItem(commands_.insertChunkRCPP().createMenuItem(column_));
      insertChunksMenu.addItem(commands_.insertChunkSQL().createMenuItem(column_));
      insertChunksMenu.addItem(commands_.insertChunkStan().createMenuItem(column_));
=======
      toolbar.addLeftWidget(
         mgr.getSourceCommand(commands_.synctexSearch(), column_).createToolbarButton());

      // create menu of chunk skeletons based on common engine types
      ToolbarPopupMenu insertChunksMenu = new ToolbarPopupMenu();
      insertChunksMenu.addItem(mgr.getSourceCommand(commands_.insertChunkR(), column_).createMenuItem());
      insertChunksMenu.addSeparator();

      insertChunksMenu.addItem(
         mgr.getSourceCommand(commands_.insertChunkBash(), column_).createMenuItem());
      insertChunksMenu.addItem(
         mgr.getSourceCommand(commands_.insertChunkD3(), column_).createMenuItem());
      insertChunksMenu.addItem(
         mgr.getSourceCommand(commands_.insertChunkPython(), column_).createMenuItem());
      insertChunksMenu.addItem(
         mgr.getSourceCommand(commands_.insertChunkRCPP(), column_).createMenuItem());
      insertChunksMenu.addItem(
         mgr.getSourceCommand(commands_.insertChunkSQL(), column_).createMenuItem());
      insertChunksMenu.addItem(
         mgr.getSourceCommand(commands_.insertChunkStan(), column_).createMenuItem());
>>>>>>> e9073e2f

      insertChunkMenu_ = new ToolbarMenuButton(
                       "Insert",
                       commands_.insertChunk().getTooltip(),
                       commands_.insertChunk().getImageResource(),
                       insertChunksMenu,
                       true);

      toolbar.addRightWidget(insertChunkMenu_);

      // create button that just runs default chunk insertion
<<<<<<< HEAD
      insertChunkButton_ = commands_.insertChunk().createToolbarButton(column_);
      toolbar.addRightWidget(insertChunkButton_);

      toolbar.addRightWidget(runButton_ = commands_.executeCode().createToolbarButton(column_));
      toolbar.addRightSeparator();
      toolbar.addRightWidget(runLastButton_ = commands_.executeLastCode().createToolbarButton(column_));
      toolbar.addRightWidget(goToPrevButton_ = commands_.goToPrevSection().createToolbarButton(column_));
      toolbar.addRightWidget(goToNextButton_ = commands_.goToNextSection().createToolbarButton(column_));
=======
      insertChunkButton_ = 
         mgr.getSourceCommand(commands_.insertChunk(), column_).createToolbarButton();
      toolbar.addRightWidget(insertChunkButton_);

      toolbar.addRightWidget(runButton_ = 
         mgr.getSourceCommand(commands_.executeCode(), column_).createToolbarButton());
      toolbar.addRightSeparator();
      toolbar.addRightWidget(runLastButton_ = 
         mgr.getSourceCommand(commands_.executeLastCode(), column_).createToolbarButton());
      toolbar.addRightWidget(goToPrevButton_ = 
         mgr.getSourceCommand(commands_.goToPrevSection(), column_).createToolbarButton());
      toolbar.addRightWidget(goToNextButton_ = 
         mgr.getSourceCommand(commands_.goToNextSection(), column_).createToolbarButton());
>>>>>>> e9073e2f
      toolbar.addRightSeparator();
      final String SOURCE_BUTTON_TITLE = "Source the active document";

      sourceButton_ = new ToolbarButton(
            "Source",
            SOURCE_BUTTON_TITLE,
            commands_.sourceActiveDocument().getImageResource(),
            event -> {
               if (userPrefs_.sourceWithEcho().getValue())
                  commands_.sourceActiveDocumentWithEcho().execute();
               else
                  commands_.sourceActiveDocument().execute();
            });
      toolbar.addRightWidget(sourceButton_);

<<<<<<< HEAD
      previewJsButton_ = commands_.previewJS().createToolbarButton(column_);
      toolbar.addRightWidget(previewJsButton_);

      previewSqlButton_ = commands_.previewSql().createToolbarButton(column_);
=======
      previewJsButton_ = 
         mgr.getSourceCommand(commands_.previewJS(), column_).createToolbarButton();
      toolbar.addRightWidget(previewJsButton_);

      previewSqlButton_ = 
         mgr.getSourceCommand(commands_.previewSql(), column_).createToolbarButton();
>>>>>>> e9073e2f
      toolbar.addRightWidget(previewSqlButton_);

      createTestToolbarButtons(toolbar);

      userPrefs_.sourceWithEcho().addValueChangeHandler(
            event -> {
               if (event.getValue())
                  sourceButton_.setTitle(SOURCE_BUTTON_TITLE + " (with echo)");
               else
                  sourceButton_.setTitle(SOURCE_BUTTON_TITLE);
            });

      ToolbarPopupMenu sourceMenu = new ToolbarPopupMenu();
<<<<<<< HEAD
      sourceMenu.addItem(commands_.sourceActiveDocument().createMenuItem(column_));
      sourceMenu.addItem(commands_.sourceActiveDocumentWithEcho().createMenuItem(column_));
      sourceMenu.addSeparator();
      sourceMenu.addItem(commands_.sourceAsLauncherJob().createMenuItem(column_));
      sourceMenu.addItem(commands_.sourceAsJob().createMenuItem(column_));
=======
      sourceMenu.addItem(
         mgr.getSourceCommand(commands_.sourceActiveDocument(), column_).createMenuItem());
      sourceMenu.addItem(
         mgr.getSourceCommand(commands_.sourceActiveDocumentWithEcho(), column_).createMenuItem());
      sourceMenu.addSeparator();
      sourceMenu.addItem(
         mgr.getSourceCommand(commands_.sourceAsLauncherJob(), column_).createMenuItem());
      sourceMenu.addItem(
         mgr.getSourceCommand(commands_.sourceAsJob(), column_).createMenuItem());
>>>>>>> e9073e2f

      sourceMenuButton_ = new ToolbarMenuButton(ToolbarButton.NoText, "Source options", sourceMenu, true);
      toolbar.addRightWidget(sourceMenuButton_);

      //toolbar.addRightSeparator();

      ToolbarPopupMenu chunksMenu = new ToolbarPopupMenu();
<<<<<<< HEAD
      chunksMenu.addItem(commands_.executeCode().createMenuItem(column_));
      chunksMenu.addSeparator();
      chunksMenu.addItem(commands_.executeCurrentChunk().createMenuItem(column_));
      chunksMenu.addItem(commands_.executeNextChunk().createMenuItem(column_));
      chunksMenu.addSeparator();
      chunksMenu.addItem(commands_.executeSetupChunk().createMenuItem(column_));
=======
      chunksMenu.addItem(
         mgr.getSourceCommand(commands_.executeCode(), column_).createMenuItem());
      chunksMenu.addSeparator();
      chunksMenu.addItem(
         mgr.getSourceCommand(commands_.executeCurrentChunk(), column_).createMenuItem());
      chunksMenu.addItem(
         mgr.getSourceCommand(commands_.executeNextChunk(), column_).createMenuItem());
      chunksMenu.addSeparator();
      chunksMenu.addItem(
         mgr.getSourceCommand(commands_.executeSetupChunk(), column_).createMenuItem());
>>>>>>> e9073e2f
      chunksMenu.addItem(runSetupChunkOptionMenu_= new UserPrefMenuItem<>(
            userPrefs_.autoRunSetupChunk(), true, "Run Setup Chunk Automatically",
            userPrefs_));
      chunksMenu.addSeparator();
<<<<<<< HEAD
      chunksMenu.addItem(commands_.executePreviousChunks().createMenuItem(column_));
      chunksMenu.addItem(commands_.executeSubsequentChunks().createMenuItem(column_));
=======
      chunksMenu.addItem(
         mgr.getSourceCommand(commands_.executePreviousChunks(), column_).createMenuItem());
      chunksMenu.addItem(
         mgr.getSourceCommand(commands_.executeSubsequentChunks(), column_).createMenuItem());
>>>>>>> e9073e2f
      if (userPrefs_.rmdChunkOutputInline().getValue())
      {
         chunksMenu.addSeparator();
         chunksMenu.addItem(
<<<<<<< HEAD
               commands_.restartRRunAllChunks().createMenuItem(column_));
         chunksMenu.addItem(
               commands_.restartRClearOutput().createMenuItem(column_));
      }
      chunksMenu.addSeparator();
      chunksMenu.addItem(commands_.executeAllCode().createMenuItem(column_));
=======
               
         mgr.getSourceCommand(commands_.restartRRunAllChunks(), column_).createMenuItem());
         chunksMenu.addItem(
               
         mgr.getSourceCommand(commands_.restartRClearOutput(), column_).createMenuItem());
      }
      chunksMenu.addSeparator();
      chunksMenu.addItem(
         mgr.getSourceCommand(commands_.executeAllCode(), column_).createMenuItem());
>>>>>>> e9073e2f
      chunksButton_ = new ToolbarMenuButton(
                       "Run",
                       ToolbarButton.NoTitle,
                       commands_.executeCode().getImageResource(),
                       chunksMenu,
                       true);
      toolbar.addRightWidget(chunksButton_);

      ToolbarPopupMenu shinyLaunchMenu = shinyViewerMenu_;
      if (!fileType.canKnitToHTML()) {
         shinyLaunchButton_ = new ToolbarMenuButton(
               ToolbarButton.NoText,
               "Run app options",
               shinyLaunchMenu,
               true);
         toolbar.addRightWidget(shinyLaunchButton_);
      }
      shinyLaunchButton_.setVisible(false);

      plumberLaunchButton_ = new ToolbarMenuButton(
            ToolbarButton.NoText,
            "Run API options",
            plumberViewerMenu_,
            true);
      toolbar.addRightWidget(plumberLaunchButton_);
      plumberLaunchButton_.setVisible(false);

      if (SessionUtils.showPublishUi(session_, userState_))
      {
         toolbar.addRightSeparator();
         publishButton_ = new RSConnectPublishButton(
               RSConnectPublishButton.HOST_EDITOR,
               RSConnect.CONTENT_TYPE_APP, false, null);
         publishButton_.onPublishInvoked(() ->
         {
            if (!StringUtil.isNullOrEmpty(target_.getPath()))
            {
              target_.save();
            }
         });
         toolbar.addRightWidget(publishButton_);
      }

      toggleDocOutlineButton_ = new LatchingToolbarButton(
            ToolbarButton.NoText,
            ToolbarButton.NoTitle,
            true, /* textIndicatesState */
            new ImageResource2x(StandardIcons.INSTANCE.outline2x()),
            event -> {
               final double initialSize = editorPanel_.getWidgetSize(docOutlineWidget_);

               // Clicking the icon toggles the outline widget's visibility. The
               // 'destination' below is the width we would like to set -- we
               // animate to that position for a slightly nicer visual treatment.
               final double destination = docOutlineWidget_.getOffsetWidth() > 5
                     ? 0
                     : Math.min(editorPanel_.getOffsetWidth(), target_.getPreferredOutlineWidgetSize());

               // Update tooltip ('Show'/'Hide' depending on current visibility)
               String title = toggleDocOutlineButton_.getTitle();
               if (destination != 0)
                  title = title.replace("Show ", "Hide ");
               else
                  title = title.replace("Hide ", "Show ");
               toggleDocOutlineButton_.setTitle(title);

               setDocOutlineLatchState(destination != 0);

               int duration = (userPrefs_.reducedMotion().getValue() ? 0 : 500);
               new Animation()
               {
                  @Override
                  protected void onUpdate(double progress)
                  {
                     double size =
                           destination * progress +
                           initialSize * (1 - progress);
                     editorPanel_.setWidgetSize(docOutlineWidget_, size);
                     editor_.onResize();
                  }

                  @Override
                  protected void onComplete()
                  {
                     editorPanel_.setWidgetSize(docOutlineWidget_, destination);
                     target_.setPreferredOutlineWidgetVisibility(destination != 0);
                     editor_.onResize();
                  }
               }.run(duration);
            });

      toggleDocOutlineButton_.addStyleName("rstudio-themes-inverts");

      // Time-out setting the latch just to ensure the document outline
      // has actually been appropriately rendered.
      new Timer()
      {
         @Override
         public void run()
         {
            String title = commands_.toggleDocumentOutline().getTooltip();
            title = editorPanel_.getWidgetSize(docOutlineWidget_) > 0
                  ? title.replace("Show ", "Hide ")
                  : title.replace("Hide ", "Show ");
            toggleDocOutlineButton_.setTitle(title);
            setDocOutlineLatchState(docOutlineWidget_.getOffsetWidth() > 0);
         }
      }.schedule(100);

      toolbar.addRightSeparator();
      toolbar.addRightWidget(toggleDocOutlineButton_);
      addVisualModeOutlineButton(toolbar);

      toolbar.addRightSeparator();
      toolbar.addRightWidget(createVisualModeToggleButton());

      showWhitespaceCharactersCheckbox_ = new CheckBox("Show whitespace");
      showWhitespaceCharactersCheckbox_.setVisible(false);
      showWhitespaceCharactersCheckbox_.setValue(userPrefs_.showInvisibles().getValue());
      showWhitespaceCharactersCheckbox_.addValueChangeHandler((ValueChangeEvent<Boolean> event) ->
            editor_.setShowInvisibles(event.getValue()));

      if (docUpdateSentinel_ != null && docUpdateSentinel_.getPath() != null)
      {
         FileSystemItem item = FileSystemItem.createFile(docUpdateSentinel_.getPath());
         String ext = item.getExtension();
         if (".csv".equals(ext) || ".tsv".equals(ext))
            showWhitespaceCharactersCheckbox_.setVisible(true);
      }
      toolbar.addRightSeparator();
      toolbar.addRightWidget(showWhitespaceCharactersCheckbox_);

      return toolbar;
   }

   private ToolbarButton createVisualModeToggleButton()
   {
      toggleRmdVisualModeButton_ = new LatchingToolbarButton(
         ToolbarButton.NoText,
         commands_.toggleRmdVisualMode().getTooltip(),
         false, /* textIndicatesState */
         new ImageResource2x(StandardIcons.INSTANCE.visual_mode2x()), event -> {
            boolean visible = !isVisualMode();
            target_.recordCurrentNavigationPosition();
            docUpdateSentinel_.setBoolProperty(TextEditingTarget.RMD_VISUAL_MODE, visible);
            toggleRmdVisualModeButton_.setLatched(visible);
         });
      docUpdateSentinel_.addPropertyValueChangeHandler(TextEditingTarget.RMD_VISUAL_MODE, (value) -> {
         toggleRmdVisualModeButton_.setLatched(isVisualMode());
         if (isVisualMode())
            findReplace_.hideFindReplace();
      });
      toggleRmdVisualModeButton_.setLatched(isVisualMode());
      toggleRmdVisualModeButton_.addStyleName("rstudio-themes-inverts");
      return toggleRmdVisualModeButton_;
   }

   private void addVisualModeOutlineButton(Toolbar toolbar)
   {
      // we add a separate outilne button for the visual mode outline b/c the
      // logic for the standard one is tied up in DOM visibility, and we didn't
      // want to refactor that code in a conservative release (v1.4). it's
      // expected that the whole 'visual mode' concept will go away in v1.5
      toggleVisualModeOutlineButton_ = new LatchingToolbarButton(ToolbarButton.NoText,
            ToolbarButton.NoTitle, true, /* textIndicatesState */
            new ImageResource2x(StandardIcons.INSTANCE.outline2x()), event -> {
               target_.setPreferredOutlineWidgetVisibility(
                     !target_.getPreferredOutlineWidgetVisibility());
            });

      // stay in sync w/ doc property
      syncVisualModeOutlineLatchState();
      docUpdateSentinel_.addPropertyValueChangeHandler(TextEditingTarget.DOC_OUTLINE_VISIBLE,
            (event) -> {
               syncVisualModeOutlineLatchState();
            });

      // add to toolbar
      toggleVisualModeOutlineButton_.addStyleName("rstudio-themes-inverts");
      toolbar.addRightWidget(toggleVisualModeOutlineButton_);
   }

   private void syncVisualModeOutlineLatchState()
   {
      boolean visible = target_.getPreferredOutlineWidgetVisibility();
      toggleVisualModeOutlineButton_.setLatched(visible);
      String title = commands_.toggleDocumentOutline().getTooltip();
      title = visible ? title.replace("Show ", "Hide ") : title.replace("Hide ", "Show ");
      toggleVisualModeOutlineButton_.setTitle(title);
   }

   private void setDocOutlineLatchState(boolean latched)
   {
      toggleDocOutlineButton_.setLatched(latched);
      docOutlineWidget_.setAriaVisible(latched);
      docOutlineWidget_.setTabIndex(latched ? 0 : -1);
   }

   private ToolbarButton createLatexFormatButton()
   {
      ToolbarPopupMenu texMenu = new TextEditingTargetLatexFormatMenu(editor_,
                                                                      userPrefs_);

      ToolbarMenuButton texButton = new ToolbarMenuButton(
                           "Format",
                           ToolbarButton.NoTitle,
                           fileTypeRegistry_.getIconForFilename("foo.tex").getImageResource(),
                           texMenu,
                           false);
      return texButton;
   }

   private Widget createCodeTransformMenuButton()
   {
      if (codeTransform_ == null)
      {
         SourceColumnManager mgr = RStudioGinjector.INSTANCE.getSourceColumnManager();
         ImageResource icon = new ImageResource2x(ThemeResources.INSTANCE.codeTransform2x());

         ToolbarPopupMenu menu = new ToolbarPopupMenu();
<<<<<<< HEAD
         menu.addItem(commands_.codeCompletion().createMenuItem(column_));
         menu.addSeparator();
         menu.addItem(commands_.goToHelp().createMenuItem(column_));
         menu.addItem(commands_.goToDefinition().createMenuItem(column_));
         menu.addItem(commands_.findUsages().createMenuItem(column_));
         menu.addSeparator();
         menu.addItem(commands_.extractFunction().createMenuItem(column_));
         menu.addItem(commands_.extractLocalVariable().createMenuItem(column_));
         menu.addItem(commands_.renameInScope().createMenuItem(column_));
         menu.addSeparator();
         menu.addItem(commands_.reflowComment().createMenuItem(column_));
         menu.addItem(commands_.commentUncomment().createMenuItem(column_));
         menu.addItem(commands_.insertRoxygenSkeleton().createMenuItem(column_));
         menu.addSeparator();
         menu.addItem(commands_.reindent().createMenuItem(column_));
         menu.addItem(commands_.reformatCode().createMenuItem(column_));
         menu.addSeparator();
         menu.addItem(commands_.showDiagnosticsActiveDocument().createMenuItem(column_));
         menu.addItem(commands_.showDiagnosticsProject().createMenuItem(column_));
         menu.addSeparator();
         menu.addItem(commands_.profileCode().createMenuItem(column_));
=======
         menu.addItem(
         mgr.getSourceCommand(commands_.codeCompletion(), column_).createMenuItem());
         menu.addSeparator();
         menu.addItem(
         mgr.getSourceCommand(commands_.goToHelp(), column_).createMenuItem());
         menu.addItem(
         mgr.getSourceCommand(commands_.goToDefinition(), column_).createMenuItem());
         menu.addItem(
         mgr.getSourceCommand(commands_.findUsages(), column_).createMenuItem());
         menu.addSeparator();
         menu.addItem(
         mgr.getSourceCommand(commands_.extractFunction(), column_).createMenuItem());
         menu.addItem(
         mgr.getSourceCommand(commands_.extractLocalVariable(), column_).createMenuItem());
         menu.addItem(
         mgr.getSourceCommand(commands_.renameInScope(), column_).createMenuItem());
         menu.addSeparator();
         menu.addItem(
         mgr.getSourceCommand(commands_.reflowComment(), column_).createMenuItem());
         menu.addItem(
         mgr.getSourceCommand(commands_.commentUncomment(), column_).createMenuItem());
         menu.addItem(
         mgr.getSourceCommand(commands_.insertRoxygenSkeleton(), column_).createMenuItem());
         menu.addSeparator();
         menu.addItem(
         mgr.getSourceCommand(commands_.reindent(), column_).createMenuItem());
         menu.addItem(
         mgr.getSourceCommand(commands_.reformatCode(), column_).createMenuItem());
         menu.addSeparator();
         menu.addItem(
         mgr.getSourceCommand(commands_.showDiagnosticsActiveDocument(), column_).createMenuItem());
         menu.addItem(
         mgr.getSourceCommand(commands_.showDiagnosticsProject(), column_).createMenuItem());
         menu.addSeparator();
         menu.addItem(
         mgr.getSourceCommand(commands_.profileCode(), column_).createMenuItem());
>>>>>>> e9073e2f
         codeTransform_ = new ToolbarMenuButton(ToolbarButton.NoText, "Code Tools", icon, menu);
      }

      return codeTransform_;
   }

   public void adaptToExtendedFileType(String extendedType)
   {
      extendedType_ = extendedType;
      adaptToFileType(editor_.getFileType());
   }

   public void adaptToFileType(TextFileType fileType)
   {
      editor_.setFileType(fileType);
      boolean canCompilePdf = fileType.canCompilePDF();
      boolean canKnitToHTML = fileType.canKnitToHTML();
      boolean visualRmdMode = isVisualMode();
      boolean canCompileNotebook = fileType.canCompileNotebook();
      boolean canSource = fileType.canSource();
      boolean canSourceWithEcho = fileType.canSourceWithEcho();
      boolean canSourceOnSave = fileType.canSourceOnSave() &&
            !userPrefs_.autoSaveEnabled();
      if (canSourceOnSave && fileType.isJS())
         canSourceOnSave = (extendedType_.equals(SourceDocument.XT_JS_PREVIEWABLE));
      if (canSourceOnSave && fileType.isSql())
         canSourceOnSave = (extendedType_.equals(SourceDocument.XT_SQL_PREVIEWABLE));
      boolean canExecuteCode = fileType.canExecuteCode() && !visualRmdMode;
      boolean canExecuteChunks = fileType.canExecuteChunks() && !visualRmdMode;
      boolean isPlainMarkdown = fileType.isPlainMarkdown();
      boolean isCpp = fileType.isCpp();
      boolean isScript = fileType.isScript();
      boolean isRMarkdown2 = extendedType_ != null && 
                             extendedType_.startsWith(SourceDocument.XT_RMARKDOWN_PREFIX);
      boolean canPreviewFromR = fileType.canPreviewFromR();
      boolean terminalAllowed = session_.getSessionInfo().getAllowShell();

      if (isScript && !terminalAllowed)
      {
         commands_.executeCode().setEnabled(false);
         commands_.executeCodeWithoutFocus().setEnabled(false);
      }

      // don't show the run buttons for cpp files, or R files in Shiny/Tests/Plumber
      runButton_.setVisible(canExecuteCode && !canExecuteChunks && !isCpp &&
            !(isShinyFile() || isTestFile() || isPlumberFile()) && !(isScript && !terminalAllowed));
      runLastButton_.setVisible(runButton_.isVisible() && !canExecuteChunks && !isScript);

      // show insertion options for various knitr engines in rmarkdown v2
      insertChunkMenu_.setVisible(isRMarkdown2);

      // otherwise just show the regular insert chunk button
      insertChunkButton_.setVisible(canExecuteChunks && !isRMarkdown2);

      goToPrevButton_.setVisible(fileType.canGoNextPrevSection() && !visualRmdMode);
      goToNextButton_.setVisible(fileType.canGoNextPrevSection() && !visualRmdMode);

      sourceOnSave_.setVisible(canSourceOnSave);
      srcOnSaveLabel_.setVisible(canSourceOnSave);
      if (fileType.isRd() || fileType.isJS() || canPreviewFromR || fileType.isSql())
         srcOnSaveLabel_.setText(fileType.getPreviewButtonText() + " on Save");
      else
         srcOnSaveLabel_.setText("Source on Save");
      codeTransform_.setVisible(
            (canExecuteCode && !isScript && !fileType.canAuthorContent()) ||
            fileType.isC() || fileType.isStan());

      previewJsButton_.setVisible(fileType.isJS() && extendedType_.equals(SourceDocument.XT_JS_PREVIEWABLE));
      previewSqlButton_.setVisible(fileType.isSql() && extendedType_.equals(SourceDocument.XT_SQL_PREVIEWABLE));

      sourceButton_.setVisible(canSource && !isPlainMarkdown);
      sourceMenuButton_.setVisible(canSourceWithEcho &&
                                   !isPlainMarkdown &&
                                   !isScript &&
                                   !canPreviewFromR);

      texSeparatorWidget_.setVisible(canCompilePdf);
      texToolbarButton_.setVisible(canCompilePdf);
      compilePdfButton_.setVisible(canCompilePdf);
      chunksButton_.setVisible(canExecuteChunks);

      notebookSeparatorWidget_.setVisible(canCompileNotebook);
      notebookToolbarButton_.setVisible(canCompileNotebook);

      findReplaceButton_.setVisible(!visualRmdMode);


      knitDocumentButton_.setVisible(canKnitToHTML);

      setRmdFormatButtonVisible(isRMarkdown2);
      rmdOptionsButton_.setVisible(isRMarkdown2);
      rmdOptionsButton_.setEnabled(isRMarkdown2);


      commands_.enableProsemirrorDevTools().setVisible(isVisualModeEnabled());

      toggleRmdVisualModeButton_.setVisible(isVisualModeEnabled());

      if (isShinyFile() || isTestFile() || isPlumberFile())
      {
         sourceOnSave_.setVisible(false);
         srcOnSaveLabel_.setVisible(false);
         runButton_.setVisible(false);
         sourceMenuButton_.setVisible(false);
         chunksButton_.setVisible(false);
      }

      testShinyButton_.setVisible(false);
      testThatButton_.setVisible(false);
      compareTestButton_.setVisible(false);
      if (isShinyFile())
      {
         shinyLaunchButton_.setVisible(true);
         plumberLaunchButton_.setVisible(false);
         setSourceButtonFromShinyState();
      }
      else if (isTestThatFile())
      {
         shinyLaunchButton_.setVisible(false);
         plumberLaunchButton_.setVisible(false);
         sourceButton_.setVisible(false);
         testThatButton_.setVisible(true);
      }
      else if (isShinyTestFile())
      {
         shinyLaunchButton_.setVisible(false);
         plumberLaunchButton_.setVisible(false);
         sourceButton_.setVisible(false);
         testShinyButton_.setVisible(true);
         compareTestButton_.setVisible(true);
      }
      else if (isPlumberFile())
      {
         plumberLaunchButton_.setVisible(true);
         setSourceButtonFromPlumberState();
      }
      else
      {
         shinyLaunchButton_.setVisible(false);
         plumberLaunchButton_.setVisible(false);
         setSourceButtonFromScriptState(fileType,
                                        canPreviewFromR,
                                        fileType.getPreviewButtonText());
      }

      // set the content type based on the extended type
      setPublishPath(extendedType_, publishPath_);

      // make toggle outline visible if we have a scope tree
      toggleDocOutlineButton_.setVisible(fileType.canShowScopeTree() && !visualRmdMode);
      if (!fileType.canShowScopeTree())
      {
         editorPanel_.setWidgetSize(docOutlineWidget_, 0);
         setDocOutlineLatchState(false);
      }

      toggleVisualModeOutlineButton_.setVisible(visualRmdMode);
      
      // update modes for filetype
      syncWrapMode();
      syncRainbowParenMode();

      toolbar_.invalidateSeparators();
   }

   private boolean isShinyFile()
   {
      return extendedType_ != null &&
             extendedType_.startsWith(SourceDocument.XT_SHINY_PREFIX);
   }

   private boolean isVisualModeEnabled()
   {
      return editor_.getFileType().isMarkdown() &&
             (isVisualMode() || userPrefs_.enableVisualMarkdownEditingMode().getValue());
   }

   private boolean isVisualMode()
   {
      return docUpdateSentinel_.getBoolProperty(TextEditingTarget.RMD_VISUAL_MODE, false);
   }

   private boolean isPlumberFile()
   {
      return SourceDocument.isPlumberFile(extendedType_);
   }

   private boolean isTestFile()
   {
      return extendedType_ != null &&
             extendedType_.startsWith(SourceDocument.XT_TEST_PREFIX);
   }

   private boolean isTestThatFile()
   {
      return extendedType_ != null &&
             extendedType_.startsWith(SourceDocument.XT_TEST_TESTTHAT);
   }

   private boolean isShinyTestFile()
   {
      return extendedType_ != null &&
             extendedType_.startsWith(SourceDocument.XT_TEST_SHINYTEST);
   }

   @Override
   public void setNotebookUIVisible(boolean visible)
   {
      runSetupChunkOptionMenu_.setVisible(visible);
   }

   @Override
   public void setAccessibleName(String name)
   {
      if (StringUtil.isNullOrEmpty(name))
         name = "Untitled Text editor";
      Roles.getTabpanelRole().setAriaLabelProperty(panel_.getElement(), name);
   }

   public HasValue<Boolean> getSourceOnSave()
   {
      return sourceOnSave_;
   }

   public void ensureVisible()
   {
      fireEvent(new EnsureVisibleEvent());
   }

   @Override
   public void onResize()
   {
      super.onResize();
      manageToolbarSizes();
      ResizeEvent.fire(this, getOffsetWidth(), getOffsetHeight());

   }

   private void manageToolbarSizes()
   {
      // sometimes width is passed in as 0 (not sure why)
      int width = getOffsetWidth();
      if (width == 0)
         return;

      texToolbarButton_.setText(width >= 520, "Format");
      runButton_.setText(((width >= 480) && !isShinyFile()), "Run");
      compilePdfButton_.setText(width >= 450, "Compile PDF");
      previewHTMLButton_.setText(width >= 450, previewCommandText_);
      knitDocumentButton_.setText(width >= 450, knitCommandText_);

      if (editor_.getFileType().isRd() || editor_.getFileType().isJS() ||
          editor_.getFileType().isSql() || editor_.getFileType().canPreviewFromR())
      {
         String preview = editor_.getFileType().getPreviewButtonText();
         srcOnSaveLabel_.setText(width < 450 ? preview : preview + " on Save");
      }
      else
      {
         srcOnSaveLabel_.setText(width < 450 ? "Source" : "Source on Save");
      }

      sourceButton_.setText(width >= 400, sourceCommandText_);
   }


   private void showWarningImpl(final Command command)
   {
      if (warningBar_ == null)
      {
         warningBar_ = new InfoBar(InfoBar.WARNING, event -> hideWarningBar());
      }
      command.execute();
      panel_.insertNorth(warningBar_, warningBar_.getHeight(), null);
   }

   @Override
   public void showReadOnlyWarning(final List<String> alternatives)
   {
      showWarningImpl(() -> warningBar_.showReadOnlyWarning(alternatives));
   }

   @Override
   public void showRequiredPackagesMissingWarning(List<String> packages)
   {
      if (docUpdateSentinel_.hasProperty("disableDependencyDiscovery"))
      {
         String disableDependencyDiscovery = docUpdateSentinel_.getProperty("disableDependencyDiscovery");
         if (StringUtil.equals(disableDependencyDiscovery, "1"))
         {
            return;
         }
      }

      Command onInstall = () -> {
         // Form a list of all the dependencies to install
         ArrayList<Dependency> deps = new ArrayList<Dependency>();
         for (String pkg: packages)
            deps.add(Dependency.cranPackage(pkg));

         String scriptName = StringUtil.isNullOrEmpty(docUpdateSentinel_.getPath()) ?
            "R Script" :
            FilePathUtils.friendlyFileName(docUpdateSentinel_.getPath());

         // Install them using the dependency manager; provide a "prompt"
         // function that just accepts the list (since the user has already been
         // prompted here in the editor)
         RStudioGinjector.INSTANCE.getDependencyManager().withDependencies(
               "Install " + scriptName + " dependencies",
               (String dependencies, CommandWithArg<Boolean> result) -> result.execute(true),
               deps, false, null);
         hideWarningBar();
      };

      Command onDismiss = () -> {
         docUpdateSentinel_.setProperty("disableDependencyDiscovery", "1");
         hideWarningBar();
      };

      showWarningImpl(() -> warningBar_.showRequiredPackagesMissingWarning(packages, onInstall, onDismiss));
   }

   @Override
   public void showTexInstallationMissingWarning(String message)
   {
      final Command install = () -> {
         target_.installTinyTeX();
         hideWarningBar();
      };

      showWarningImpl(() -> {
         warningBar_.showTexInstallationMissingWarning(message, install);
      });
   }


   @Override
   public void showPanmirrorFormatChanged(Command onReload)
   {
      showWarningImpl(() -> {
         warningBar_.showPanmirrorFormatChanged(onReload);
      });
   }

   @Override
   public void showWarningBar(final String warning)
   {
      showWarningImpl(() -> warningBar_.setText(warning));
   }

   @Override
   public void showWarningBar(String warning, String actionLabel, Command command)
   {
      showWarningImpl(() -> warningBar_.setTextWithAction(warning, actionLabel, command));
   }

   public void hideWarningBar()
   {
      if (warningBar_ != null)
      {
         panel_.remove(warningBar_);
      }
   }

   public boolean isFindReplaceShowing()
   {
      return findReplace_.isShowing();
   }

   public void showFindReplace(boolean defaultForward)
   {
      findReplace_.showFindReplace(defaultForward);
   }

   public void hideFindReplace()
   {
      findReplace_.hideFindReplace();
   }

   @Override
   public void findNext()
   {
      findReplace_.findNext();
   }

   @Override
   public void findSelectAll()
   {
      findReplace_.selectAll();
   }

   @Override
   public void findPrevious()
   {
      findReplace_.findPrevious();
   }

   @Override
   public void findFromSelection()
   {
      findReplace_.findFromSelection();
   }

   @Override
   public void replaceAndFind()
   {
      findReplace_.replaceAndFind();
   }

   public void onActivate()
   {
      editor_.onActivate();

      // sync the state of the command marking word wrap mode for this document
      syncWrapMode();
      syncRainbowParenMode();

      Scheduler.get().scheduleDeferred(() -> manageToolbarSizes());
   }

   public void setFontSize(double size)
   {
      editor_.setFontSize(size);
   }

   public StatusBar getStatusBar()
   {
      return statusBar_;
   }

   @Override
   public void debug_dumpContents()
   {
      String dump = editor_.debug_getDocumentDump();
      new EditDialog(dump, Roles.getAlertdialogRole(), false, false, (input, indicator) ->
            indicator.onCompleted()).showModal();
   }

   @Override
   public void debug_importDump()
   {
      new EditDialog("", Roles.getAlertdialogRole(), false, false, (input, indicator) -> {
         indicator.onCompleted();
         if (input == null)
            return;

         input = input.replaceAll("[ \\r\\n]+", " ");
         String[] chars = input.split(" ");

         StringBuilder sb = new StringBuilder();
         for (String s : chars)
         {
            if (s == ".")
               sb.append('\n');
            else
               sb.append((char)Integer.parseInt(s));
         }

         editor_.debug_setSessionValueDirectly(sb.toString());
      }).showModal();
   }

   // Called by the owning TextEditingTarget to notify the widget that the
   // Shiny application associated with this widget has changed state.
   @Override
   public void onShinyApplicationStateChanged(String state)
   {
      shinyAppState_ = state;
      setSourceButtonFromShinyState();
   }

   // Called by the owning TextEditingTarget to notify the widget that the
   // Plumber API associated with this widget has changed state.
   @Override
   public void onPlumberAPIStateChanged(String state)
   {
      plumberAPIState_ = state;
      setSourceButtonFromPlumberState();
   }

   @Override
   public void setFormatOptions(TextFileType fileType,
                                boolean showRmdFormatMenu,
                                boolean canEditFormatOptions,
                                List<String> options,
                                List<String> values,
                                List<String> extensions,
                                String selectedOption)
   {
      if (!canEditFormatOptions)
      {
         setFormatText("");
      }

      setRmdFormatButtonVisible(showRmdFormatMenu);
      rmdFormatButton_.setEnabled(showRmdFormatMenu);
      rmdFormatButton_.clearMenu();

      int parenPos = selectedOption.indexOf('(');
      if (parenPos != -1)
          selectedOption = selectedOption.substring(0, parenPos).trim();

      // don't show format text (but leave the code in for now in case
      // we change our mind)
      // setFormatText(selectedOption);
      setFormatText("");

      String prefix = fileType.isPlainMarkdown() ? "Preview " : "Knit to ";

      for (int i = 0; i < Math.min(options.size(), values.size()); i++)
      {
         String ext = extensions.get(i);
         ImageResource img = ext != null ?
               fileTypeRegistry_.getIconForFilename("output." + ext).getImageResource() :
               fileTypeRegistry_.getIconForFilename("Makefile").getImageResource();
         final String valueName = values.get(i);
         ScheduledCommand cmd = () -> handlerManager_.fireEvent(
               new RmdOutputFormatChangedEvent(valueName));
         String text = ext == ".nb.html" ? "Preview Notebook" :
            prefix + options.get(i);

         MenuItem item = ImageMenuItem.create(img, text, cmd, 2);
         rmdFormatButton_.addMenuItem(item, values.get(i));
      }

      if (session_.getSessionInfo().getKnitParamsAvailable())
      {
         final AppCommand knitWithParams = commands_.knitWithParameters();
         rmdFormatButton_.addSeparator();
         ScheduledCommand cmd = () -> knitWithParams.execute();
         MenuItem item = new MenuItem(knitWithParams.getMenuHTML(false),
                                      true,
                                      cmd);
         rmdFormatButton_.addMenuItem(item, knitWithParams.getMenuLabel(false));
      }

      if (session_.getSessionInfo().getKnitWorkingDirAvailable())
      {
         MenuBar knitDirMenu = new MenuBar(true);
         DocPropMenuItem knitInDocDir = new DocShadowPropMenuItem(
               "Document Directory",
               docUpdateSentinel_,
               userPrefs_.knitWorkingDir(),
               RenderRmdEvent.WORKING_DIR_PROP,
               UserPrefs.KNIT_WORKING_DIR_DEFAULT);
         knitDirMenu.addItem(knitInDocDir);
         DocPropMenuItem knitInProjectDir = new DocShadowPropMenuItem(
               "Project Directory",
               docUpdateSentinel_,
               userPrefs_.knitWorkingDir(),
               RenderRmdEvent.WORKING_DIR_PROP,
               UserPrefs.KNIT_WORKING_DIR_PROJECT);
         knitDirMenu.addItem(knitInProjectDir);
         DocPropMenuItem knitInCurrentDir = new DocShadowPropMenuItem(
               "Current Working Directory",
               docUpdateSentinel_,
               userPrefs_.knitWorkingDir(),
               RenderRmdEvent.WORKING_DIR_PROP,
               UserPrefs.KNIT_WORKING_DIR_CURRENT);
         knitDirMenu.addItem(knitInCurrentDir);

         rmdFormatButton_.addSeparator();
         rmdFormatButton_.addMenuItem(knitDirMenu, "Knit Directory");
      }

      addClearKnitrCacheMenu(rmdFormatButton_);

      showRmdViewerMenuItems(true, canEditFormatOptions, fileType.isRmd(), false);

      if (publishButton_ != null)
         publishButton_.setIsStatic(true);
   }

   private void addClearKnitrCacheMenu(ToolbarPopupMenuButton menuButton)
   {
      final AppCommand clearKnitrCache = commands_.clearKnitrCache();
      menuButton.addSeparator();
      ScheduledCommand cmd = () -> clearKnitrCache.execute();
      MenuItem item = new MenuItem(clearKnitrCache.getMenuHTML(false),
                                   true,
                                   cmd);
      menuButton.addMenuItem(item, clearKnitrCache.getMenuLabel(false));
   }

   @Override
   public void setIsShinyFormat(boolean showOutputOptions,
                                boolean isPresentation,
                                boolean isShinyPrerendered)
   {
      setRmdFormatButtonVisible(false);

      showRmdViewerMenuItems(!isPresentation, showOutputOptions, true, true);

      String docType = isPresentation ? "Presentation" : "Document";

      if (!isPresentation && !isShinyPrerendered) {
         shinyLaunchButton_.setVisible(true);
      }

      knitCommandText_ = "Run " + docType;
      knitDocumentButton_.setTitle("View the current " + docType.toLowerCase() +
            " with Shiny (" +
            DomUtils.htmlToText(
                  commands_.knitDocument().getShortcutPrettyHtml()) + ")");
      knitDocumentButton_.setText(knitCommandText_);
      knitDocumentButton_.setLeftImage(new ImageResource2x(StandardIcons.INSTANCE.run2x()));

      runDocumentMenuButton_.setVisible(isShinyPrerendered);
      setKnitDocumentMenuVisible(isShinyPrerendered);

      if (publishButton_ != null)
         publishButton_.setIsStatic(false);
   }

   @Override
   public void setIsNotShinyFormat()
   {
      runDocumentMenuButton_.setVisible(false);
   }

   @Override
   public void setIsNotebookFormat()
   {
      knitCommandText_ = "Preview";
      knitDocumentButton_.setTitle("Preview the notebook (" +
            DomUtils.htmlToText(
                  commands_.knitDocument().getShortcutPrettyHtml()) + ")");
      knitDocumentButton_.setText(knitCommandText_);
      knitDocumentButton_.setLeftImage(
            commands_.newRNotebook().getImageResource());
      setRmdFormatButtonVisible(true);
      showRmdViewerMenuItems(true, true, true, false);
   }

   @Override
   public TextEditorContainer editorContainer()
   {
      return editorContainer_;
   }

   @Override
   public void manageCommandUI()
   {
      adaptToFileType(editor_.getFileType());
      showRmdViewerMenuItems(true, true, true,  isShinyFile());
   }

   private void setRmdFormatButtonVisible(boolean visible)
   {
      rmdFormatButton_.setVisible(visible);
      setKnitDocumentMenuVisible(visible);
   }

   private void setKnitDocumentMenuVisible(boolean visible)
   {
      knitDocumentButton_.getElement().getStyle().setMarginRight(
            visible ? 0 : 8, Unit.PX);
   }

   @Override
   public void setPublishPath(String type, String publishPath)
   {
      publishPath_ = publishPath;
      if (publishButton_ != null)
      {
         if (type == SourceDocument.XT_SHINY_DIR)
         {
            publishButton_.setContentPath(publishPath, "");
            publishButton_.setContentType(RSConnect.CONTENT_TYPE_APP);
         }
         else if (type == SourceDocument.XT_SHINY_SINGLE_FILE)
         {
            publishButton_.setContentPath(publishPath, "");
            publishButton_.setContentType(RSConnect.CONTENT_TYPE_APP_SINGLE);
         }
         else if (type.startsWith(SourceDocument.XT_RMARKDOWN_PREFIX))
         {
            // don't publish markdown docs as static
            publishButton_.setRmd(publishPath,
                  false // not static
                  );
         }
         else if (type == SourceDocument.XT_PLUMBER_API)
         {
            publishButton_.setContentPath(publishPath, "");
            publishButton_.setContentType(RSConnect.CONTENT_TYPE_PLUMBER_API);
         }
         else
         {
            publishButton_.setContentType(RSConnect.CONTENT_TYPE_NONE);
         }
      }
   }

   @Override
   public void invokePublish()
   {
      if (publishButton_ == null)
      {
         // shouldn't happen in practice (we hide the publish button and
         // disable the command when a non-publishable item is showing in the
         // widget) but in case it does let the user know why nothing's
         // happening.
         RStudioGinjector.INSTANCE.getGlobalDisplay().showErrorMessage(
               "Content not publishable",
               "This item cannot be published.");
      }
      else
      {
         publishButton_.invokePublish();
      }
   }

   private void setFormatText(String text)
   {
      if (text.length() > 0)
         text = " " + text;
      knitCommandText_ = "Knit" + text;
      knitDocumentButton_.setText(knitCommandText_);
      knitDocumentButton_.setLeftImage(
            commands_.knitDocument().getImageResource());
      knitDocumentButton_.setTitle(commands_.knitDocument().getTooltip());
      previewCommandText_ = "Preview" + text;
      previewHTMLButton_.setText(previewCommandText_);
   }

   private void setSourceButtonFromScriptState(TextFileType fileType,
                                               boolean canPreviewFromR,
                                               String previewButtonText)
   {
      sourceCommandText_ = commands_.sourceActiveDocument().getButtonLabel();
      String sourceCommandDesc = commands_.sourceActiveDocument().getDesc();
      if (fileType.isPython())
      {
         sourceCommandText_ = "Source Script";
         sourceCommandDesc = "Save changes and source the current script";
         sourceButton_.setLeftImage(
                           commands_.debugContinue().getImageResource());
      }
      else if (fileType.isScript())
      {
         sourceCommandText_ = "Run Script";
         sourceCommandDesc = "Save changes and run the current script";
         sourceButton_.setLeftImage(
                           commands_.debugContinue().getImageResource());
      }
      else if (canPreviewFromR)
      {
         sourceCommandText_ = previewButtonText;
         sourceCommandDesc = "Save changes and preview";
         sourceButton_.setLeftImage(
                           commands_.debugContinue().getImageResource());
      }

      sourceButton_.setTitle(sourceCommandDesc);
      sourceButton_.setText(sourceCommandText_);
      sourceButton_.setLeftImage(
            commands_.sourceActiveDocument().getImageResource());
   }

   public void setSourceButtonFromShinyState()
   {
      sourceCommandText_ = commands_.sourceActiveDocument().getButtonLabel();
      String sourceCommandDesc = commands_.sourceActiveDocument().getDesc();
      if (isShinyFile())
      {
         if (shinyAppState_ == ShinyApplicationParams.STATE_STARTED)
         {
            sourceCommandText_ = "Reload App";
            sourceCommandDesc = "Save changes and reload the Shiny application";
            sourceButton_.setLeftImage(
                  commands_.reloadShinyApp().getImageResource());
         }
         else if (shinyAppState_ == ShinyApplicationParams.STATE_STOPPED)
         {
            sourceCommandText_ = "Run App";
            sourceCommandDesc = "Run the Shiny application";
            sourceButton_.setLeftImage(
                  commands_.debugContinue().getImageResource());
         }
      }

      sourceButton_.setTitle(sourceCommandDesc);
      sourceButton_.setText(sourceCommandText_);
   }

   public void setSourceButtonFromPlumberState()
   {
      sourceCommandText_ = commands_.sourceActiveDocument().getButtonLabel();
      String sourceCommandDesc = commands_.sourceActiveDocument().getDesc();
      if (isPlumberFile())
      {
         if (plumberAPIState_ == PlumberAPIParams.STATE_STARTED)
         {
            sourceCommandText_ = "Reload API";
            sourceCommandDesc = "Save changes and reload the Plumber API";
            sourceButton_.setLeftImage(commands_.reloadPlumberAPI().getImageResource());
         }
         else if (plumberAPIState_ == PlumberAPIParams.STATE_STOPPED)
         {
            sourceCommandText_ = "Run API";
            sourceCommandDesc = "Run the Plumber API";
            sourceButton_.setLeftImage(commands_.debugContinue().getImageResource());
         }
      }

      sourceButton_.setTitle(sourceCommandDesc);
      sourceButton_.setText(sourceCommandText_);
   }

   @Override
   public void addVisualModeFindReplaceButton(ToolbarButton findReplaceButton)
   {
      toolbar_.insertWidget(findReplaceButton, findReplaceButton_);
   }

   public HandlerRegistration addEnsureVisibleHandler(EnsureVisibleEvent.Handler handler)
   {
      return addHandler(handler, EnsureVisibleEvent.TYPE);
   }

   @Override
   public HandlerRegistration addEnsureHeightHandler(EnsureHeightEvent.Handler handler)
   {
      return addHandler(handler, EnsureHeightEvent.TYPE);
   }

   @Override
   public HandlerRegistration addResizeHandler(ResizeHandler handler)
   {
      return addHandler(handler, ResizeEvent.getType());
   }

   public void onVisibilityChanged(boolean visible)
   {
      editor_.onVisibilityChanged(visible);
   }

   @Override
   public HandlerRegistration addRmdFormatChangedHandler(
         RmdOutputFormatChangedEvent.Handler handler)
   {
      return handlerManager_.addHandler(
            RmdOutputFormatChangedEvent.TYPE, handler);
   }

   private void showRmdViewerMenuItems(boolean show, boolean showOutputOptions,
         boolean isRmd, boolean isShinyFile)
   {
      if (rmdViewerPaneMenuItem_ == null)
         rmdViewerPaneMenuItem_ = new UserPrefMenuItem<>(
            userPrefs_.rmdViewerType(),
            UserPrefs.RMD_VIEWER_TYPE_PANE,
            "Preview in Viewer Pane", userPrefs_);
      if (rmdViewerWindowMenuItem_ == null)
         rmdViewerWindowMenuItem_ = new UserPrefMenuItem<>(
            userPrefs_.rmdViewerType(),
            UserPrefs.RMD_VIEWER_TYPE_WINDOW,
            "Preview in Window", userPrefs_);
      if (rmdViewerNoPreviewMenuItem_ == null)
         rmdViewerNoPreviewMenuItem_ = new UserPrefMenuItem<>(
            userPrefs_.rmdViewerType(),
            UserPrefs.RMD_VIEWER_TYPE_NONE,
            "(No Preview)", userPrefs_);


      ToolbarPopupMenu menu = rmdOptionsButton_.getMenu();
      menu.clearItems();

      boolean visualMode = isVisualMode();
      if (isVisualModeEnabled())
      {
         DocPropMenuItem visualModeMenu = new DocPropMenuItem(
            "Use Visual Editor", true, docUpdateSentinel_,
            visualMode,
            TextEditingTarget.RMD_VISUAL_MODE,
            DocUpdateSentinel.PROPERTY_TRUE
         )
         {
            @Override
            public String getShortcut()
            {
               return commands_.toggleRmdVisualMode().getShortcutPrettyHtml();
            }

         };
         menu.addItem(visualModeMenu);
         menu.addSeparator();
      }


      if (show)
      {
         menu.addItem(rmdViewerWindowMenuItem_);
         menu.addItem(rmdViewerPaneMenuItem_);
         menu.addItem(rmdViewerNoPreviewMenuItem_);
         menu.addSeparator();
      }

      menu.addSeparator();

      if (!visualMode)
      {
         String pref = userPrefs_.latexPreviewOnCursorIdle().getValue();
         menu.addItem(new DocPropMenuItem(
            "Preview Images and Equations", docUpdateSentinel_,
            docUpdateSentinel_.getBoolProperty(
               TextEditingTargetNotebook.CONTENT_PREVIEW_ENABLED,
               pref != UserPrefs.LATEX_PREVIEW_ON_CURSOR_IDLE_NEVER),
            TextEditingTargetNotebook.CONTENT_PREVIEW_ENABLED,
            DocUpdateSentinel.PROPERTY_TRUE));
         menu.addItem(new DocPropMenuItem(
            "Show Previews Inline", docUpdateSentinel_,
            docUpdateSentinel_.getBoolProperty(
               TextEditingTargetNotebook.CONTENT_PREVIEW_INLINE,
               pref == UserPrefs.LATEX_PREVIEW_ON_CURSOR_IDLE_ALWAYS),
            TextEditingTargetNotebook.CONTENT_PREVIEW_INLINE,
            DocUpdateSentinel.PROPERTY_TRUE));
         menu.addSeparator();

         if (!isShinyFile)
         {
            boolean inline = userPrefs_.rmdChunkOutputInline().getValue();
            menu.addItem(new DocPropMenuItem(
               "Chunk Output Inline", docUpdateSentinel_,
               inline,
               TextEditingTargetNotebook.CHUNK_OUTPUT_TYPE,
               TextEditingTargetNotebook.CHUNK_OUTPUT_INLINE));
            menu.addItem(new DocPropMenuItem(
               "Chunk Output in Console", docUpdateSentinel_,
               !inline,
               TextEditingTargetNotebook.CHUNK_OUTPUT_TYPE,
               TextEditingTargetNotebook.CHUNK_OUTPUT_CONSOLE));

            menu.addSeparator();

<<<<<<< HEAD
            menu.addItem(commands_.notebookExpandAllOutput().createMenuItem(column_));
            menu.addItem(commands_.notebookCollapseAllOutput().createMenuItem(column_));
            menu.addSeparator();
            menu.addItem(commands_.notebookClearOutput().createMenuItem(column_));
            menu.addItem(commands_.notebookClearAllOutput().createMenuItem(column_));
=======
            SourceColumnManager mgr = RStudioGinjector.INSTANCE.getSourceColumnManager();
            menu.addItem(
               mgr.getSourceCommand(commands_.notebookExpandAllOutput(), column_).createMenuItem());
            menu.addItem(
               mgr.getSourceCommand(commands_.notebookCollapseAllOutput(), column_).createMenuItem());
            menu.addSeparator();
            menu.addItem(
               mgr.getSourceCommand(commands_.notebookClearOutput(), column_).createMenuItem());
            menu.addItem(
               mgr.getSourceCommand(commands_.notebookClearAllOutput(), column_).createMenuItem());
>>>>>>> e9073e2f
            menu.addSeparator();
         }

         menu.addSeparator();
      }

      if (showOutputOptions)
<<<<<<< HEAD
         menu.addItem(commands_.editRmdFormatOptions().createMenuItem(column_));
=======
      {
         SourceColumnManager mgr = RStudioGinjector.INSTANCE.getSourceColumnManager();
         menu.addItem(
            mgr.getSourceCommand(commands_.editRmdFormatOptions(), column_).createMenuItem());
      }
>>>>>>> e9073e2f
   }

   @Override
   protected void onAttach()
   {
      super.onAttach();

      ElementIds.assignElementId(sourceButton_, ElementIds.TEXT_SOURCE_BUTTON);
      ElementIds.assignElementId(sourceMenuButton_, ElementIds.TEXT_SOURCE_BUTTON_DROPDOWN);
      ElementIds.assignElementId(sourceOnSave_, ElementIds.CB_SOURCE_ON_SAVE);
      ElementIds.assignElementId(toggleDocOutlineButton_, ElementIds.TOGGLE_DOC_OUTLINE_BUTTON);
   }

   private final TextEditorContainer.Editor sourceEditor_ = new TextEditorContainer.Editor()
   {
      @Override
      public void setVisible(boolean visible)
      {
         editorPanel_.setVisible(visible);
         panel_.showStatusBar(visible);
      }

      @Override
      public boolean isVisible()
      {
         return editorPanel_.isVisible();
      }

      @Override
      public void focus()
      {
         editor_.focus();
         if (activationPending_)
         {
            activationPending_ = false;
            new Timer() {
               @Override
               public void run()
               {
                  editor_.moveCursorNearTop();
               }
            }.schedule(100);
         }
      }

      @Override
      public Widget asWidget()
      {
        return editorPanel_;
      }

      @Override
      public void setCode(String code)
      {
         editor_.setCode(code, true);
      }

      @Override
      public void applyChanges(TextEditorContainer.Changes changes, boolean activatingEditor)
      {
         // apply changes
         editor_.applyChanges(changes.changes);

         // additional actions when activating
         if (activatingEditor)
         {
            // call navigator if if one was provided
            if (changes.navigator != null)
               changes.navigator.onNavigate(editor_);

            // flag activation pending (triggers autoscroll)
            activationPending_ = true;
         }
      }

      @Override
      public String getCode()
      {
         return editor_.getCode();
      }

      private boolean activationPending_ = false;

   };

   private void syncWrapMode()
   {
      // set wrap mode from the file type (unless we have a wrap mode specified
      // explicitly)
      boolean wrapMode = editor_.getFileType().getWordWrap();
      if (docUpdateSentinel_.hasProperty(TextEditingTarget.SOFT_WRAP_LINES))
      {
         wrapMode = docUpdateSentinel_.getBoolProperty(TextEditingTarget.SOFT_WRAP_LINES,
               wrapMode);
      }
      editor_.setUseWrapMode(wrapMode);
      commands_.toggleSoftWrapMode().setChecked(wrapMode);
   }

   private void syncRainbowParenMode()
   {
      boolean rainbowMode = editor_.getRainbowParentheses();
      if (docUpdateSentinel_.hasProperty(TextEditingTarget.USE_RAINBOW_PARENS))
      {
         rainbowMode = docUpdateSentinel_.getBoolProperty(TextEditingTarget.USE_RAINBOW_PARENS, rainbowMode);
      }
      editor_.setRainbowParentheses(rainbowMode);
      commands_.toggleRainbowParens().setChecked(rainbowMode);
   }

   private final TextEditingTarget target_;
   private final DocUpdateSentinel docUpdateSentinel_;
   private final Commands commands_;
   @SuppressWarnings("unused")
   private final EventBus events_;
   private final UserPrefs userPrefs_;
   private final UserState userState_;
   private final Session session_;
   private final FileTypeRegistry fileTypeRegistry_;
   private final DocDisplay editor_;
   private final ShinyViewerTypePopupMenu shinyViewerMenu_;
   private final ShinyTestPopupMenu shinyTestMenu_;
   private final PlumberViewerTypePopupMenu plumberViewerMenu_;
   private SourceColumn column_;
   private String extendedType_;
   private String publishPath_;
   private CheckBox sourceOnSave_;
   private TextEditorContainer editorContainer_;
   private DockLayoutPanel editorPanel_;
   private DocumentOutlineWidget docOutlineWidget_;
   private PanelWithToolbars panel_;
   private Toolbar toolbar_;
   private InfoBar warningBar_;
   private final TextEditingTargetFindReplace findReplace_;
   private ToolbarButton findReplaceButton_;
   private ToolbarMenuButton codeTransform_;
   private ToolbarButton compilePdfButton_;
   private ToolbarButton previewHTMLButton_;
   private ToolbarButton knitDocumentButton_;
   private ToolbarMenuButton insertChunkMenu_;
   private ToolbarButton insertChunkButton_;
   private ToolbarButton goToPrevButton_;
   private ToolbarButton goToNextButton_;
   private ToolbarButton runButton_;
   private ToolbarButton runLastButton_;
   private ToolbarButton sourceButton_;
   private ToolbarButton previewJsButton_;
   private ToolbarButton previewSqlButton_;
   private ToolbarButton testThatButton_;
   private ToolbarButton testShinyButton_;
   private ToolbarButton compareTestButton_;
   private ToolbarMenuButton sourceMenuButton_;
   private UserPrefMenuItem<Boolean> runSetupChunkOptionMenu_;
   private ToolbarMenuButton chunksButton_;
   private ToolbarMenuButton shinyLaunchButton_;
   private ToolbarMenuButton plumberLaunchButton_;
   private ToolbarMenuButton rmdOptionsButton_;
   private LatchingToolbarButton toggleRmdVisualModeButton_;
   private LatchingToolbarButton toggleDocOutlineButton_;
   private LatchingToolbarButton toggleVisualModeOutlineButton_;
   private CheckBox showWhitespaceCharactersCheckbox_;
   private ToolbarPopupMenuButton rmdFormatButton_;
   private ToolbarPopupMenuButton runDocumentMenuButton_;
   private RSConnectPublishButton publishButton_;
   private MenuItem rmdViewerPaneMenuItem_;
   private MenuItem rmdViewerWindowMenuItem_;
   private MenuItem rmdViewerNoPreviewMenuItem_;
   private HandlerManager handlerManager_;

   private Widget texSeparatorWidget_;
   private ToolbarButton texToolbarButton_;
   private Widget notebookSeparatorWidget_;
   private ToolbarButton notebookToolbarButton_;
   private Label srcOnSaveLabel_;

   private String shinyAppState_ = ShinyApplicationParams.STATE_STOPPED;
   private String plumberAPIState_ = PlumberAPIParams.STATE_STOPPED;
   private String sourceCommandText_ = "Source";
   private String knitCommandText_ = "Knit";
   private String previewCommandText_ = "Preview";

}<|MERGE_RESOLUTION|>--- conflicted
+++ resolved
@@ -74,10 +74,7 @@
 import org.rstudio.studio.client.workbench.views.source.DocumentOutlineWidget;
 import org.rstudio.studio.client.workbench.views.source.PanelWithToolbars;
 import org.rstudio.studio.client.workbench.views.source.SourceColumn;
-<<<<<<< HEAD
-=======
 import org.rstudio.studio.client.workbench.views.source.SourceColumnManager;
->>>>>>> e9073e2f
 import org.rstudio.studio.client.workbench.views.source.editors.EditingTargetToolbar;
 import org.rstudio.studio.client.workbench.views.source.editors.text.TextEditingTarget.Display;
 import org.rstudio.studio.client.workbench.views.source.editors.text.findreplace.FindReplaceBar;
@@ -319,38 +316,26 @@
    {
       Toolbar toolbar = new EditingTargetToolbar(commands_, true, column_);
 
-<<<<<<< HEAD
-      toolbar.addLeftWidget(commands_.saveSourceDoc().createToolbarButton(column_));
-=======
       // Buttons are unique to a source column so require SourceAppCommands
       SourceColumnManager mgr = RStudioGinjector.INSTANCE.getSourceColumnManager();
 
       toolbar.addLeftWidget(
          mgr.getSourceCommand(commands_.saveSourceDoc(), column_).createToolbarButton());
->>>>>>> e9073e2f
       sourceOnSave_.getElement().getStyle().setMarginRight(0, Unit.PX);
       toolbar.addLeftWidget(sourceOnSave_);
       srcOnSaveLabel_.getElement().getStyle().setMarginRight(9, Unit.PX);
       toolbar.addLeftWidget(srcOnSaveLabel_);
 
       toolbar.addLeftSeparator();
-<<<<<<< HEAD
-      toolbar.addLeftWidget(commands_.checkSpelling().createToolbarButton(column_));
-=======
       toolbar.addLeftWidget(
          mgr.getSourceCommand(commands_.checkSpelling(), column_).createToolbarButton());
->>>>>>> e9073e2f
 
       toolbar.addLeftWidget(findReplaceButton_ = findReplace_.createFindReplaceButton());
       toolbar.addLeftWidget(createCodeTransformMenuButton());
 
       notebookSeparatorWidget_ = toolbar.addLeftSeparator();
       toolbar.addLeftWidget(notebookToolbarButton_ =
-<<<<<<< HEAD
-            commands_.compileNotebook().createToolbarButton(column_));
-=======
          mgr.getSourceCommand(commands_.compileNotebook(), column_).createToolbarButton());
->>>>>>> e9073e2f
 
       int mod = BrowseCap.hasMetaKey() ? KeyboardShortcut.META :
          KeyboardShortcut.CTRL;
@@ -363,15 +348,10 @@
       toolbar.addLeftWidget(texToolbarButton_ = createLatexFormatButton());
 
       toolbar.addLeftSeparator();
-<<<<<<< HEAD
-      toolbar.addLeftWidget(previewHTMLButton_ = commands_.previewHTML().createToolbarButton(column_));
-      knitDocumentButton_ = commands_.knitDocument().createToolbarButton(column_);
-=======
       toolbar.addLeftWidget(previewHTMLButton_ =
          mgr.getSourceCommand(commands_.previewHTML(), column_).createToolbarButton());
       knitDocumentButton_ =
          mgr.getSourceCommand(commands_.knitDocument(), column_).createToolbarButton();
->>>>>>> e9073e2f
       knitDocumentButton_.getElement().getStyle().setMarginRight(0, Unit.PX);
       toolbar.addLeftWidget(knitDocumentButton_);
 
@@ -384,12 +364,8 @@
          toolbar.addLeftWidget(shinyLaunchButton_);
       }
 
-<<<<<<< HEAD
-      toolbar.addLeftWidget(compilePdfButton_ = commands_.compilePDF().createToolbarButton(column_));
-=======
       toolbar.addLeftWidget(compilePdfButton_ =
          mgr.getSourceCommand(commands_.compilePDF(), column_).createToolbarButton());
->>>>>>> e9073e2f
       rmdFormatButton_ = new ToolbarPopupMenuButton("Knit options", false, true);
       rmdFormatButton_.getMenu().setAutoOpen(true);
       toolbar.addLeftWidget(rmdFormatButton_);
@@ -397,17 +373,6 @@
       runDocumentMenuButton_ = new ToolbarPopupMenuButton("Run document options", false, true);
       addClearKnitrCacheMenu(runDocumentMenuButton_);
       runDocumentMenuButton_.addSeparator();
-<<<<<<< HEAD
-      runDocumentMenuButton_.addMenuItem(commands_.clearPrerenderedOutput().createMenuItem(column_), "");
-      toolbar.addLeftWidget(runDocumentMenuButton_);
-      runDocumentMenuButton_.addSeparator();
-      runDocumentMenuButton_.addMenuItem(commands_.shinyRecordTest().createMenuItem(column_), "");
-      runDocumentMenuButton_.addMenuItem(commands_.shinyRunAllTests().createMenuItem(column_), "");
-      runDocumentMenuButton_.setVisible(false);
-
-      ToolbarPopupMenu rmdOptionsMenu = new ToolbarPopupMenu();
-      rmdOptionsMenu.addItem(commands_.editRmdFormatOptions().createMenuItem(column_));
-=======
       runDocumentMenuButton_.addMenuItem(mgr.getSourceCommand(commands_.clearPrerenderedOutput(),
          column_).createMenuItem(), "");
       toolbar.addLeftWidget(runDocumentMenuButton_);
@@ -421,7 +386,6 @@
       ToolbarPopupMenu rmdOptionsMenu = new ToolbarPopupMenu();
       rmdOptionsMenu.addItem(
          mgr.getSourceCommand(commands_.editRmdFormatOptions(), column_).createMenuItem());
->>>>>>> e9073e2f
 
       rmdOptionsButton_ = new ToolbarMenuButton(
             ToolbarButton.NoText,
@@ -433,21 +397,6 @@
       toolbar.addLeftWidget(rmdOptionsButton_);
 
       toolbar.addLeftSeparator();
-<<<<<<< HEAD
-      toolbar.addLeftWidget(commands_.synctexSearch().createToolbarButton(column_));
-
-      // create menu of chunk skeletons based on common engine types
-      ToolbarPopupMenu insertChunksMenu = new ToolbarPopupMenu();
-      insertChunksMenu.addItem(commands_.insertChunkR().createMenuItem(column_));
-      insertChunksMenu.addSeparator();
-
-      insertChunksMenu.addItem(commands_.insertChunkBash().createMenuItem(column_));
-      insertChunksMenu.addItem(commands_.insertChunkD3().createMenuItem(column_));
-      insertChunksMenu.addItem(commands_.insertChunkPython().createMenuItem(column_));
-      insertChunksMenu.addItem(commands_.insertChunkRCPP().createMenuItem(column_));
-      insertChunksMenu.addItem(commands_.insertChunkSQL().createMenuItem(column_));
-      insertChunksMenu.addItem(commands_.insertChunkStan().createMenuItem(column_));
-=======
       toolbar.addLeftWidget(
          mgr.getSourceCommand(commands_.synctexSearch(), column_).createToolbarButton());
 
@@ -468,7 +417,6 @@
          mgr.getSourceCommand(commands_.insertChunkSQL(), column_).createMenuItem());
       insertChunksMenu.addItem(
          mgr.getSourceCommand(commands_.insertChunkStan(), column_).createMenuItem());
->>>>>>> e9073e2f
 
       insertChunkMenu_ = new ToolbarMenuButton(
                        "Insert",
@@ -480,16 +428,6 @@
       toolbar.addRightWidget(insertChunkMenu_);
 
       // create button that just runs default chunk insertion
-<<<<<<< HEAD
-      insertChunkButton_ = commands_.insertChunk().createToolbarButton(column_);
-      toolbar.addRightWidget(insertChunkButton_);
-
-      toolbar.addRightWidget(runButton_ = commands_.executeCode().createToolbarButton(column_));
-      toolbar.addRightSeparator();
-      toolbar.addRightWidget(runLastButton_ = commands_.executeLastCode().createToolbarButton(column_));
-      toolbar.addRightWidget(goToPrevButton_ = commands_.goToPrevSection().createToolbarButton(column_));
-      toolbar.addRightWidget(goToNextButton_ = commands_.goToNextSection().createToolbarButton(column_));
-=======
       insertChunkButton_ = 
          mgr.getSourceCommand(commands_.insertChunk(), column_).createToolbarButton();
       toolbar.addRightWidget(insertChunkButton_);
@@ -503,7 +441,6 @@
          mgr.getSourceCommand(commands_.goToPrevSection(), column_).createToolbarButton());
       toolbar.addRightWidget(goToNextButton_ = 
          mgr.getSourceCommand(commands_.goToNextSection(), column_).createToolbarButton());
->>>>>>> e9073e2f
       toolbar.addRightSeparator();
       final String SOURCE_BUTTON_TITLE = "Source the active document";
 
@@ -519,19 +456,12 @@
             });
       toolbar.addRightWidget(sourceButton_);
 
-<<<<<<< HEAD
-      previewJsButton_ = commands_.previewJS().createToolbarButton(column_);
-      toolbar.addRightWidget(previewJsButton_);
-
-      previewSqlButton_ = commands_.previewSql().createToolbarButton(column_);
-=======
       previewJsButton_ = 
          mgr.getSourceCommand(commands_.previewJS(), column_).createToolbarButton();
       toolbar.addRightWidget(previewJsButton_);
 
       previewSqlButton_ = 
          mgr.getSourceCommand(commands_.previewSql(), column_).createToolbarButton();
->>>>>>> e9073e2f
       toolbar.addRightWidget(previewSqlButton_);
 
       createTestToolbarButtons(toolbar);
@@ -545,13 +475,6 @@
             });
 
       ToolbarPopupMenu sourceMenu = new ToolbarPopupMenu();
-<<<<<<< HEAD
-      sourceMenu.addItem(commands_.sourceActiveDocument().createMenuItem(column_));
-      sourceMenu.addItem(commands_.sourceActiveDocumentWithEcho().createMenuItem(column_));
-      sourceMenu.addSeparator();
-      sourceMenu.addItem(commands_.sourceAsLauncherJob().createMenuItem(column_));
-      sourceMenu.addItem(commands_.sourceAsJob().createMenuItem(column_));
-=======
       sourceMenu.addItem(
          mgr.getSourceCommand(commands_.sourceActiveDocument(), column_).createMenuItem());
       sourceMenu.addItem(
@@ -561,7 +484,6 @@
          mgr.getSourceCommand(commands_.sourceAsLauncherJob(), column_).createMenuItem());
       sourceMenu.addItem(
          mgr.getSourceCommand(commands_.sourceAsJob(), column_).createMenuItem());
->>>>>>> e9073e2f
 
       sourceMenuButton_ = new ToolbarMenuButton(ToolbarButton.NoText, "Source options", sourceMenu, true);
       toolbar.addRightWidget(sourceMenuButton_);
@@ -569,14 +491,6 @@
       //toolbar.addRightSeparator();
 
       ToolbarPopupMenu chunksMenu = new ToolbarPopupMenu();
-<<<<<<< HEAD
-      chunksMenu.addItem(commands_.executeCode().createMenuItem(column_));
-      chunksMenu.addSeparator();
-      chunksMenu.addItem(commands_.executeCurrentChunk().createMenuItem(column_));
-      chunksMenu.addItem(commands_.executeNextChunk().createMenuItem(column_));
-      chunksMenu.addSeparator();
-      chunksMenu.addItem(commands_.executeSetupChunk().createMenuItem(column_));
-=======
       chunksMenu.addItem(
          mgr.getSourceCommand(commands_.executeCode(), column_).createMenuItem());
       chunksMenu.addSeparator();
@@ -587,32 +501,18 @@
       chunksMenu.addSeparator();
       chunksMenu.addItem(
          mgr.getSourceCommand(commands_.executeSetupChunk(), column_).createMenuItem());
->>>>>>> e9073e2f
       chunksMenu.addItem(runSetupChunkOptionMenu_= new UserPrefMenuItem<>(
             userPrefs_.autoRunSetupChunk(), true, "Run Setup Chunk Automatically",
             userPrefs_));
       chunksMenu.addSeparator();
-<<<<<<< HEAD
-      chunksMenu.addItem(commands_.executePreviousChunks().createMenuItem(column_));
-      chunksMenu.addItem(commands_.executeSubsequentChunks().createMenuItem(column_));
-=======
       chunksMenu.addItem(
          mgr.getSourceCommand(commands_.executePreviousChunks(), column_).createMenuItem());
       chunksMenu.addItem(
          mgr.getSourceCommand(commands_.executeSubsequentChunks(), column_).createMenuItem());
->>>>>>> e9073e2f
       if (userPrefs_.rmdChunkOutputInline().getValue())
       {
          chunksMenu.addSeparator();
          chunksMenu.addItem(
-<<<<<<< HEAD
-               commands_.restartRRunAllChunks().createMenuItem(column_));
-         chunksMenu.addItem(
-               commands_.restartRClearOutput().createMenuItem(column_));
-      }
-      chunksMenu.addSeparator();
-      chunksMenu.addItem(commands_.executeAllCode().createMenuItem(column_));
-=======
                
          mgr.getSourceCommand(commands_.restartRRunAllChunks(), column_).createMenuItem());
          chunksMenu.addItem(
@@ -622,7 +522,6 @@
       chunksMenu.addSeparator();
       chunksMenu.addItem(
          mgr.getSourceCommand(commands_.executeAllCode(), column_).createMenuItem());
->>>>>>> e9073e2f
       chunksButton_ = new ToolbarMenuButton(
                        "Run",
                        ToolbarButton.NoTitle,
@@ -843,29 +742,6 @@
          ImageResource icon = new ImageResource2x(ThemeResources.INSTANCE.codeTransform2x());
 
          ToolbarPopupMenu menu = new ToolbarPopupMenu();
-<<<<<<< HEAD
-         menu.addItem(commands_.codeCompletion().createMenuItem(column_));
-         menu.addSeparator();
-         menu.addItem(commands_.goToHelp().createMenuItem(column_));
-         menu.addItem(commands_.goToDefinition().createMenuItem(column_));
-         menu.addItem(commands_.findUsages().createMenuItem(column_));
-         menu.addSeparator();
-         menu.addItem(commands_.extractFunction().createMenuItem(column_));
-         menu.addItem(commands_.extractLocalVariable().createMenuItem(column_));
-         menu.addItem(commands_.renameInScope().createMenuItem(column_));
-         menu.addSeparator();
-         menu.addItem(commands_.reflowComment().createMenuItem(column_));
-         menu.addItem(commands_.commentUncomment().createMenuItem(column_));
-         menu.addItem(commands_.insertRoxygenSkeleton().createMenuItem(column_));
-         menu.addSeparator();
-         menu.addItem(commands_.reindent().createMenuItem(column_));
-         menu.addItem(commands_.reformatCode().createMenuItem(column_));
-         menu.addSeparator();
-         menu.addItem(commands_.showDiagnosticsActiveDocument().createMenuItem(column_));
-         menu.addItem(commands_.showDiagnosticsProject().createMenuItem(column_));
-         menu.addSeparator();
-         menu.addItem(commands_.profileCode().createMenuItem(column_));
-=======
          menu.addItem(
          mgr.getSourceCommand(commands_.codeCompletion(), column_).createMenuItem());
          menu.addSeparator();
@@ -902,7 +778,6 @@
          menu.addSeparator();
          menu.addItem(
          mgr.getSourceCommand(commands_.profileCode(), column_).createMenuItem());
->>>>>>> e9073e2f
          codeTransform_ = new ToolbarMenuButton(ToolbarButton.NoText, "Code Tools", icon, menu);
       }
 
@@ -1839,13 +1714,6 @@
 
             menu.addSeparator();
 
-<<<<<<< HEAD
-            menu.addItem(commands_.notebookExpandAllOutput().createMenuItem(column_));
-            menu.addItem(commands_.notebookCollapseAllOutput().createMenuItem(column_));
-            menu.addSeparator();
-            menu.addItem(commands_.notebookClearOutput().createMenuItem(column_));
-            menu.addItem(commands_.notebookClearAllOutput().createMenuItem(column_));
-=======
             SourceColumnManager mgr = RStudioGinjector.INSTANCE.getSourceColumnManager();
             menu.addItem(
                mgr.getSourceCommand(commands_.notebookExpandAllOutput(), column_).createMenuItem());
@@ -1856,7 +1724,6 @@
                mgr.getSourceCommand(commands_.notebookClearOutput(), column_).createMenuItem());
             menu.addItem(
                mgr.getSourceCommand(commands_.notebookClearAllOutput(), column_).createMenuItem());
->>>>>>> e9073e2f
             menu.addSeparator();
          }
 
@@ -1864,15 +1731,11 @@
       }
 
       if (showOutputOptions)
-<<<<<<< HEAD
-         menu.addItem(commands_.editRmdFormatOptions().createMenuItem(column_));
-=======
       {
          SourceColumnManager mgr = RStudioGinjector.INSTANCE.getSourceColumnManager();
          menu.addItem(
             mgr.getSourceCommand(commands_.editRmdFormatOptions(), column_).createMenuItem());
       }
->>>>>>> e9073e2f
    }
 
    @Override

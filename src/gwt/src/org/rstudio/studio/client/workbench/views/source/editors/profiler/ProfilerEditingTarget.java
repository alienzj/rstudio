/*
 * ProfilerEditingTarget.java
 *
 * Copyright (C) 2020 by RStudio, PBC
 *
 * Unless you have received this program directly from RStudio pursuant
 * to the terms of a commercial license agreement with RStudio, then
 * this program is licensed to you under the terms of version 3 of the
 * GNU Affero General Public License. This program is distributed WITHOUT
 * ANY EXPRESS OR IMPLIED WARRANTY, INCLUDING THOSE OF NON-INFRINGEMENT,
 * MERCHANTABILITY OR FITNESS FOR A PARTICULAR PURPOSE. Please refer to the
 * AGPL (http://www.gnu.org/licenses/agpl-3.0.txt) for more details.
 *
 */
package org.rstudio.studio.client.workbench.views.source.editors.profiler;

import com.google.gwt.core.client.GWT;
import com.google.gwt.core.client.JavaScriptObject;
import com.google.gwt.core.client.Scheduler;
import com.google.gwt.core.client.Scheduler.ScheduledCommand;
import com.google.gwt.event.logical.shared.CloseHandler;
import com.google.gwt.event.shared.GwtEvent;
import com.google.gwt.event.shared.HandlerRegistration;
import com.google.gwt.user.client.Command;
import com.google.gwt.user.client.ui.HasValue;
import com.google.gwt.user.client.ui.Widget;
import com.google.inject.Inject;
import com.google.inject.Provider;

import org.rstudio.core.client.CodeNavigationTarget;
import org.rstudio.core.client.CommandWithArg;
import org.rstudio.core.client.Debug;
import org.rstudio.core.client.FilePosition;
import org.rstudio.core.client.StringUtil;
import org.rstudio.core.client.command.AppCommand;
import org.rstudio.core.client.command.CommandBinder;
import org.rstudio.core.client.command.Handler;
import org.rstudio.core.client.events.EnsureHeightHandler;
import org.rstudio.core.client.events.EnsureVisibleHandler;
import org.rstudio.core.client.events.HasSelectionCommitHandlers;
import org.rstudio.core.client.events.SelectionCommitHandler;
import org.rstudio.core.client.files.FileSystemContext;
import org.rstudio.core.client.files.FileSystemItem;
import org.rstudio.core.client.widget.Operation;
import org.rstudio.core.client.widget.OperationWithInput;
import org.rstudio.core.client.widget.ProgressIndicator;
import org.rstudio.core.client.widget.ProgressOperationWithInput;
import org.rstudio.studio.client.application.events.EventBus;
import org.rstudio.studio.client.common.FileDialogs;
import org.rstudio.studio.client.common.GlobalDisplay;
import org.rstudio.studio.client.common.ReadOnlyValue;
import org.rstudio.studio.client.common.SimpleRequestCallback;
import org.rstudio.studio.client.common.Value;
import org.rstudio.studio.client.common.filetypes.FileIcon;
import org.rstudio.studio.client.common.filetypes.FileType;
import org.rstudio.studio.client.common.filetypes.FileTypeRegistry;
import org.rstudio.studio.client.common.filetypes.ProfilerType;
import org.rstudio.studio.client.common.filetypes.TextFileType;
import org.rstudio.studio.client.palette.model.CommandPaletteItem;
import org.rstudio.studio.client.rsconnect.model.PublishHtmlSource;
import org.rstudio.studio.client.server.ServerError;
import org.rstudio.studio.client.server.ServerRequestCallback;
import org.rstudio.studio.client.server.Void;
import org.rstudio.studio.client.workbench.WorkbenchContext;
import org.rstudio.studio.client.workbench.commands.Commands;
import org.rstudio.studio.client.workbench.model.RemoteFileSystemContext;
import org.rstudio.studio.client.workbench.views.source.SourceWindowManager;
import org.rstudio.studio.client.workbench.views.source.editors.EditingTarget;
import org.rstudio.studio.client.workbench.views.source.editors.profiler.model.ProfileOperationResponse;
import org.rstudio.studio.client.workbench.views.source.editors.profiler.model.ProfilerContents;
import org.rstudio.studio.client.workbench.views.source.editors.profiler.model.ProfilerServerOperations;
import org.rstudio.studio.client.workbench.views.source.editors.text.ace.Position;
import org.rstudio.studio.client.workbench.views.source.events.CollabEditStartParams;
import org.rstudio.studio.client.workbench.views.source.events.DocWindowChangedEvent;
import org.rstudio.studio.client.workbench.views.source.events.PopoutDocEvent;
import org.rstudio.studio.client.workbench.views.source.events.SourceNavigationEvent;
import org.rstudio.studio.client.workbench.views.source.model.DocTabDragParams;
import org.rstudio.studio.client.workbench.views.source.model.SourceDocument;
import org.rstudio.studio.client.workbench.views.source.model.SourceNavigation;
import org.rstudio.studio.client.workbench.views.source.model.SourcePosition;
import org.rstudio.studio.client.workbench.views.source.model.SourceServerOperations;

import java.util.HashMap;
import java.util.HashSet;
import java.util.List;

public class ProfilerEditingTarget implements EditingTarget,
                                              HasSelectionCommitHandlers<CodeNavigationTarget>
{
   interface MyCommandBinder
   extends CommandBinder<Commands, ProfilerEditingTarget>
   {
   }
   
   private static final MyCommandBinder commandBinder =
         GWT.create(MyCommandBinder.class);
      
   @Inject
   public ProfilerEditingTarget(ProfilerPresenter presenter,
                                Commands commands,
                                EventBus events,
                                ProfilerServerOperations server,
                                GlobalDisplay globalDisplay,
                                Provider<SourceWindowManager> pSourceWindowManager,
                                FileDialogs fileDialogs,
                                RemoteFileSystemContext fileContext,
                                WorkbenchContext workbenchContext,
                                EventBus eventBus,
                                SourceServerOperations sourceServer,
                                FileTypeRegistry fileTypeRegistry)
   {
      presenter_ = presenter;
      commands_ = commands;
      events_ = events;
      server_ = server;
      globalDisplay_ = globalDisplay;
      pSourceWindowManager_ = pSourceWindowManager;
      fileDialogs_ = fileDialogs;
      fileContext_ = fileContext;
      workbenchContext_ = workbenchContext;
      eventBus_ = eventBus;
      sourceServer_ = sourceServer;
      fileTypeRegistry_ = fileTypeRegistry;
      
      if (!initializedEvents_)
      {
         initializedEvents_ = true;
         initializeEvents();
      }
   }

   public String getId()
   {
      return doc_.getId();
   }

   @Override
   public void adaptToExtendedFileType(String extendedType)
   {
   }

   @Override
   public String getExtendedFileType()
   {
      return null;
   }

   public HasValue<String> getName()
   {
      return name_;
   }

   public String getTitle()
   {
      return name_.getValue();
   }

   public String getContext()
   {
      return null;
   }

   public FileIcon getIcon()
   {
      return FileIcon.PROFILER_ICON;
   }
   
   @Override
   public FileType getFileType()
   {
      return fileType_;
   }

   @Override
   public TextFileType getTextFileType()
   {
      return null;
   }

   public String getTabTooltip()
   {
      return "R Profiler";
   }

   public HashSet<AppCommand> getSupportedCommands()
   {
      HashSet<AppCommand> commands = fileType_.getSupportedCommands(commands_);
      if (SourceWindowManager.isMainSourceWindow())
         commands.add(commands_.popoutDoc());
      else
         commands.add(commands_.returnDocToMain());
      commands.add(commands_.printSourceDoc());
      return commands;
   }
   
   @Override
   public void manageCommands()
   {
   }
   
   @Override
   public boolean canCompilePdf()
   {
      return false;
   }
   
   @Override
   public void verifyCppPrerequisites()
   {
   }
   
   @Override
   public void verifyPythonPrerequisites()
   {
   }
   
   @Override
   public void verifyD3Prerequisites()
   {
   }

   @Override
   public void verifyNewSqlPrerequisites()
   {
   }

   @Override
   public Position search(String regex)
   {
      return null;
   }

   @Override
   public Position search(Position startPos, String regex)
   {
      return null;
   }

   @Override
   public void forceLineHighlighting()
   {
   }
   
   @Override
   public void setSourceOnSave(boolean sourceOnSave)
   {  
   }

   public void focus()
   {
   }

   public void onActivate()
   {
      activeProfilerEditingTarger_ = this;
      
      Scheduler.get().scheduleDeferred(new ScheduledCommand()
      {
         public void execute()
         {
            commands_.gotoProfileSource().setEnabled(hasValidPath_);
         }
      });
      
      final Operation activateOperation = new Operation()
      {
         
         @Override
         public void execute()
         {
            if (!htmlPathInitialized_) {
               htmlPathInitialized_ = true;
               
               htmlPath_ = getContents().getHtmlPath();
               htmlLocalPath_ = getContents().getHtmlLocalPath();
               isUserSaved_ = getContents().isUserSaved();
               
               if (htmlPath_ == null)
               {
                  presenter_.buildHtmlPath(new OperationWithInput<ProfileOperationResponse>()
                  {
                     @Override
                     public void execute(ProfileOperationResponse response)
                     {
                        htmlPath_ = response.getHtmlPath();
                        htmlLocalPath_ = response.getHtmlLocalPath();
                        
                        persistDocumentProperty("htmlPath", htmlPath_);
                        persistDocumentProperty("htmlLocalPath", htmlLocalPath_);
                        
                        view_.showProfilePage(htmlPath_);
                        
                        pSourceWindowManager_.get().maximizeSourcePaneIfNecessary();
                     }
                     
                  }, new Operation()
                  {
                     @Override
                     public void execute()
                     {
                        server_.clearProfile(getPath(), new ServerRequestCallback<JavaScriptObject>()
                        {
                           @Override
                           public void onResponseReceived(JavaScriptObject response)
                           {
                              commands_.closeSourceDoc().execute();
                           }
                           
                           @Override
                           public void onError(ServerError error)
                           {
                              Debug.logError(error);
                              commands_.closeSourceDoc().execute();
                           }
                        });
                     }
                  }, getPath());
               }
               else
               {
                  view_.showProfilePage(htmlPath_);
      
                  Scheduler.get().scheduleDeferred(new ScheduledCommand()
                  {
                     public void execute()
                     {
                        pSourceWindowManager_.get().maximizeSourcePaneIfNecessary();
                     }
                  });
               }
            }
         }
      };
      
      if (getId() != null && !SourceWindowManager.isMainSourceWindow()) {
         sourceServer_.getSourceDocument(getId(), new ServerRequestCallback<SourceDocument>()
         {
            @Override
            public void onResponseReceived(SourceDocument document)
            {
               doc_ = document;
               activateOperation.execute();
            }
            
            @Override
            public void onError(ServerError error)
            {
               Debug.logError(error);
            }
         });
      }
      else {
         activateOperation.execute();
      }
      
      // If we're already hooked up for some reason, unhook. 
      // This shouldn't happen though.
      if (commandHandlerReg_ != null)
      {
         Debug.log("Warning: onActivate called twice without intervening onDeactivate");
         commandHandlerReg_.removeHandler();
         commandHandlerReg_ = null;
      }
      commandHandlerReg_ = commandBinder.bind(commands_, this);
   }

   public void onDeactivate()
   {
      if (activeProfilerEditingTarger_ == this)
      {
         activeProfilerEditingTarger_ = null;
      }
      
      recordCurrentNavigationPosition();
      
      commandHandlerReg_.removeHandler();
      commandHandlerReg_ = null;
   }

   @Override
   public void onInitiallyLoaded()
   {
   }

   @Override
   public void recordCurrentNavigationPosition()
   {
      events_.fireEvent(new SourceNavigationEvent(
            SourceNavigation.create(
            getId(), 
            getPath(), 
            SourcePosition.create(0, 0))));
   }

   @Override
   public void navigateToPosition(SourcePosition position,
                                  boolean recordCurrent)
   {
   }
   
   @Override
   public void navigateToPosition(SourcePosition position,
                                  boolean recordCurrent,
                                  boolean highlightLine)
   {
   }

   @Override
   public void restorePosition(SourcePosition position)
   {
   }

   @Override
   public SourcePosition currentPosition()
   {
      return null;
   }

   @Override
   public void setCursorPosition(Position position)
   {
   }

   @Override
   public void ensureCursorVisible()
   {
   }

   @Override
   public boolean isAtSourceRow(SourcePosition position)
   {
      // always true because profiler docs don't have the
      // concept of a position
      return true;
   }

   @Override
   public void highlightDebugLocation(SourcePosition startPos,
                                      SourcePosition endPos,
                                      boolean executing)
   {
   }

   @Override
   public void endDebugHighlighting()
   {
   }

   @Override
   public void beginCollabSession(CollabEditStartParams params)
   {
   }

   @Override
   public void endCollabSession()
   {
   }

   public boolean onBeforeDismiss()
   {
      return true;
   }

   public ReadOnlyValue<Boolean> dirtyState()
   {
      return neverDirtyState_;
   }

   @Override
   public boolean isSaveCommandActive()
   {
      return !isUserSaved_;
   }

   @Override
   public void forceSaveCommandActive()
   {
   }

   public void save(Command onCompleted)
   {
      onCompleted.execute();
   }

   public void saveWithPrompt(Command onCompleted, Command onCancelled)
   {
      onCompleted.execute();
   }

   public void revertChanges(Command onCompleted)
   {
      onCompleted.execute();
   }
   
   @Handler
   void onPrintSourceDoc()
   {
      Scheduler.get().scheduleDeferred(new ScheduledCommand()
      {
         public void execute()
         {
            view_.print();
         }
      });
   }
   
   private String getAndSetInitialName()
   {
      String name = getContents().getName();
      boolean createProfile = getContents().getCreateProfile();
      
      if (!StringUtil.isNullOrEmpty(name)) {
         return name;
      }
      else if (createProfile) {
         String defaultName = defaultNameProvider_.get();
         persistDocumentProperty("name", defaultName);
         return defaultName;
      }
      else {
         String nameFromFile = FileSystemItem.getNameFromPath(getPath());
         persistDocumentProperty("name", nameFromFile);
         return nameFromFile;
      }
   }

   public void initialize(SourceDocument document,
                          FileSystemContext fileContext,
                          FileType type,
                          Provider<String> defaultNameProvider)
   {
      // initialize doc, view, and presenter
      doc_ = document;
      
      PublishHtmlSource publishHtmlSource = new PublishHtmlSource() {

         @Override
         public void generatePublishHtml(CommandWithArg<String> onComplete)
         {
            onComplete.execute(htmlLocalPath_);
         }

         @Override
         public String getTitle()
         {
            return "Profile";
         }
      };
      
      view_ = new ProfilerEditingTargetWidget("Profiler", commands_, publishHtmlSource);
      defaultNameProvider_ = defaultNameProvider;
      
      getName().setValue(getAndSetInitialName());
      
      presenter_.attach(doc_, view_);
   }

   public void onDismiss(int dismissType)
   {
      presenter_.detach();
   }

   public long getFileSizeLimit()
   {
      return Long.MAX_VALUE;
   }

   public long getLargeFileSize()
   {
      return Long.MAX_VALUE;
   }

   public Widget asWidget()
   {
      return view_.asWidget();
   }

   public HandlerRegistration addEnsureVisibleHandler(EnsureVisibleHandler handler)
   {
      return new HandlerRegistration()
      {
         public void removeHandler()
         {
         }
      };
   }

   public HandlerRegistration addEnsureHeightHandler(EnsureHeightHandler handler)
   {
      return new HandlerRegistration()
      {
         public void removeHandler()
         {
         }
      };
   }

   @Override
   public HandlerRegistration addCloseHandler(CloseHandler<java.lang.Void> handler)
   {
      return new HandlerRegistration()
      {
         public void removeHandler()
         {
         }
      };
   }

   public void fireEvent(GwtEvent<?> event)
   {
      assert false : "Not implemented";
   }

   public String getPath()
   {
      return getContents().getPath();
   }
   
   @Override
   public HandlerRegistration addSelectionCommitHandler(SelectionCommitHandler<CodeNavigationTarget> handler)
   {
      return null;
   }
   
   @Handler
   void onSaveSourceDoc()
   {
      saveNewFile(null);
   }

   @Handler
   void onSaveSourceDocAs()
   {
      saveNewFile(isUserSaved_ ? getPath() : null);
   }
   
   @Handler
   public void onGotoProfileSource()
   {
      FilePosition filePosition = FilePosition.create(selectedLine_, 0);
      fileTypeRegistry_.editFile(FileSystemItem.createFile(selectedPath_),
                                 filePosition);
   }

   @Handler
   public void onOpenProfileInBrowser()
   {
      globalDisplay_.showHtmlFile(htmlLocalPath_);
   }
   
   public String getDefaultNamePrefix()
   {
      return "Profile";
   }

   @Override
   public String getCurrentStatus()
   {
      return "Code Profile results displayed";
   }

   private void savePropertiesWithPath(String path)
   {
      String name = FileSystemItem.getNameFromPath(path);
      persistDocumentProperty("name", name);
      persistDocumentProperty("path", path);
      
      getName().setValue(name, true);
      name_.fireChangeEvent();
   }

   private ProfilerContents getContents()
   {
      return doc_.getProperties().cast();
   }
   
   private void persistDocumentProperty(String property, String value)
   {
      HashMap<String, String> props = new HashMap<String, String>();   
      props.put(property, value);
      
      sourceServer_.modifyDocumentProperties(
         doc_.getId(),
         props,
         new SimpleRequestCallback<Void>("Error")
         {
            @Override
            public void onResponseReceived(Void response)
            {
            }

            @Override
            public void onError(ServerError error)
            {
               Debug.logError(error);
               globalDisplay_.showErrorMessage("Failed to Save Profile Properties",
                     error.getMessage());
            }
      });
   }

   private void saveNewFile(final String suggestedPath)
   {
      FileSystemItem fsi;
      if (suggestedPath != null)
         fsi = FileSystemItem.createFile(suggestedPath).getParentPath();
      else
         fsi = workbenchContext_.getDefaultFileDialogDir();
 
      fileDialogs_.saveFile(
            "Save File - " + getName().getValue(),
            fileContext_,
            fsi,
            fileType_.getDefaultExtension(),
            false,
            new ProgressOperationWithInput<FileSystemItem>()
            {
               public void execute(final FileSystemItem saveItem,
                                   final ProgressIndicator indicator)
               {
                  if (saveItem == null)
                     return;

                  workbenchContext_.setDefaultFileDialogDir(
                        saveItem.getParentPath());
                  
                  final String toPath = saveItem.getPath();
                  server_.copyProfile(
                     htmlLocalPath_,
                     toPath,
                     new ServerRequestCallback<JavaScriptObject>() {
                        @Override
                        public void onResponseReceived(JavaScriptObject response)
                        {
                           savePropertiesWithPath(saveItem.getPath());
                           
                           persistDocumentProperty("isUserSaved", "saved");
                           isUserSaved_ = true;
                           
                           indicator.onCompleted();
                        }

                        @Override
                        public void onError(ServerError error)
                        {
                           Debug.logError(error);
                           indicator.onCompleted();
                           globalDisplay_.showErrorMessage("Failed to Save Profile",
                                 error.getMessage());
                        }
                  });
               }
            });
   }

   private Command postSaveProfileCommand()
   {
      return new Command()
      {
         public void execute()
         {
         }
      };
   }

   @Override
   public List<CommandPaletteItem> getCommandPaletteItems()
   {
      return null;
   }

   private void onMessage(final String message,
                          final String file,
                          final String normPath,
                          final String details,
                          final int line)
   {
      if (message == "sourcefile")
      {
         server_.profileSources(file, normPath, new ServerRequestCallback<String>()
         {
            @Override
            public void onResponseReceived(String response)
            {
               selectedLine_ = line;
               hasValidPath_ = !StringUtil.isNullOrEmpty(response);
               selectedPath_ = hasValidPath_ ? response : file;
               
               commands_.gotoProfileSource().setEnabled(hasValidPath_);
               
               if (details == "open")
               {
                  if (hasValidPath_)
                  {
                     FilePosition filePosition = FilePosition.create(line, 0);
                     CodeNavigationTarget navigationTarget = new CodeNavigationTarget(response, filePosition);
                     
                     fileTypeRegistry_.editFile(
                           FileSystemItem.createFile(navigationTarget.getFile()),
                           filePosition);
                  }
                  else if (selectedPath_.indexOf("<expr>") == -1)
                  {
                     globalDisplay_.showMessage(GlobalDisplay.MSG_ERROR,
                           "Error while opening profiler source",
                           "The source file " + selectedPath_ + " does not exist.");
                  }
               }
            }
            
            @Override
            public void onError(ServerError error)
            {
               Debug.logError(error);
            }
         });
      }
   }
   
   public static void onGlobalMessage(final String message,
                                final String file,
                                final String normPath,
                                final String details,
                                final int line)
   {
      if (activeProfilerEditingTarger_ != null)
      {
         
         activeProfilerEditingTarger_.onMessage(message, file, normPath, details, line);
      }
   }

   @Handler
   void onPopoutDoc()
   {
<<<<<<< HEAD
      Debug.logToConsole("initiating event from  profilerEditingTarget: " + getId());
=======
>>>>>>> b05e15e9
      events_.fireEvent(new PopoutDocEvent(getId(), currentPosition(), null));
   }

   @Handler
   void onReturnDocToMain()
   {
      events_.fireEventToMainWindow(new DocWindowChangedEvent(
            getId(), SourceWindowManager.getSourceWindowId(), "",
            DocTabDragParams.create(getId(), currentPosition(), null),
            null, 0, -1));
   }

   private native static void initializeEvents() /*-{
      var handler = $entry(function(e) {
         if (typeof e.data != 'object')
            return;
         if (e.origin.substr(0, e.origin.length) != $wnd.location.origin)
            return;
         if (e.data.source != "profvis")
            return;
            
         @org.rstudio.studio.client.workbench.views.source.editors.profiler.ProfilerEditingTarget::onGlobalMessage(Ljava/lang/String;Ljava/lang/String;Ljava/lang/String;Ljava/lang/String;I)(
            e.data.message,
            e.data.file,
            e.data.normpath,
            e.data.details,
            e.data.line
         );
      });
      $wnd.addEventListener("message", handler, true);
   }-*/;
   
   private SourceDocument doc_;
   private ProfilerEditingTargetWidget view_;
   private final ProfilerPresenter presenter_;
   
   private final Value<Boolean> neverDirtyState_ = new Value<Boolean>(false);

   private final EventBus events_;
   private final Commands commands_;
   private final ProfilerServerOperations server_;
   private final SourceServerOperations sourceServer_;
   private final GlobalDisplay globalDisplay_;
   private Provider<SourceWindowManager> pSourceWindowManager_;
   private final FileDialogs fileDialogs_;
   private final RemoteFileSystemContext fileContext_;
   private final WorkbenchContext workbenchContext_;
   private final EventBus eventBus_;
   private Provider<String> defaultNameProvider_;
   private final FileTypeRegistry fileTypeRegistry_;
   
   private ProfilerType fileType_ = new ProfilerType();
   
   private HandlerRegistration commandHandlerReg_;
   
   private boolean htmlPathInitialized_;
   
   private static boolean initializedEvents_;
   
   private Value<String> name_ = new Value<String>(null);
   private String tempName_;
   
   private String htmlPath_;
   private String htmlLocalPath_;
   private boolean isUserSaved_;
   
   private static ProfilerEditingTarget activeProfilerEditingTarger_;
   private String selectedPath_;
   private int selectedLine_;
   private Boolean hasValidPath_ = false;
}<|MERGE_RESOLUTION|>--- conflicted
+++ resolved
@@ -833,10 +833,6 @@
    @Handler
    void onPopoutDoc()
    {
-<<<<<<< HEAD
-      Debug.logToConsole("initiating event from  profilerEditingTarget: " + getId());
-=======
->>>>>>> b05e15e9
       events_.fireEvent(new PopoutDocEvent(getId(), currentPosition(), null));
    }
 

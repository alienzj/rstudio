/*
 * Source.java
 *
 * Copyright (C) 2020 by RStudio, PBC
 *
 * Unless you have received this program directly from RStudio pursuant
 * to the terms of a commercial license agreement with RStudio, then
 * this program is licensed to you under the terms of version 3 of the
 * GNU Affero General Public License. This program is distributed WITHOUT
 * ANY EXPRESS OR IMPLIED WARRANTY, INCLUDING THOSE OF NON-INFRINGEMENT,
 * MERCHANTABILITY OR FITNESS FOR A PARTICULAR PURPOSE. Please refer to the
 * AGPL (http://www.gnu.org/licenses/agpl-3.0.txt) for more details.
 *
 */
package org.rstudio.studio.client.workbench.views.source;

import com.google.gwt.core.client.JsArray;
import com.google.gwt.core.client.JsArrayString;
import com.google.gwt.core.client.Scheduler;
import com.google.gwt.core.client.Scheduler.ScheduledCommand;
import com.google.gwt.event.dom.client.FocusEvent;
import com.google.gwt.event.dom.client.KeyCodes;
import com.google.gwt.event.logical.shared.HasBeforeSelectionHandlers;
import com.google.gwt.event.logical.shared.HasSelectionHandlers;
import com.google.gwt.event.shared.HandlerRegistration;
import com.google.gwt.user.client.Command;
import com.google.gwt.user.client.Event;
import com.google.gwt.user.client.Event.NativePreviewEvent;
import com.google.gwt.user.client.Event.NativePreviewHandler;
import com.google.gwt.user.client.Timer;
import com.google.gwt.user.client.Window;
import com.google.gwt.user.client.ui.IsWidget;
import com.google.gwt.user.client.ui.Widget;
import com.google.inject.Inject;
import com.google.inject.Provider;
import com.google.inject.Singleton;
import org.rstudio.core.client.BrowseCap;
import org.rstudio.core.client.CommandWithArg;
import org.rstudio.core.client.Debug;
import org.rstudio.core.client.DebugFilePosition;
import org.rstudio.core.client.FilePosition;
import org.rstudio.core.client.Mutable;
import org.rstudio.core.client.ResultCallback;
import org.rstudio.core.client.SerializedCommand;
import org.rstudio.core.client.SerializedCommandQueue;
import org.rstudio.core.client.StringUtil;
import org.rstudio.core.client.command.CommandBinder;
import org.rstudio.core.client.command.Handler;
import org.rstudio.core.client.command.KeyCombination;
import org.rstudio.core.client.command.KeySequence;
import org.rstudio.core.client.command.KeyboardShortcut;
import org.rstudio.core.client.command.ShortcutManager;
import org.rstudio.core.client.dom.WindowEx;
import org.rstudio.core.client.events.BeforeShowEvent;
import org.rstudio.core.client.events.EnsureHeightEvent;
import org.rstudio.core.client.events.EnsureVisibleEvent;
import org.rstudio.core.client.events.HasEnsureHeightHandlers;
import org.rstudio.core.client.events.HasEnsureVisibleHandlers;
import org.rstudio.core.client.events.HasTabCloseHandlers;
import org.rstudio.core.client.events.HasTabClosedHandlers;
import org.rstudio.core.client.events.HasTabClosingHandlers;
import org.rstudio.core.client.events.HasTabReorderHandlers;
import org.rstudio.core.client.files.FileSystemItem;
import org.rstudio.core.client.js.JsObject;
import org.rstudio.core.client.js.JsUtil;
import org.rstudio.core.client.widget.OperationWithInput;
import org.rstudio.core.client.widget.ProgressIndicator;
import org.rstudio.core.client.widget.ProgressOperationWithInput;
import org.rstudio.studio.client.RStudioGinjector;
import org.rstudio.studio.client.application.ApplicationAction;
import org.rstudio.studio.client.application.ApplicationUtils;
import org.rstudio.studio.client.application.AriaLiveService;
import org.rstudio.studio.client.application.Desktop;
import org.rstudio.studio.client.application.events.AriaLiveStatusEvent.Severity;
import org.rstudio.studio.client.application.events.AriaLiveStatusEvent.Timing;
import org.rstudio.studio.client.application.events.CrossWindowEvent;
import org.rstudio.studio.client.application.events.EventBus;
import org.rstudio.studio.client.common.FileDialogs;
import org.rstudio.studio.client.common.GlobalDisplay;
import org.rstudio.studio.client.common.GlobalProgressDelayer;
import org.rstudio.studio.client.common.SimpleRequestCallback;
import org.rstudio.studio.client.common.dependencies.DependencyManager;
import org.rstudio.studio.client.common.filetypes.EditableFileType;
import org.rstudio.studio.client.common.filetypes.FileIcon;
import org.rstudio.studio.client.common.filetypes.FileTypeRegistry;
import org.rstudio.studio.client.common.filetypes.TextFileType;
import org.rstudio.studio.client.common.filetypes.events.OpenPresentationSourceFileEvent;
import org.rstudio.studio.client.common.filetypes.events.OpenPresentationSourceFileHandler;
import org.rstudio.studio.client.common.filetypes.events.OpenSourceFileEvent;
import org.rstudio.studio.client.common.filetypes.events.OpenSourceFileHandler;
import org.rstudio.studio.client.common.filetypes.model.NavigationMethods;
import org.rstudio.studio.client.common.rnw.RnwWeave;
import org.rstudio.studio.client.common.rnw.RnwWeaveRegistry;
import org.rstudio.studio.client.events.GetEditorContextEvent;
import org.rstudio.studio.client.events.ReplaceRangesEvent;
import org.rstudio.studio.client.events.ReplaceRangesEvent.ReplacementData;
import org.rstudio.studio.client.palette.model.CommandPaletteEntrySource;
import org.rstudio.studio.client.palette.model.CommandPaletteItem;
import org.rstudio.studio.client.events.SetSelectionRangesEvent;
import org.rstudio.studio.client.server.ServerError;
import org.rstudio.studio.client.server.ServerRequestCallback;
import org.rstudio.studio.client.server.VoidServerRequestCallback;
import org.rstudio.studio.client.server.model.RequestDocumentCloseEvent;
import org.rstudio.studio.client.server.model.RequestDocumentSaveEvent;
import org.rstudio.studio.client.workbench.ConsoleEditorProvider;
import org.rstudio.studio.client.workbench.MainWindowObject;
import org.rstudio.studio.client.workbench.WorkbenchContext;
import org.rstudio.studio.client.workbench.codesearch.model.SearchPathFunctionDefinition;
import org.rstudio.studio.client.workbench.commands.Commands;
import org.rstudio.studio.client.workbench.events.ZoomPaneEvent;
import org.rstudio.studio.client.workbench.model.RemoteFileSystemContext;
import org.rstudio.studio.client.workbench.model.Session;
import org.rstudio.studio.client.workbench.model.SessionInfo;
import org.rstudio.studio.client.workbench.model.UnsavedChangesItem;
import org.rstudio.studio.client.workbench.model.UnsavedChangesTarget;
import org.rstudio.studio.client.workbench.prefs.model.UserPrefs;
import org.rstudio.studio.client.workbench.snippets.SnippetHelper;
import org.rstudio.studio.client.workbench.snippets.model.SnippetsChangedEvent;
import org.rstudio.studio.client.workbench.ui.unsaved.UnsavedChangesDialog;
import org.rstudio.studio.client.workbench.views.console.shell.editor.InputEditorDisplay;
import org.rstudio.studio.client.workbench.views.files.model.DirectoryListing;
import org.rstudio.studio.client.workbench.views.source.NewShinyWebApplication.Result;
import org.rstudio.studio.client.workbench.views.source.SourceWindowManager.NavigationResult;
import org.rstudio.studio.client.workbench.views.source.editors.EditingTarget;
import org.rstudio.studio.client.workbench.views.source.editors.codebrowser.CodeBrowserEditingTarget;
import org.rstudio.studio.client.workbench.views.source.editors.explorer.events.OpenObjectExplorerEvent;
import org.rstudio.studio.client.workbench.views.source.editors.profiler.OpenProfileEvent;
import org.rstudio.studio.client.workbench.views.source.editors.profiler.model.ProfilerContents;
import org.rstudio.studio.client.workbench.views.source.editors.text.AceEditor;
import org.rstudio.studio.client.workbench.views.source.editors.text.DocDisplay;
import org.rstudio.studio.client.workbench.views.source.editors.text.TextEditingTarget;
import org.rstudio.studio.client.workbench.views.source.editors.text.TextEditingTargetPresentationHelper;
import org.rstudio.studio.client.workbench.views.source.editors.text.ace.AceEditorNative;
import org.rstudio.studio.client.workbench.views.source.editors.text.ace.Position;
import org.rstudio.studio.client.workbench.views.source.editors.text.ace.Range;
import org.rstudio.studio.client.workbench.views.source.editors.text.events.NewWorkingCopyEvent;
import org.rstudio.studio.client.workbench.views.source.editors.text.ui.NewRdDialog;
import org.rstudio.studio.client.workbench.views.source.events.CodeBrowserFinishedEvent;
import org.rstudio.studio.client.workbench.views.source.events.CodeBrowserFinishedHandler;
import org.rstudio.studio.client.workbench.views.source.events.CodeBrowserHighlightEvent;
import org.rstudio.studio.client.workbench.views.source.events.CodeBrowserNavigationEvent;
import org.rstudio.studio.client.workbench.views.source.events.CodeBrowserNavigationHandler;
import org.rstudio.studio.client.workbench.views.source.events.CollabEditEndedEvent;
import org.rstudio.studio.client.workbench.views.source.events.CollabEditStartParams;
import org.rstudio.studio.client.workbench.views.source.events.CollabEditStartedEvent;
import org.rstudio.studio.client.workbench.views.source.events.DocTabDragInitiatedEvent;
import org.rstudio.studio.client.workbench.views.source.events.DocTabDragStartedEvent;
import org.rstudio.studio.client.workbench.views.source.events.DocWindowChangedEvent;
import org.rstudio.studio.client.workbench.views.source.events.EditPresentationSourceEvent;
import org.rstudio.studio.client.workbench.views.source.events.XRefNavigationEvent;
import org.rstudio.studio.client.workbench.views.source.events.EnsureVisibleSourceWindowEvent;
import org.rstudio.studio.client.workbench.views.source.events.FileEditEvent;
import org.rstudio.studio.client.workbench.views.source.events.FileEditHandler;
import org.rstudio.studio.client.workbench.views.source.events.InsertSourceEvent;
import org.rstudio.studio.client.workbench.views.source.events.InsertSourceHandler;
import org.rstudio.studio.client.workbench.views.source.events.MaximizeSourceWindowEvent;
import org.rstudio.studio.client.workbench.views.source.events.NewDocumentWithCodeEvent;
import org.rstudio.studio.client.workbench.views.source.events.PopoutDocEvent;
import org.rstudio.studio.client.workbench.views.source.events.PopoutDocInitiatedEvent;
import org.rstudio.studio.client.workbench.views.source.events.ShowContentEvent;
import org.rstudio.studio.client.workbench.views.source.events.ShowContentHandler;
import org.rstudio.studio.client.workbench.views.source.events.ShowDataEvent;
import org.rstudio.studio.client.workbench.views.source.events.ShowDataHandler;
import org.rstudio.studio.client.workbench.views.source.events.SourceFileSavedEvent;
import org.rstudio.studio.client.workbench.views.source.events.SourcePathChangedEvent;
import org.rstudio.studio.client.workbench.views.source.events.SwitchToDocEvent;
import org.rstudio.studio.client.workbench.views.source.events.SwitchToDocHandler;
import org.rstudio.studio.client.workbench.views.source.model.ContentItem;
import org.rstudio.studio.client.workbench.views.source.model.DocTabDragParams;
import org.rstudio.studio.client.workbench.views.source.model.RdShellResult;
import org.rstudio.studio.client.workbench.views.source.model.SourceDocument;
import org.rstudio.studio.client.workbench.views.source.model.SourcePosition;
import org.rstudio.studio.client.workbench.views.source.model.SourceServerOperations;

import java.util.ArrayList;
import java.util.HashSet;
import java.util.LinkedList;
import java.util.Queue;
import java.util.List;
import java.util.Set;

@Singleton
public class Source implements InsertSourceHandler,
                               IsWidget,
                               OpenSourceFileHandler,
                               OpenPresentationSourceFileHandler,
                               CommandPaletteEntrySource,
                               FileEditHandler,
                               ShowContentHandler,
                               ShowDataHandler,
                               CodeBrowserNavigationHandler,
                               CodeBrowserFinishedHandler,
                               CodeBrowserHighlightEvent.Handler,
                               SnippetsChangedEvent.Handler,
                               PopoutDocEvent.Handler,
                               DocWindowChangedEvent.Handler,
                               DocTabDragInitiatedEvent.Handler,
                               PopoutDocInitiatedEvent.Handler,
                               OpenProfileEvent.Handler,
                               OpenObjectExplorerEvent.Handler,
                               ReplaceRangesEvent.Handler,
                               SetSelectionRangesEvent.Handler,
                               GetEditorContextEvent.Handler,
                               RequestDocumentSaveEvent.Handler,
                               RequestDocumentCloseEvent.Handler,
                               EditPresentationSourceEvent.Handler,
                               XRefNavigationEvent.Handler,
                               NewDocumentWithCodeEvent.Handler
{
   interface Binder extends CommandBinder<Commands, Source>
   {
   }

   public interface Display extends IsWidget,
                                    HasTabClosingHandlers,
                                    HasTabCloseHandlers,
                                    HasTabClosedHandlers,
                                    HasTabReorderHandlers,
                                    HasBeforeSelectionHandlers<Integer>,
                                    HasSelectionHandlers<Integer>,
                                    HasEnsureVisibleHandlers,
                                    HasEnsureHeightHandlers
   {
      void addTab(Widget widget,
                  FileIcon icon,
                  String docId,
                  String name,
                  String tooltip,
                  Integer position,
                  boolean switchToTab);

      int getTabCount();
      int getActiveTabIndex();

      void selectTab(int tabIndex);
      void selectTab(Widget widget);
      void moveTab(int index, int delta);
      void renameTab(Widget child,
                     FileIcon icon,
                     String value,
                     String tooltip);

      void setDirty(Widget widget, boolean dirty);

      void closeTab(Widget widget, boolean interactive);
      void closeTab(Widget widget, boolean interactive, Command onClosed);
      void closeTab(int index, boolean interactive);
      void closeTab(int index, boolean interactive, Command onClosed);

      void showUnsavedChangesDialog(
            String title,
            ArrayList<UnsavedChangesTarget> dirtyTargets,
            OperationWithInput<UnsavedChangesDialog.Result> saveOperation,
            Command onCancelled);

      void manageChevronVisibility();
      void showOverflowPopup();
      void cancelTabDrag();

      void ensureVisible();
      HandlerRegistration addBeforeShowHandler(BeforeShowEvent.Handler handler);
      HandlerRegistration addEnsureVisibleHandler(EnsureVisibleEvent.Handler handler);
   }

   @Inject
   public Source(Commands commands,
                 Binder binder,
                 SourceColumnManager sourceColumnManager,
                 SourceServerOperations server,
                 FileTypeRegistry fileTypeRegistry,
                 GlobalDisplay globalDisplay,
                 FileDialogs fileDialogs,
                 RemoteFileSystemContext fileContext,
                 EventBus events,
                 AriaLiveService ariaLive,
                 final Session session,
                 WorkbenchContext workbenchContext,
                 ConsoleEditorProvider consoleEditorProvider,
                 RnwWeaveRegistry rnwWeaveRegistry,
                 DependencyManager dependencyManager,
                 Provider<SourceWindowManager> pWindowManager)
   {
      commands_ = commands;
      binder.bind(commands, this);
      columnManager_ = sourceColumnManager;
      server_ = server;
      fileTypeRegistry_ = fileTypeRegistry;
      globalDisplay_ = globalDisplay;
      fileDialogs_ = fileDialogs;
      fileContext_ = fileContext;
      events_ = events;
      ariaLive_ = ariaLive;
      session_ = session;
      workbenchContext_ = workbenchContext;
      consoleEditorProvider_ = consoleEditorProvider;
      rnwWeaveRegistry_ = rnwWeaveRegistry;
      dependencyManager_ = dependencyManager;
      pWindowManager_ = pWindowManager;

      commands_.newSourceDoc().setEnabled(true);

      events_.addHandler(EditPresentationSourceEvent.TYPE, this);
      events_.addHandler(FileEditEvent.TYPE, this);
      events_.addHandler(InsertSourceEvent.TYPE, this);
      events_.addHandler(ShowContentEvent.TYPE, this);
      events_.addHandler(ShowDataEvent.TYPE, this);
      events_.addHandler(OpenObjectExplorerEvent.TYPE, this);
      events_.addHandler(OpenPresentationSourceFileEvent.TYPE, this);
      events_.addHandler(OpenSourceFileEvent.TYPE, this);
      events_.addHandler(CodeBrowserNavigationEvent.TYPE, this);
      events_.addHandler(CodeBrowserFinishedEvent.TYPE, this);
      events_.addHandler(CodeBrowserHighlightEvent.TYPE, this);
      events_.addHandler(SnippetsChangedEvent.TYPE, this);
      events_.addHandler(NewDocumentWithCodeEvent.TYPE, this);
      events_.addHandler(XRefNavigationEvent.TYPE, this);

      events_.addHandler(SourcePathChangedEvent.TYPE,
            new SourcePathChangedEvent.Handler()
      {
         
         @Override
         public void onSourcePathChanged(final SourcePathChangedEvent event)
         {
            
            columnManager_.inEditorForPath(event.getFrom(),
                            new OperationWithInput<EditingTarget>()
            {
               @Override
               public void execute(EditingTarget input)
               {
                  FileSystemItem toPath = 
                        FileSystemItem.createFile(event.getTo());
                  if (input instanceof TextEditingTarget)
                  {
                     // for text files, notify the editing surface so it can
                     // react to the new file type
                     ((TextEditingTarget)input).setPath(toPath);
                  }
                  else
                  {
                     // for other files, just rename the tab
                     input.getName().setValue(toPath.getName(), true);
                  }
                  events_.fireEvent(new SourceFileSavedEvent(
                        input.getId(), event.getTo()));
               }
            });
         }
      });

<<<<<<< HEAD
=======
      events_.addHandler(SourceNavigationEvent.TYPE,
                        new SourceNavigationHandler() {
         @Override
         public void onSourceNavigation(SourceNavigationEvent event)
         {
            if (!suspendSourceNavigationAdding_)
            {
               columnManager_.getSourceNavigationHistory().add(event.getNavigation());
            }
         }
      });

>>>>>>> e9073e2f
      events_.addHandler(CollabEditStartedEvent.TYPE,
            new CollabEditStartedEvent.Handler() 
      {
         @Override
         public void onCollabEditStarted(final CollabEditStartedEvent collab) 
         {
            columnManager_.inEditorForPath(collab.getStartParams().getPath(),
               new OperationWithInput<EditingTarget>()
               {
                  @Override
                  public void execute(EditingTarget editor)
                  {
                     editor.beginCollabSession(collab.getStartParams());
                  }
               });
         }
      });
         
      events_.addHandler(CollabEditEndedEvent.TYPE, 
            new CollabEditEndedEvent.Handler()
      {
         @Override
         public void onCollabEditEnded(final CollabEditEndedEvent collab) 
         {
            columnManager_.inEditorForPath(collab.getPath(),
               new OperationWithInput<EditingTarget>()
               {
                  @Override
                  public void execute(EditingTarget editor)
                  {
                     editor.endCollabSession();
                  }
               });
         }
      });
         
      events_.addHandler(NewWorkingCopyEvent.TYPE, 
            new NewWorkingCopyEvent.Handler()
      {
         @Override
         public void onNewWorkingCopy(NewWorkingCopyEvent event)
         {
           columnManager_.newDoc(event.getType(), event.getContents(), null);
         }
      });

      events_.addHandler(MaximizeSourceWindowEvent.TYPE, new MaximizeSourceWindowEvent.Handler()
      {
         @Override
         public void onMaximizeSourceWindow(MaximizeSourceWindowEvent e)
         {
            events_.fireEvent(new EnsureVisibleEvent());
            events_.fireEvent(new EnsureHeightEvent(EnsureHeightEvent.MAXIMIZED));
         }
      });

      events_.addHandler(EnsureVisibleSourceWindowEvent.TYPE, new EnsureVisibleSourceWindowEvent.Handler()
      {
         @Override
         public void onEnsureVisibleSourceWindow(EnsureVisibleSourceWindowEvent e)
         {
            if (columnManager_.getTabCount() > 0)
            {
               events_.fireEvent(new EnsureVisibleEvent());
               events_.fireEvent(new EnsureHeightEvent(EnsureHeightEvent.NORMAL));
            }
         }
      });

      events_.addHandler(PopoutDocEvent.TYPE, this);
      events_.addHandler(DocWindowChangedEvent.TYPE, this);
      events_.addHandler(DocTabDragInitiatedEvent.TYPE, this);
      events_.addHandler(PopoutDocInitiatedEvent.TYPE, this);
      events_.addHandler(ReplaceRangesEvent.TYPE, this);
      events_.addHandler(GetEditorContextEvent.TYPE, this);
      events_.addHandler(SetSelectionRangesEvent.TYPE, this);
      events_.addHandler(OpenProfileEvent.TYPE, this);
      events_.addHandler(RequestDocumentSaveEvent.TYPE, this);
      events_.addHandler(RequestDocumentCloseEvent.TYPE, this);
   }

   public void load()
   {
      AceEditor.load(() -> {
         loadFullSource();
      });
   }

   public void loadDisplay()
   {
      restoreDocuments(session_);

      // As tabs were added before, manageCommands() was suppressed due to
      // initialized_ being false, so we need to run it explicitly
      columnManager_.manageCommands(false);
      // Same with this event
      columnManager_.fireDocTabsChanged();

      // open project or edit_published docs (only for main source window)
      if (SourceWindowManager.isMainSourceWindow())
      {
         columnManager_.openProjectDocs(session_, true);
         openEditPublishedDocs();
      }

      // add vim commands
      columnManager_.initVimCommands();
   }

   private void loadFullSource()
   {
      // sync UI prefs with shortcut manager
      userPrefs_ = RStudioGinjector.INSTANCE.getUserPrefs();

      if (userPrefs_.editorKeybindings().getValue() == UserPrefs.EDITOR_KEYBINDINGS_VIM)
         ShortcutManager.INSTANCE.setEditorMode(KeyboardShortcut.MODE_VIM);
      else if (userPrefs_.editorKeybindings().getValue() == UserPrefs.EDITOR_KEYBINDINGS_EMACS)
         ShortcutManager.INSTANCE.setEditorMode(KeyboardShortcut.MODE_EMACS);
      else if (userPrefs_.editorKeybindings().getValue() == UserPrefs.EDITOR_KEYBINDINGS_SUBLIME)
         ShortcutManager.INSTANCE.setEditorMode(KeyboardShortcut.MODE_SUBLIME);
      else
         ShortcutManager.INSTANCE.setEditorMode(KeyboardShortcut.MODE_DEFAULT);

      initialized_ = true;

      // fake shortcuts for commands_ which we handle at a lower level
      commands_.goToHelp().setShortcut(new KeyboardShortcut("F1", KeyCodes.KEY_F1, KeyboardShortcut.NONE));
      commands_.goToDefinition().setShortcut(new KeyboardShortcut("F2", KeyCodes.KEY_F2, KeyboardShortcut.NONE));

      // If tab has been disabled for auto complete by the user, set the "shortcut" to ctrl-space instead.
      if (userPrefs_.tabCompletion().getValue() && !userPrefs_.tabKeyMoveFocus().getValue())
         commands_.codeCompletion().setShortcut(new KeyboardShortcut("Tab", KeyCodes.KEY_TAB, KeyboardShortcut.NONE));
      else
      {
         KeySequence sequence = new KeySequence();
         sequence.add(new KeyCombination("Ctrl+Space", KeyCodes.KEY_SPACE, KeyCodes.KEY_CTRL));
         commands_.codeCompletion().setShortcut(new KeyboardShortcut(sequence));
      }
      

      // Suppress 'CTRL + ALT + SHIFT + click' to work around #2483 in Ace
      Event.addNativePreviewHandler(new NativePreviewHandler()
      {
         @Override
         public void onPreviewNativeEvent(NativePreviewEvent event)
         {
            int type = event.getTypeInt();
            if (type == Event.ONMOUSEDOWN || type == Event.ONMOUSEUP)
            {
               int modifier = KeyboardShortcut.getModifierValue(event.getNativeEvent());
               if (modifier == (KeyboardShortcut.ALT | KeyboardShortcut.CTRL | KeyboardShortcut.SHIFT))
               {
                  event.cancel();
                  return;
               }
            }
         }
      });
      
      // on macOS, we need to aggressively re-sync commands when a new
      // window is selected (since the main menu applies to both main
      // window and satellites)
      if (BrowseCap.isMacintoshDesktop())
      {
         WindowEx.addFocusHandler(
             (FocusEvent event) -> columnManager_.manageCommands(true));
      }

<<<<<<< HEAD
=======
      // get the key to use for active tab persistence; use ordinal-based key
      // for source windows rather than their ID to avoid unbounded accumulation
      String activeTabKey = KEY_ACTIVETAB;
      if (!SourceWindowManager.isMainSourceWindow())
         activeTabKey += "SourceWindow" +
                         pWindowManager_.get().getSourceWindowOrdinal();

      new IntStateValue(MODULE_SOURCE, activeTabKey,
                        ClientState.PROJECT_PERSISTENT,
                        session_.getSessionInfo().getClientState())
      {
         @Override
         protected void onInit(Integer value)
         {
            if (value == null)
               return;

            columnManager_.initialSelect(value);

            // clear the history manager
            columnManager_.clearSourceNavigationHistory();
         }

         @Override
         protected Integer getValue()
         {
            return columnManager_.getPhysicalTabIndex();
         }
      };

>>>>>>> e9073e2f
      AceEditorNative.syncUiPrefs(userPrefs_);
   }
   
   /**
    * Process the save_files_before_build user preference.
    * If false, ask the user how to handle unsaved changes and act accordingly.
    * @param command The command to run after the files are handled.
    * @param cancelCommand The command to run if the user cancels the request.
    * @param commandSource The title to be used by the dialog asking how to handle files.
    */
   public void withSaveFilesBeforeCommand(final Command command,
                                          final Command cancelCommand,
                                          String commandSource)
   {
      if (userPrefs_.saveFilesBeforeBuild().getValue())
      {
         saveUnsavedDocuments(command);
      }
      else
      {
         String alwaysSaveOption = !userPrefs_.saveFilesBeforeBuild().getValue() ?
                                    "Always save files before build" : null;

         ArrayList<UnsavedChangesTarget> unsavedSourceDocs = getUnsavedChanges(TYPE_FILE_BACKED);

         if (unsavedSourceDocs.size() > 0)
         {
            new UnsavedChangesDialog(
                  commandSource,
                  alwaysSaveOption,
                  unsavedSourceDocs,
                  dialogResult ->
                  {
                     if (dialogResult.getAlwaysSave())
                     {
                        userPrefs_.saveFilesBeforeBuild().setGlobalValue(true);
                        userPrefs_.writeUserPrefs();
                     }
                     handleUnsavedChangesBeforeExit(
                                           dialogResult.getSaveTargets(),
                                           command);

                  },
                  cancelCommand
            ).showModal();
         }
         else
         {
            command.execute();
         }
      }
   }

   @Override
   public List<CommandPaletteItem> getCommandPaletteItems()
   {
      return columnManager_.getCommandPaletteItems();
   }

   private boolean consoleEditorHadFocusLast()
   {
      String id = MainWindowObject.lastFocusedEditorId().get();
      return "rstudio_console_input".equals(id);
   }

   public Widget asWidget()
   {
     return columnManager_.getActive().asWidget();
   }

   public Widget asWidget(Display display)
   {
      return display.asWidget();
   }

   private void restoreDocuments(final Session session)
   {
      final JsArray<SourceDocument> docs =
            session.getSessionInfo().getSourceDocuments();

      for (int i = 0; i < docs.length(); i++)
      {
         // restore the docs assigned to this source window
         SourceDocument doc = docs.get(i);
         String docWindowId = 
               doc.getProperties().getString(
                     SourceWindowManager.SOURCE_WINDOW_ID);
         if (docWindowId == null)
            docWindowId = "";
         String currentSourceWindowId = SourceWindowManager.getSourceWindowId();
         
         // it belongs in this window if (a) it's assigned to it, or (b) this
         // is the main window, and the window it's assigned to isn't open.
         if (currentSourceWindowId == docWindowId ||
             (SourceWindowManager.isMainSourceWindow() && 
              !pWindowManager_.get().isSourceWindowOpen(docWindowId)))
         {

            // attempt to add a tab for the current doc; try/catch this since
            // we don't want to allow one failure to prevent all docs from
            // opening
            EditingTarget sourceEditor = null;
            try
            {
               // determine the correct display if the doc belongs to this window,
               // otherwise use the active one
               if (currentSourceWindowId == docWindowId &&
                   SourceWindowManager.isMainSourceWindow())
               {
                  String name = doc.getSourceDisplayName();
                  sourceEditor = columnManager_.addTab(doc, true, OPEN_REPLAY,
                                                       columnManager_.getByName(name));
               }
               else
                  sourceEditor = columnManager_.addTab(doc, true, OPEN_REPLAY, null);
            }
            catch (Exception e)
            {
               Debug.logException(e);
            }
            
            // if we couldn't add the tab for this doc, just continue to the
            // next one
            if (sourceEditor == null)
               continue;
         }
      }
      columnManager_.setDocsRestored();
      columnManager_.beforeShow();
   }
   
   private void openEditPublishedDocs()
   {
      // don't do this if we are switching projects (it
      // will be done after the switch)
      if (ApplicationAction.isSwitchProject())
         return;
      
      // check for edit_published url parameter
      final String kEditPublished = "edit_published";
      String editPublished = StringUtil.notNull(
          Window.Location.getParameter(kEditPublished));
      
      // this is an appPath which we can call the server
      // to determine source files to edit 
      if (editPublished.length() > 0)
      {
         // remove it from the url
         ApplicationUtils.removeQueryParam(kEditPublished);
         
         server_.getEditPublishedDocs(
            editPublished, 
            new SimpleRequestCallback<JsArrayString>() {
               @Override
               public void onResponseReceived(JsArrayString docs)
               {
                  new SourceFilesOpener(docs).run();
               }
            }
         );
      }
   }

   public void onShowContent(ShowContentEvent event)
   {
      // ignore if we're a satellite
      if (!SourceWindowManager.isMainSourceWindow())
         return;
      
      columnManager_.ensureVisible(true);
      ContentItem content = event.getContent();
      server_.newDocument(
            FileTypeRegistry.URLCONTENT.getTypeId(),
            null,
            (JsObject) content.cast(),
            new SimpleRequestCallback<SourceDocument>("Show")
            {
               @Override
               public void onResponseReceived(SourceDocument response)
               {
                  columnManager_.addTab(response,
                                        OPEN_INTERACTIVE,
                                        columnManager_.findByDocument(content.getTitle()));
               }
            });
   }
   
   @Override
   public void onOpenObjectExplorerEvent(OpenObjectExplorerEvent event)
   {
      // ignore if we're a satellite
      if (!SourceWindowManager.isMainSourceWindow())
         return;
    
      columnManager_.activateObjectExplorer(event.getHandle());
   }

   @Override
   public void onShowData(ShowDataEvent event)
   {
      // ignore if we're a satellite
      if (!SourceWindowManager.isMainSourceWindow())
         return;
      
      columnManager_.showDataItem(event.getData());
   }
   
   public void onShowProfiler(OpenProfileEvent event)
   {
      String profilePath = event.getFilePath();
      String htmlPath = event.getHtmlPath();
      String htmlLocalPath = event.getHtmlLocalPath();

      // first try to activate existing
      EditingTarget target = columnManager_.findEditorByPath(profilePath);
      if (target != null)
      {
         columnManager_.selectTab(target);
         return;
      }

      // create new profiler 
      columnManager_.ensureVisible(true);

      if (event.getDocId() != null)
      {
         server_.getSourceDocument(event.getDocId(), new ServerRequestCallback<SourceDocument>()
         {
            @Override
            public void onResponseReceived(SourceDocument response)
            {
               columnManager_.addTab(response, OPEN_INTERACTIVE, null);
            }
            
            @Override
            public void onError(ServerError error)
            {
               Debug.logError(error);
               globalDisplay_.showErrorMessage("Source Document Error", error.getUserMessage());
            }
         });
      }
      else
      {
         server_.newDocument(
            FileTypeRegistry.PROFILER.getTypeId(),
            null,
            (JsObject) ProfilerContents.create(
                  profilePath,
                  htmlPath, 
                  htmlLocalPath,
                  event.getCreateProfile()).cast(),
            new SimpleRequestCallback<SourceDocument>("Show Profiler")
            {
               @Override
               public void onResponseReceived(SourceDocument response)
               {
                  columnManager_.addTab(response, OPEN_INTERACTIVE, null);
               }
               
               @Override
               public void onError(ServerError error)
               {
                  Debug.logError(error);
                  globalDisplay_.showErrorMessage("Source Document Error", error.getUserMessage());
               }
            });
      }
   }
   
   @Handler
   public void onNewSourceDoc()
   {
      columnManager_.newDoc(FileTypeRegistry.R, null);
   }

   @Handler
   public void onNewTextDoc()
   {
      columnManager_.newDoc(FileTypeRegistry.TEXT, null);
   }
   
   @Handler
   public void onNewRNotebook()
   {
      dependencyManager_.withRMarkdown("R Notebook",
         "Create R Notebook", new CommandWithArg<Boolean>()
         {
            @Override
            public void execute(Boolean succeeded)
            {
               if (!succeeded)
               {
                  globalDisplay_.showErrorMessage("Notebook Creation Failed", 
                        "One or more packages required for R Notebook " +
                        "creation were not installed.");
                  return;
               }

               columnManager_.newSourceDocWithTemplate(
                     FileTypeRegistry.RMARKDOWN,
                     "",
                     "notebook.Rmd",
                     Position.create(3, 0));
            }
         });
   }
   
   @Handler
   public void onNewCDoc()
   {
      columnManager_.newDoc(FileTypeRegistry.C, new ResultCallback<EditingTarget, ServerError>()
      {
         @Override
         public void onSuccess(EditingTarget target)
         {
            target.verifyCppPrerequisites();
         }
      });
   }
   
   @Handler
   public void onNewCppDoc()
   {
      columnManager_.newSourceDocWithTemplate(
          FileTypeRegistry.CPP, 
          "", 
          userPrefs_.useRcppTemplate().getValue() ? "rcpp.cpp" : "default.cpp",
          Position.create(0, 0),
          new CommandWithArg<EditingTarget> () {
            @Override
            public void execute(EditingTarget target)
            {
               target.verifyCppPrerequisites(); 
            }
          }
      );
   }
   
   @Handler
   public void onNewHeaderDoc()
   {
      columnManager_.newDoc(FileTypeRegistry.H, new ResultCallback<EditingTarget, ServerError>()
      {
         @Override
         public void onSuccess(EditingTarget target)
         {
            target.verifyCppPrerequisites();
         }
      });
   }
   
   @Handler
   public void onNewMarkdownDoc()
   {
      columnManager_.newDoc(FileTypeRegistry.MARKDOWN, null);
   }
   
   
   @Handler
   public void onNewPythonDoc()
   {
      columnManager_.newDoc(FileTypeRegistry.PYTHON, new ResultCallback<EditingTarget, ServerError>()
      {
         @Override
         public void onSuccess(EditingTarget target)
         {
            target.verifyPythonPrerequisites();
         }
      });
   }
   
   @Handler
   public void onNewShellDoc()
   {
      columnManager_.newDoc(FileTypeRegistry.SH, null);
   }
   
   @Handler
   public void onNewHtmlDoc()
   {
      columnManager_.newDoc(FileTypeRegistry.HTML, null);
   }
   
   @Handler
   public void onNewJavaScriptDoc()
   {
      columnManager_.newDoc(FileTypeRegistry.JS, null);
   }
   
   @Handler
   public void onNewCssDoc()
   {
      columnManager_.newDoc(FileTypeRegistry.CSS, null);
   }
   
   @Handler
   public void onNewStanDoc()
   {
      final Command onStanInstalled = () -> {
         columnManager_.newSourceDocWithTemplate(
               FileTypeRegistry.STAN,
               "",
               "stan.stan",
               Position.create(31, 0),
               (EditingTarget target) ->
               {

               });
      };
            
            
      dependencyManager_.withStan(
            "Creating Stan script",
            "Creating Stan scripts",
            onStanInstalled);
   }
   
   @Handler
   public void onNewD3Doc()
   {
      columnManager_.newSourceDocWithTemplate(
         FileTypeRegistry.JS, 
         "", 
         "d3.js",
         Position.create(5, 0),
         new CommandWithArg<EditingTarget> () {
           @Override
           public void execute(EditingTarget target)
           {
              target.verifyD3Prerequisites(); 
              target.setSourceOnSave(true);
           }
         }
      );
   }
   
   
   @Handler
   public void onNewSweaveDoc()
   {
      // set concordance value if we need to
      String concordance = new String();
      if (userPrefs_.alwaysEnableRnwConcordance().getValue())
      {
         RnwWeave activeWeave = rnwWeaveRegistry_.findTypeIgnoreCase(
                                    userPrefs_.defaultSweaveEngine().getValue());
         if (activeWeave.getInjectConcordance())
            concordance = "\\SweaveOpts{concordance=TRUE}\n";
      }
      final String concordanceValue = concordance;
     
      // show progress
      final ProgressIndicator indicator = new GlobalProgressDelayer(
            globalDisplay_, 500, "Creating new document...").getIndicator();

      // get the template
      server_.getSourceTemplate("", 
                                "sweave.Rnw", 
                                new ServerRequestCallback<String>() {
         @Override
         public void onResponseReceived(String templateContents)
         {
            indicator.onCompleted();
            
            // add in concordance if necessary
            final boolean hasConcordance = concordanceValue.length() > 0;
            if (hasConcordance)
            {
               String beginDoc = "\\begin{document}\n";
               templateContents = templateContents.replace(
                     beginDoc,
                     beginDoc + concordanceValue);
            }
            
            columnManager_.newDoc(FileTypeRegistry.SWEAVE,
                  templateContents, 
                  new ResultCallback<EditingTarget, ServerError> () {
               @Override
               public void onSuccess(EditingTarget target)
               {
                  int startRow = 4 + (hasConcordance ? 1 : 0);
                  target.setCursorPosition(Position.create(startRow, 0));
               }
            });
         }

         @Override
         public void onError(ServerError error)
         {
            indicator.onError(error.getUserMessage());
         }
      });
   }
   
   @Handler
   public void onNewRMarkdownDoc()
   {
      SessionInfo sessionInfo = session_.getSessionInfo();
      boolean useRMarkdownV2 = sessionInfo.getRMarkdownPackageAvailable();
      
      if (useRMarkdownV2)
         columnManager_.newRMarkdownV2Doc();
      else
         columnManager_.newRMarkdownV1Doc();
   }
   
   private void doNewRShinyApp(NewShinyWebApplication.Result result)
   {
      server_.createShinyApp(
            result.getAppName(),
            result.getAppType(),
            result.getAppDir(),
            new SimpleRequestCallback<JsArrayString>("Error Creating Shiny Application", true)
            {
               @Override
               public void onResponseReceived(JsArrayString createdFiles)
               {
                  // Open and focus files that we created
                  new SourceFilesOpener(createdFiles).run();
               }
            });
   }

   @Handler
   public void onNewSqlDoc()
   {
      columnManager_.newSourceDocWithTemplate(
         FileTypeRegistry.SQL, 
         "", 
         "query.sql",
         Position.create(2, 0),
         new CommandWithArg<EditingTarget> () {
           @Override
           public void execute(EditingTarget target)
           {
              target.verifyNewSqlPrerequisites(); 
              target.setSourceOnSave(true);
           }
         }
      );
   }
   
   private void doNewRPlumberAPI(NewPlumberAPI.Result result)
   {
      server_.createPlumberAPI(
            result.getAPIName(),
            result.getAPIDir(),
            new SimpleRequestCallback<JsArrayString>("Error Creating Plumber API", true)
            {
               @Override
               public void onResponseReceived(JsArrayString createdFiles)
               {
                  // Open and focus files that we created
                  new SourceFilesOpener(createdFiles).run();
               }
            });
   }
    
   // open a list of source files then focus the first one within the list
   private class SourceFilesOpener extends SerializedCommandQueue
   {
      public SourceFilesOpener(JsArrayString sourceFiles)
      {
         for (int i=0; i<sourceFiles.length(); i++)
         {
            final String filePath = sourceFiles.get(i);
            addCommand(new SerializedCommand() {

               @Override
               public void onExecute(final Command continuation)
               {
                  FileSystemItem path = FileSystemItem.createFile(filePath);
                  columnManager_.openFile(path, FileTypeRegistry.R,
                        new CommandWithArg<EditingTarget>()
                  {
                     @Override
                     public void execute(EditingTarget target)
                     {
                        // record first target if necessary
                        if (firstTarget_ == null)
                           firstTarget_ = target;
                        
                        continuation.execute();
                     }
                  });  
               }
            });
         }
         
         addCommand(new SerializedCommand() {

            @Override
            public void onExecute(Command continuation)
            {
               if (firstTarget_ != null)
               {
                  columnManager_.selectTab(firstTarget_);
                  firstTarget_.setCursorPosition(Position.create(0, 0));
               }
               
               continuation.execute();
            }
            
         });
      }
      
      private EditingTarget firstTarget_ = null;
   }
   
   @Handler
   public void onNewRShinyApp()
   {
      dependencyManager_.withShiny("Creating Shiny applications", new Command()
      {
         @Override
         public void execute()
         {
            NewShinyWebApplication widget = new NewShinyWebApplication(
                  "New Shiny Web Application",
                  new OperationWithInput<NewShinyWebApplication.Result>()
                  {
                     @Override
                     public void execute(Result input)
                     {
                        doNewRShinyApp(input);
                     }
                  });

            widget.showModal();
         }
      });
   }
   
   @Handler
   public void onNewRHTMLDoc()
   {
      columnManager_.newSourceDocWithTemplate(FileTypeRegistry.RHTML,
                                              "",
                                              "default.Rhtml");
   }
   
   @Handler
   public void onNewRDocumentationDoc()
   {
      new NewRdDialog(
         new OperationWithInput<NewRdDialog.Result>() {
           
            @Override
            public void execute(final NewRdDialog.Result result)
            {
               final Command createEmptyDoc = new Command() {
                  @Override
                  public void execute()
                  {
                     columnManager_.newSourceDocWithTemplate(
                           (TextFileType)FileTypeRegistry.RD,
                           result.name, 
                           "default.Rd",
                           Position.create(3, 7));
                  }  
               };
               
               if (result.type != NewRdDialog.Result.TYPE_NONE)
               {
                  server_.createRdShell(
                     result.name, 
                     result.type,
                     new SimpleRequestCallback<RdShellResult>() {
                        @Override
                        public void onResponseReceived(RdShellResult result)
                        {
                           if (result.getPath() != null)
                           {
                              fileTypeRegistry_.openFile(
                                 FileSystemItem.createFile(result.getPath()));
                           }
                           else if (result.getContents() != null)
                           {
                              columnManager_.newDoc(FileTypeRegistry.RD,
                                     result.getContents(),
                                     null);
                           }
                           else
                           {
                              createEmptyDoc.execute();
                           }
                        }  
                   });
                 
               }
               else
               {
                  createEmptyDoc.execute();
               }
               
            }
          }).showModal();
   }
   
   @Handler
   public void onNewRPresentationDoc()
   {
      dependencyManager_.withRMarkdown(
         "Authoring R Presentations", new Command() {
            @Override
            public void execute()
            {
               fileDialogs_.saveFile(
                  "New R Presentation", 
                  fileContext_,
                  workbenchContext_.getDefaultFileDialogDir(), 
                  ".Rpres", 
                  true, 
                  new ProgressOperationWithInput<FileSystemItem>() {

                     @Override
                     public void execute(final FileSystemItem input,
                                         final ProgressIndicator indicator)
                     {
                        if (input == null)
                        {
                           indicator.onCompleted();
                           return;
                        }
                        
                        indicator.onProgress("Creating Presentation...");
                        
                        server_.createNewPresentation(
                          input.getPath(),
                          new VoidServerRequestCallback(indicator) {
                             @Override
                             public void onSuccess()
                             { 
                                columnManager_.openFile(input,
                                   FileTypeRegistry.RPRESENTATION,
                                   new CommandWithArg<EditingTarget>() {

                                    @Override
                                    public void execute(EditingTarget arg)
                                    {
                                       server_.showPresentationPane(
                                           input.getPath(),
                                           new VoidServerRequestCallback());
                                       
                                    }
                                   
                                });
                             }
                          });  
                     }
               });
               
            }
      });
   }

   @Handler
   public void onActivateSource()
   {
      onActivateSource(null);
   }
   
   public void onActivateSource(final Command afterActivation)
   {
      // give the window manager a chance to activate the last source pane
      if (pWindowManager_.get().activateLastFocusedSource())
         return;
      columnManager_.activateColumns(afterActivation);
   }
   
   @Handler
   public void onLayoutZoomSource()
   {
      onActivateSource(new Command()
      {
         @Override
         public void execute()
         {
            events_.fireEvent(new ZoomPaneEvent("Source"));
         }
      });
   }

   @Override
   public void onPopoutDoc(final PopoutDocEvent e)
   {
      // disowning the doc may cause the entire window to close, so defer it
      // to allow any other popout processing to occur
      Scheduler.get().scheduleDeferred(new ScheduledCommand()
      {
         @Override
         public void execute()
         {
            columnManager_.disownDoc(e.getDocId());
         }
      });
   }
   
   @Override
   public void onDocWindowChanged(final DocWindowChangedEvent e)
   {
      // Determine the old column before making any changes
      final SourceColumn oldDisplay = columnManager_.findByDocument(e.getDocId());

      if (e.getNewWindowId().equals(SourceWindowManager.getSourceWindowId()))
      {
         columnManager_.ensureVisible(true);

         // look for a collaborative editing session currently running inside
         // the document being transferred between windows--if we didn't know
         // about one with the event, try to look it up in the local cache of
         // source documents
         final CollabEditStartParams collabParams =
             e.getCollabParams() == null ?
                 pWindowManager_.get().getDocCollabParams(e.getDocId()) :
                 e.getCollabParams();

         // If we can not determine the new column and the window has more than one column,
         // log a warning but continue to prevent the tab from being lost.
         final SourceColumn newDisplay = columnManager_.findByPosition(e.getXPos());
         if (newDisplay == null &&
             e.getNewWindowId().equals(e.getOldWindowId()) &&
             columnManager_.getSize() > 1)
            Debug.logWarning("Couldn't determine new window column for dragged document.");

         // the event doesn't contain the display info, so we add it now
         pWindowManager_.get().assignSourceDocDisplay(
             e.getDocId(),
             (newDisplay == null) ?
                 columnManager_.getActive().getName() :
                 (newDisplay).getName(),
             true);

         // if we're the adopting window, add the doc
         server_.getSourceDocument(e.getDocId(),
             new ServerRequestCallback<SourceDocument>()
             {
                @Override
                public void onResponseReceived(final SourceDocument doc)
                {
                   final EditingTarget target = columnManager_.addTab(doc, e.getPos(),
                       newDisplay);

                   Scheduler.get().scheduleDeferred(new Scheduler.ScheduledCommand()
                   {
                      @Override
                      public void execute()
                      {
                         // if there was a collab session, resume it
                         if (collabParams != null)
                            target.beginCollabSession(e.getCollabParams());
                      }
                   });
                }

                @Override
                public void onError(ServerError error)
                {
                   globalDisplay_.showErrorMessage("Document Tab Move Failed",
                       "Couldn't move the tab to this window: \n" +
                           error.getMessage());
                }
             });
      }
      if (e.getOldWindowId().equals(SourceWindowManager.getSourceWindowId()))
      {
         columnManager_.disownDocOnDrag(e.getDocId(), oldDisplay);
      }
   }

   @Override
   public void onDocTabDragInitiated(final DocTabDragInitiatedEvent event)
   {
      columnManager_.inEditorForId(event.getDragParams().getDocId(),
            new OperationWithInput<EditingTarget>()
      {
         @Override
         public void execute(EditingTarget editor)
         {
            DocTabDragParams params = event.getDragParams();
            params.setSourcePosition(editor.currentPosition());
            params.setDisplayName(columnManager_.findByDocument(editor.getId()).getName());
            events_.fireEvent(new DocTabDragStartedEvent(params));
          }
       });
   }

   @Override
   public void onPopoutDocInitiated(final PopoutDocInitiatedEvent event)
   {
      columnManager_.inEditorForId(event.getDocId(), new OperationWithInput<EditingTarget>()
      {
         @Override
         public void execute(EditingTarget editor)
         {
            // if this is a text editor, ensure that its content is 
            // synchronized with the server before we pop it out
            if (editor instanceof TextEditingTarget)
            {
               final TextEditingTarget textEditor = (TextEditingTarget)editor;
               textEditor.withSavedDoc(new Command()
               {
                  @Override
                  public void execute()
                  {
                     textEditor.syncLocalSourceDb();
                     events_.fireEvent(new PopoutDocEvent(event, 
                        textEditor.currentPosition(),
                        columnManager_.findByDocument(textEditor.getId())));
                  }
               });
            }
            else
            {
               events_.fireEvent(new PopoutDocEvent(event, 
                     editor.currentPosition(),
                     columnManager_.findByDocument(editor.getId())));
            }
         }
      });
   }

   @Handler
   public void onSaveAllSourceDocs()
   {
      // Save all documents in the main window
       columnManager_.saveAllSourceDocs();

      // Save all documents in satellite windows
      pWindowManager_.get().saveUnsavedDocuments(null, null);
   }

   @Handler
   public void onCloseAllSourceDocs()
   {
      closeAllSourceDocs("Close All",  null, false);
   }
   
   @Handler
   public void onCloseOtherSourceDocs()
   {
      closeAllSourceDocs("Close Other",  null, true);
   }
   
   public void closeAllSourceDocs(final String caption, 
         final Command onCompleted, final boolean excludeActive)
   { 
      if (SourceWindowManager.isMainSourceWindow() && !excludeActive)
      {
         // if this is the main window, close docs in the satellites first 
         pWindowManager_.get().closeAllSatelliteDocs(caption, new Command()
         {
            @Override
            public void execute()
            {
               columnManager_.closeAllLocalSourceDocs(caption, null, onCompleted, excludeActive);
            }
         });
      }
      else
      {
         // this is a satellite (or we don't need to query satellites)--just
         // close our own tabs
         columnManager_.closeAllLocalSourceDocs(caption, null, onCompleted, excludeActive);
      }
   }

   public ArrayList<UnsavedChangesTarget> getUnsavedChanges(int type)
   {
      return getUnsavedChanges(type,  null);
   }

   public ArrayList<UnsavedChangesTarget> getUnsavedChanges(int type, Set<String> ids)
   {
      ArrayList<UnsavedChangesTarget> targets =
          new ArrayList<UnsavedChangesTarget>();

      // if this is the main window, collect all unsaved changes from
      // the satellite windows as well
      if (SourceWindowManager.isMainSourceWindow())
      {
         targets.addAll(pWindowManager_.get().getAllSatelliteUnsavedChanges(type));
      }
      targets.addAll(columnManager_.getUnsavedChanges(type, ids));

      return targets;
   }

   public void saveUnsavedDocuments(final Command onCompleted)
   {
      saveUnsavedDocuments(null, onCompleted);
   }
   
   public void saveUnsavedDocuments(final Set<String> ids,
                                    final Command onCompleted)
   {
      Command saveAllLocal = new Command()
      {
         @Override
         public void execute()
         {
            columnManager_.saveChanges(getUnsavedChanges(TYPE_FILE_BACKED, ids), onCompleted);
         }
      };
      
      // if this is the main source window, save all files in satellites first
      if (SourceWindowManager.isMainSourceWindow())
         pWindowManager_.get().saveUnsavedDocuments(ids, saveAllLocal);
      else
         saveAllLocal.execute();
   }

   public void saveWithPrompt(UnsavedChangesTarget target, 
                              Command onCompleted,
                              Command onCancelled)
   {
      if (SourceWindowManager.isMainSourceWindow() &&
          !pWindowManager_.get().getWindowIdOfDocId(target.getId()).isEmpty())
      {
         // we are the main window, and we're being asked to save a document
         // that's in a different window; perform the save over there
         pWindowManager_.get().saveWithPrompt(UnsavedChangesItem.create(target), 
               onCompleted);
         return;
      }
      EditingTarget editingTarget = columnManager_.findEditor(target.getId());
      if (editingTarget != null)
         editingTarget.saveWithPrompt(onCompleted, onCancelled);
   }
   
   public Command revertUnsavedChangesBeforeExitCommand(
                                               final Command onCompleted)
   {
      return () -> handleUnsavedChangesBeforeExit(new ArrayList<UnsavedChangesTarget>(),
                                                  onCompleted);
   }

   public void handleUnsavedChangesBeforeExit(
                        final ArrayList<UnsavedChangesTarget> saveTargets,
                        final Command onCompleted)
   {
      // first handle saves, then revert unsaved, then callback on completed
      final Command completed = new Command() {
         @Override
         public void execute()
         {
            // revert unsaved
            columnManager_.revertUnsavedTargets(onCompleted);
         }
      };   

      // if this is the main source window, let satellite windows save any
      // changes first
      if (SourceWindowManager.isMainSourceWindow())
      {
         pWindowManager_.get().handleUnsavedChangesBeforeExit(
               saveTargets, new Command()
         {
            @Override
            public void execute()
            {
               columnManager_.saveChanges(saveTargets, completed);
            }
         });
      }
      else
      {
         columnManager_.saveChanges(saveTargets, completed);
      }
   }
   
   @Handler
   public void onOpenSourceDoc()
   {
      fileDialogs_.openFile(
            "Open File",
            fileContext_,
            workbenchContext_.getDefaultFileDialogDir(),
            new ProgressOperationWithInput<FileSystemItem>()
            {
               public void execute(final FileSystemItem input,
                                   ProgressIndicator indicator)
               {
                  if (input == null)
                     return;

                  workbenchContext_.setDefaultFileDialogDir(
                                                   input.getParentPath());

                  indicator.onCompleted();
                  Scheduler.get().scheduleDeferred(new ScheduledCommand()
                  {
                     public void execute()
                     {
                        fileTypeRegistry_.openFile(input);
                     }
                  });
               }
            });
   }
   
   public void onNewDocumentWithCode(final NewDocumentWithCodeEvent event)
   {
      // determine the type
      final EditableFileType docType;
      if (event.getType() == NewDocumentWithCodeEvent.R_SCRIPT)
         docType = FileTypeRegistry.R;
      else if (event.getType() == NewDocumentWithCodeEvent.SQL)
         docType = FileTypeRegistry.SQL;
      else
         docType = FileTypeRegistry.RMARKDOWN;
      
      // command to create and run the new doc
      Command newDocCommand = new Command() {
         @Override
         public void execute()
         {
            columnManager_.newDoc(docType,
                   event.getCode(),
                   new ResultCallback<EditingTarget, ServerError>() {
               public void onSuccess(EditingTarget arg)
               {
                  TextEditingTarget editingTarget = (TextEditingTarget)arg;
                  
                  if (event.getCursorPosition() != null)
                  {
                     editingTarget.navigateToPosition(event.getCursorPosition(),
                                                      false);
                  }
                  
                  if (event.getExecute())
                  {
                     if (docType.equals(FileTypeRegistry.R))
                     {
                        commands_.executeToCurrentLine().execute();
                        commands_.activateSource().execute();
                     }
                     else if (docType.equals(FileTypeRegistry.SQL))
                     {
                        commands_.previewSql().execute();
                     }
                     else
                     {
                        commands_.executePreviousChunks().execute();
                     }
                  }
               }
            });
         }
      };
     
      // do it
      if (docType.equals(FileTypeRegistry.R))
      {
         newDocCommand.execute();
      }
      else
      {
         dependencyManager_.withRMarkdown("R Notebook",
                                          "Create R Notebook", 
                                          newDocCommand);
      }
   }
   
   @Handler
   public void onNewRPlumberDoc()
   {
      dependencyManager_.withRPlumber("Creating R Plumber API", new Command()
      {
         @Override
         public void execute()
         {
            NewPlumberAPI widget = new NewPlumberAPI(
                  "New Plumber API",
                  new OperationWithInput<NewPlumberAPI.Result>()
                  {
                     @Override
                     public void execute(NewPlumberAPI.Result input)
                     {
                        doNewRPlumberAPI(input);
                     }
                  });
         
            widget.showModal();

         }
      });
   }
    
   public void onOpenSourceFile(final OpenSourceFileEvent event)
   {
      doOpenSourceFile(event.getFile(),
                     event.getFileType(),
                     event.getPosition(),
                     null, 
                     event.getNavigationMethod(),
                     false);
   }
   
   public void onOpenPresentationSourceFile(OpenPresentationSourceFileEvent event)
   {
      // don't do the navigation if the active document is a source
      // file from this presentation module
      
      doOpenSourceFile(event.getFile(),
                       event.getFileType(),
                       event.getPosition(),
                       event.getPattern(),
                       NavigationMethods.HIGHLIGHT_LINE,
                       true);
      
   }
   
   public void onEditPresentationSource(final EditPresentationSourceEvent event)
   { 
      columnManager_.openFile(
            event.getSourceFile(), 
            FileTypeRegistry.RPRESENTATION,
            new CommandWithArg<EditingTarget>() {
               @Override
               public void execute(final EditingTarget editor)
               {
                  TextEditingTargetPresentationHelper.navigateToSlide(
                                                         editor, 
                                                         event.getSlideIndex());
               }
         });
   }

   @Override
   public void onXRefNavigation(XRefNavigationEvent event)
   {
      TextFileType fileType = fileTypeRegistry_.getTextTypeForFile(event.getSourceFile());

      columnManager_.openFile(
         event.getSourceFile(),
         fileType,
         new CommandWithArg<EditingTarget>() {
            @Override
            public void execute(final EditingTarget editor)
            {
               TextEditingTarget target = (TextEditingTarget) editor;
               target.navigateToXRef(event.getXRef());
            }
      });

   }

   public void forceLoad()
   {
      AceEditor.preload();
   }

   public String getCurrentDocId()
   {
      return columnManager_.getActiveDocId();
   }

   public String getCurrentDocPath()
   {
      return columnManager_.getActiveDocPath();
   }
   
   private void doOpenSourceFile(final FileSystemItem file,
                                 final TextFileType fileType,
                                 final FilePosition position,
                                 final String pattern,
                                 final int navMethod, 
                                 final boolean forceHighlightMode)
   {
      // if the navigation should happen in another window, do that instead
      NavigationResult navResult = 
            pWindowManager_.get().navigateToFile(file, position, navMethod);
      
      // we navigated externally, just skip this
      if (navResult.getType() == NavigationResult.RESULT_NAVIGATED)
         return;
      
      // we're about to open in this window--if it's the main window, focus it
      if (SourceWindowManager.isMainSourceWindow() && Desktop.hasDesktopFrame())
         Desktop.getFrame().bringMainFrameToFront();
      
      final boolean isDebugNavigation = 
            navMethod == NavigationMethods.DEBUG_STEP ||
            navMethod == NavigationMethods.DEBUG_END;
      
      final CommandWithArg<EditingTarget> editingTargetAction = 
            new CommandWithArg<EditingTarget>() 
      {
         @Override
         public void execute(EditingTarget target)
         {
            // the rstudioapi package can use the proxy (-1, -1) position to
            // indicate that source navigation should not occur; ie, we should
            // preserve whatever position was used in the document earlier
            boolean navigateToPosition =
                  position != null &&
                  (position.getLine() != -1 || position.getColumn() != -1);
            
            if (navigateToPosition)
            {
               SourcePosition endPosition = null;
               if (isDebugNavigation)
               {
                  DebugFilePosition filePos = 
                        (DebugFilePosition) position.cast();
                  endPosition = SourcePosition.create(
                        filePos.getEndLine() - 1,
                        filePos.getEndColumn() + 1);
                  
                  if (Desktop.hasDesktopFrame() &&
                      navMethod != NavigationMethods.DEBUG_END)
                      Desktop.getFrame().bringMainFrameToFront();
               }
               navigate(target, 
                        SourcePosition.create(position.getLine() - 1,
                                              position.getColumn() - 1),
                        endPosition);
            }
            else if (pattern != null)
            {
               Position pos = target.search(pattern);
               if (pos != null)
               {
                  navigate(target, 
                           SourcePosition.create(pos.getRow(), 0),
                           null);
               }
            }
         }
         
         private void navigate(final EditingTarget target,
                               final SourcePosition srcPosition,
                               final SourcePosition srcEndPosition)
         {
            Scheduler.get().scheduleDeferred(new ScheduledCommand()
            {
               @Override
               public void execute()
               {
                  if (navMethod == NavigationMethods.DEBUG_STEP)
                  {
                     target.highlightDebugLocation(
                           srcPosition, 
                           srcEndPosition, 
                           true);
                  }
                  else if (navMethod == NavigationMethods.DEBUG_END)
                  {
                     target.endDebugHighlighting();
                  }
                  else
                  {
                     // force highlight mode if requested
                     if (forceHighlightMode)
                        target.forceLineHighlighting();
                     
                     // now navigate to the new position
                     boolean highlight = 
                           navMethod == NavigationMethods.HIGHLIGHT_LINE &&
                           !userPrefs_.highlightSelectedLine().getValue();
                     target.navigateToPosition(srcPosition,
                                               false,
                                               highlight);
                  }
               }
            });
         }
      };

      if (navResult.getType() == NavigationResult.RESULT_RELOCATE)
      {
         server_.getSourceDocument(navResult.getDocId(),
               new ServerRequestCallback<SourceDocument>()
         {
            @Override
            public void onResponseReceived(final SourceDocument doc)
            {
               editingTargetAction.execute(columnManager_.addTab(doc, OPEN_REPLAY, null));
            }

            @Override
            public void onError(ServerError error)
            {
               globalDisplay_.showErrorMessage("Document Tab Move Failed", 
                     "Couldn't move the tab to this window: \n" + 
                      error.getMessage());
            }
         });
         return;
      }

      final CommandWithArg<FileSystemItem> action = new CommandWithArg<FileSystemItem>()
      {
         @Override
         public void execute(FileSystemItem file)
         {
            // set flag indicating we are opening for a source navigation
            columnManager_.setOpeningForSourceNavigation(position != null || pattern != null);
            
            columnManager_.openFile(file,
                     fileType,
                     (target) -> {
                        columnManager_.setOpeningForSourceNavigation(false);
                        editingTargetAction.execute(target);
                     });      
         }
      };

      // If this is a debug navigation, we only want to treat this as a full
      // file open if the file isn't already open; otherwise, we can just
      // highlight in place.
      if (isDebugNavigation)
      {
         columnManager_.startDebug();
         
         EditingTarget target = columnManager_.findEditorByPath(file.getPath());
         if (target != null)
         {
            // the file's open; just update its highlighting
            if (navMethod == NavigationMethods.DEBUG_END)
            {
               target.endDebugHighlighting();
            }
            else
            {
               columnManager_.selectTab(target);
               editingTargetAction.execute(target);
            }
            return;
         }
         
         // If we're here, the target file wasn't open in an editor. Don't
         // open a file just to turn off debug highlighting in the file!
         if (navMethod == NavigationMethods.DEBUG_END)
            return;
      }

      // Warning: event.getFile() can be null (e.g. new Sweave document)
      if (file != null && file.getLength() < 0)
      {
         statQueue_.add(new StatFileEntry(file, action));
         if (statQueue_.size() == 1)
            processStatQueue();
      }
      else
      {
         action.execute(file);
      }
   }
   
   private void processStatQueue()
   {
      if (statQueue_.isEmpty())
         return;
      final StatFileEntry entry = statQueue_.peek();
      final Command processNextEntry = new Command()
            {
               @Override
               public void execute()
               {
                  statQueue_.remove();
                  if (!statQueue_.isEmpty())
                     processStatQueue();
               }
            };
       
       server_.stat(entry.file.getPath(), new ServerRequestCallback<FileSystemItem>()
       {
          @Override
          public void onResponseReceived(FileSystemItem response)
          {
             processNextEntry.execute();
             entry.action.execute(response);
          }

          @Override
          public void onError(ServerError error)
          {
             processNextEntry.execute();
             // Couldn't stat the file? Proceed anyway. If the file doesn't
             // exist, we'll let the downstream code be the one to show the
             // error.
             entry.action.execute(entry.file);
          }
        });
   }

   Widget createWidget(EditingTarget target)
   {
      return target.asWidget();
   }

   public void onInsertSource(final InsertSourceEvent event)
   {

      if (!columnManager_.insertSource(event.getCode(), event.isBlock()))
      {
         columnManager_.newDoc(FileTypeRegistry.R,
                        new ResultCallback<EditingTarget, ServerError>()
         {
            public void onSuccess(EditingTarget arg)
            {
               ((TextEditingTarget)arg).insertCode(event.getCode(),
                                                   event.isBlock());
            }
         });
      }
   }

   public void onFileEdit(FileEditEvent event)
   {
      if (SourceWindowManager.isMainSourceWindow())
      {
         fileTypeRegistry_.editFile(event.getFile());
      }
   }

   @Handler
<<<<<<< HEAD
=======
   public void onSourceNavigateBack()
   {
      if (!columnManager_.getSourceNavigationHistory().isForwardEnabled())
         columnManager_.recordCurrentNavigationHistoryPosition();

      SourceNavigation navigation = columnManager_.getSourceNavigationHistory().goBack();
      if (navigation != null)
         attemptSourceNavigation(navigation, commands_.sourceNavigateBack());
   }

   @Handler
   public void onSourceNavigateForward()
   {
      SourceNavigation navigation = columnManager_.getSourceNavigationHistory().goForward();
      if (navigation != null)
         attemptSourceNavigation(navigation, commands_.sourceNavigateForward());
   }

   @Handler
>>>>>>> e9073e2f
   public void onOpenNextFileOnFilesystem()
   {
      openAdjacentFile(true);
   }
   
   @Handler
   public void onOpenPreviousFileOnFilesystem()
   {
      openAdjacentFile(false);
   }
   
   @Handler
   public void onSpeakEditorLocation()
   {
      ariaLive_.announce(AriaLiveService.ON_DEMAND,
          columnManager_.getEditorPositionString(),
          Timing.IMMEDIATE,
          Severity.STATUS);
   }
   
   @Handler
   public void onZoomIn()
   {
      if (Desktop.hasDesktopFrame())
      {
         Desktop.getFrame().zoomIn();
      }
   }
   
   @Handler
   public void onZoomOut()
   {
      if (Desktop.hasDesktopFrame())
      {
         Desktop.getFrame().zoomOut();
      }
   }
   
   @Handler
   public void onZoomActualSize()
   {
      if (Desktop.hasDesktopFrame())
      {
         Desktop.getFrame().zoomActualSize();
      }
   }
   
   private void openAdjacentFile(final boolean forward)
   {
      // ensure we have an editor and a titled document is open
      if (!columnManager_.hasActiveEditor() ||
          StringUtil.isNullOrEmpty(columnManager_.getActiveDocPath()))
         return;
      
      final FileSystemItem activePath =
            FileSystemItem.createFile(columnManager_.getActiveDocPath());
      final FileSystemItem activeDir = activePath.getParentPath();
      
      server_.listFiles(
            activeDir,
            false,  // monitor result
            false,  // show hidden
            new ServerRequestCallback<DirectoryListing>()
            {
               @Override
               public void onResponseReceived(DirectoryListing listing)
               {
                  // read file listing (bail if there are no adjacent files)
                  JsArray<FileSystemItem> files = listing.getFiles();
                  int n = files.length();
                  if (n < 2)
                     return;
                  
                  // find the index of the currently open file
                  int index = -1;
                  for (int i = 0; i < n; i++)
                  {
                     FileSystemItem file = files.get(i);
                     if (file.equalTo(activePath))
                     {
                        index = i;
                        break;
                     }
                  }
                  
                  // if this failed for some reason, bail
                  if (index == -1)
                     return;
                  
                  // compute index of file to be opened (with wrap-around)
                  int target = (forward ? index + 1 : index - 1);
                  if (target < 0)
                     target = n - 1;
                  else if (target >= n)
                     target = 0;
                  
                  // extract the file and attempt to open
                  FileSystemItem targetItem = files.get(target);
                  columnManager_.openFile(targetItem);
               }

               @Override
               public void onError(ServerError error)
               {
                  Debug.logError(error);
               }
            });
   }
<<<<<<< HEAD
=======


   private void attemptSourceNavigation(final SourceNavigation navigation,
                                        final AppCommand retryCommand)
   {
      // see if we can navigate by id
      String docId = navigation.getDocumentId();
      final EditingTarget target = columnManager_.findEditor(docId);
      if (target != null)
      {
         // check for navigation to the current position -- in this
         // case execute the retry command
         if (columnManager_.isActiveEditor(target) &&
             target.isAtSourceRow(navigation.getPosition()))
         {
            if (retryCommand.isEnabled())
               retryCommand.execute();
         }
         else
         {
            suspendSourceNavigationAdding_ = true;
            try
            {
               columnManager_.selectTab(target);
               target.restorePosition(navigation.getPosition());
            }
            finally
            {
               suspendSourceNavigationAdding_ = false;
            }
         }
      }

      // check for code browser navigation
      else if ((navigation.getPath() != null) &&
               navigation.getPath().startsWith(CodeBrowserEditingTarget.PATH))
      {
         columnManager_.activateCodeBrowser(
            navigation.getPath(),
            false,
            new SourceNavigationResultCallback<CodeBrowserEditingTarget>(
                                                      navigation.getPosition(),
                                                      retryCommand));
      }

      // check for file path navigation
      else if ((navigation.getPath() != null) &&
               !navigation.getPath().startsWith(DataItem.URI_PREFIX) &&
               !navigation.getPath().startsWith(ObjectExplorerHandle.URI_PREFIX))
      {
         FileSystemItem file = FileSystemItem.createFile(navigation.getPath());
         TextFileType fileType = fileTypeRegistry_.getTextTypeForFile(file);

         // open the file and restore the position
         columnManager_.openFile(file,
                                 fileType,
                                 new SourceNavigationResultCallback<EditingTarget>(
                                                                  navigation.getPosition(),
                                                                  retryCommand));
      }
      else
      {
         // couldn't navigate to this item, retry
         if (retryCommand.isEnabled())
            retryCommand.execute();
      }
   }
>>>>>>> e9073e2f

   @Override
   public void onCodeBrowserNavigation(final CodeBrowserNavigationEvent event)
   {
      // if this isn't the main source window, don't handle server-dispatched
      // code browser events
      if (event.serverDispatched() && !SourceWindowManager.isMainSourceWindow())
      {
         return;
      }

      tryExternalCodeBrowser(event.getFunction(), event, new Command()
      {
         @Override
         public void execute()
         {
            if (event.getDebugPosition() != null)
            {
               columnManager_.startDebug();
            }
            
            columnManager_.activateCodeBrowser(
               CodeBrowserEditingTarget.getCodeBrowserPath(event.getFunction()),
               !event.serverDispatched(),
               new ResultCallback<CodeBrowserEditingTarget,ServerError>() {
               @Override
               public void onSuccess(CodeBrowserEditingTarget target)
               {
                  target.showFunction(event.getFunction());
                  if (event.getDebugPosition() != null)
                  {
                     highlightDebugBrowserPosition(target, 
                           event.getDebugPosition(), 
                           event.getExecuting());
                  }
               }
            });
         }
      });
   }
   
   @Override
   public void onCodeBrowserFinished(final CodeBrowserFinishedEvent event)
   {
      tryExternalCodeBrowser(event.getFunction(), event, new Command()
      {
         @Override
         public void execute()
         {
            final String path = CodeBrowserEditingTarget.getCodeBrowserPath(
                  event.getFunction());
            columnManager_.closeTabWithPath(path, false);
         }
      });
   }
   
   @Override
   public void onCodeBrowserHighlight(final CodeBrowserHighlightEvent event)
   {
      tryExternalCodeBrowser(event.getFunction(), event, new Command()
      {
         @Override
         public void execute()
         {
            columnManager_.startDebug();
            columnManager_.activateCodeBrowser(
               CodeBrowserEditingTarget.getCodeBrowserPath(event.getFunction()),
               false,
               new ResultCallback<CodeBrowserEditingTarget,ServerError>() {
               @Override
               public void onSuccess(CodeBrowserEditingTarget target)
               {
                  // if we just stole this code browser from another window,
                  // we may need to repopulate it
                  if (StringUtil.isNullOrEmpty(target.getContext()))
                     target.showFunction(event.getFunction());
                  highlightDebugBrowserPosition(target, event.getDebugPosition(), 
                        true);
               }
            });
         }
      });
   }
   
   private void tryExternalCodeBrowser(SearchPathFunctionDefinition func, 
         CrossWindowEvent<?> event, 
         Command withLocalCodeBrowser)
   {
      final String path = CodeBrowserEditingTarget.getCodeBrowserPath(func);
      NavigationResult result = pWindowManager_.get().navigateToCodeBrowser(
            path, event);
      if (result.getType() != NavigationResult.RESULT_NAVIGATED)
      {
         withLocalCodeBrowser.execute();
      }
   }

   private void highlightDebugBrowserPosition(CodeBrowserEditingTarget target,
                                              DebugFilePosition pos,
                                              boolean executing)
   {
      target.highlightDebugLocation(SourcePosition.create(
               pos.getLine(), 
               pos.getColumn() - 1),
            SourcePosition.create(
               pos.getEndLine(),
               pos.getEndColumn() + 1),
            executing);
   }

<<<<<<< HEAD
=======
   private class SourceNavigationResultCallback<T extends EditingTarget>
                        extends ResultCallback<T,ServerError>
   {
      public SourceNavigationResultCallback(SourcePosition restorePosition,
                                            AppCommand retryCommand)
      {
         suspendSourceNavigationAdding_ = true;
         restorePosition_ = restorePosition;
         retryCommand_ = retryCommand;
      }

      @Override
      public void onSuccess(final T target)
      {
         Scheduler.get().scheduleDeferred(new ScheduledCommand()
         {
            @Override
            public void execute()
            {
               try
               {
                  target.restorePosition(restorePosition_);
               }
               finally
               {
                  suspendSourceNavigationAdding_ = false;
               }
            }
         });
      }

      @Override
      public void onFailure(ServerError info)
      {
         suspendSourceNavigationAdding_ = false;
         if (retryCommand_.isEnabled())
            retryCommand_.execute();
      }

      @Override
      public void onCancelled()
      {
         suspendSourceNavigationAdding_ = false;
      }

      private final SourcePosition restorePosition_;
      private final AppCommand retryCommand_;
   }

>>>>>>> e9073e2f
   @Override
   public void onSnippetsChanged(SnippetsChangedEvent event)
   {
      SnippetHelper.onSnippetsChanged(event);
   }

   public SourceServerOperations getServer()
   {
      return server_;
   }

   public RemoteFileSystemContext getFileContext()
   {
      return fileContext_;
   }

   public boolean getInitialized()
   {
      return initialized_;
   }

   public void onOpenProfileEvent(OpenProfileEvent event)
   {
      onShowProfiler(event);
   }
   
   private void saveDocumentIds(JsArrayString ids, final CommandWithArg<Boolean> onSaveCompleted)
   {
      // we use a timer that fires the document save completed event,
      // just to ensure the server receives a response even if something
      // goes wrong during save or some client-side code throws. unfortunately
      // the current save code is wired up in such a way that it's difficult
      // to distinguish a success from failure, so we just make sure the
      // server receives a response after 5s (defaulting to failure)
      final Mutable<Boolean> savedSuccessfully = new Mutable<Boolean>(false);
      final Timer completedTimer = new Timer()
      {
         @Override
         public void run()
         {
            onSaveCompleted.execute(savedSuccessfully.get());
         }
      };
      completedTimer.schedule(5000);
      
      final Command onCompleted = new Command()
      {
         @Override
         public void execute()
         {
            savedSuccessfully.set(true);
            completedTimer.schedule(0);
         }
      };
      
      if (ids == null)
      {
         saveUnsavedDocuments(onCompleted);
      }
      else
      {
         final Set<String> idSet = new HashSet<String>();
         for (String id : JsUtil.asIterable(ids))
            idSet.add(id);
         
         saveUnsavedDocuments(idSet, onCompleted);
      }
   }
   
   @Override
   public void onRequestDocumentSave(RequestDocumentSaveEvent event)
   {
      saveDocumentIds(event.getDocumentIds(), success -> 
      {
         if (SourceWindowManager.isMainSourceWindow())
         {
            server_.requestDocumentSaveCompleted(success,
                  new VoidServerRequestCallback());
         }
      });
   }
   
   @Override
   public void onRequestDocumentClose(RequestDocumentCloseEvent event)
   {
      JsArrayString ids = event.getDocumentIds();
      Command closeEditors = () ->
      {
         // Close each of the requested tabs
         columnManager_.closeTabs(ids);
         
         // Let the server know we've completed the task
         if (SourceWindowManager.isMainSourceWindow())
         {
            server_.requestDocumentCloseCompleted(true,
                  new VoidServerRequestCallback());
         }
      };

      if (event.getSave())
      {
         // Saving, so save unsaved documents before closing the tab(s).
         saveDocumentIds(ids, success ->
         {
            if (success)
            {
               // All unsaved changes saved; OK to close
               closeEditors.execute();
            }
            else
            {
               // We didn't save (or the user cancelled), so let the server know
               if (SourceWindowManager.isMainSourceWindow())
               {
                  server_.requestDocumentCloseCompleted(false,
                        new VoidServerRequestCallback());
               }
            }
         });
      }
      else
      {
         // If not saving, just close the windows immediately
         closeEditors.execute();
      }
   }

   private void dispatchEditorEvent(final String id,
                                    final CommandWithArg<DocDisplay> command)
   {
      InputEditorDisplay console = consoleEditorProvider_.getConsoleEditor();

      boolean isConsoleEvent = false;
      if (console != null)
      {
         isConsoleEvent =
               (StringUtil.isNullOrEmpty(id) && console.isFocused()) ||
               "#console".equals(id);
      }
      if (isConsoleEvent)
      {
         command.execute((DocDisplay) console);
      }
      else
      {
         columnManager_.withTarget(id, new CommandWithArg<TextEditingTarget>()
         {
            @Override
            public void execute(TextEditingTarget target)
            {
               command.execute(target.getDocDisplay());
            }
         });
      }
      
   }
   
   @Override
   public void onSetSelectionRanges(final SetSelectionRangesEvent event)
   {
      dispatchEditorEvent(event.getData().getId(), new CommandWithArg<DocDisplay>()
      {
         @Override
         public void execute(DocDisplay docDisplay)
         {
            JsArray<Range> ranges = event.getData().getRanges();
            if (ranges.length() == 0)
               return;
            
            AceEditor editor = (AceEditor) docDisplay;
            editor.setSelectionRanges(ranges);
         }
      });
   }
   
   @Override
   public void onGetEditorContext(GetEditorContextEvent event)
   {
      GetEditorContextEvent.Data data = event.getData();
      int type = data.getType();

      if (type == GetEditorContextEvent.TYPE_ACTIVE_EDITOR)
      {
         if (consoleEditorHadFocusLast() || !columnManager_.hasActiveEditor())
            type = GetEditorContextEvent.TYPE_CONSOLE_EDITOR;
         else
            type = GetEditorContextEvent.TYPE_SOURCE_EDITOR;
      }

      if (type == GetEditorContextEvent.TYPE_CONSOLE_EDITOR)
      {
         InputEditorDisplay editor = consoleEditorProvider_.getConsoleEditor();
         if (editor != null && editor instanceof DocDisplay)
         {
            SourceColumnManager.getEditorContext("#console", "", (DocDisplay) editor, server_);
            return;
         }
      }
      else if (type == GetEditorContextEvent.TYPE_SOURCE_EDITOR)
      {
         if (columnManager_.attemptTextEditorActivate())
            return;
      }

      // We need to ensure a 'getEditorContext' event is always
      // returned as we have a 'wait-for' event on the server side
      server_.getEditorContextCompleted(
            GetEditorContextEvent.SelectionData.create(),
            new VoidServerRequestCallback());
   }
   
   @Override
   public void onReplaceRanges(final ReplaceRangesEvent event)
   {
      dispatchEditorEvent(event.getData().getId(), new CommandWithArg<DocDisplay>()
      {
         @Override
         public void execute(DocDisplay docDisplay)
         {
            doReplaceRanges(event, docDisplay);
         }
      });
   }

   private void doReplaceRanges(ReplaceRangesEvent event, DocDisplay docDisplay)
   {
      JsArray<ReplacementData> data = event.getData().getReplacementData();
      
      int n = data.length();
      for (int i = 0; i < n; i++)
      {
         ReplacementData el = data.get(n - i - 1);
         Range range = el.getRange();
         String text = el.getText();
         
         // A null range at this point is a proxy to use the current selection
         if (range == null)
            range = docDisplay.getSelectionRange();
         
         docDisplay.replaceRange(range, text);
      }
      docDisplay.focus();
   }

   private class StatFileEntry
   {
      public StatFileEntry(FileSystemItem fileIn, 
            CommandWithArg<FileSystemItem> actionIn)
      {
         file = fileIn;
         action = actionIn;
      }
      public final FileSystemItem file;
      public final CommandWithArg<FileSystemItem> action;
   }

   private final Commands commands_;
   final Queue<StatFileEntry> statQueue_ = new LinkedList<StatFileEntry>();
   SourceColumnManager columnManager_;
   private final SourceServerOperations server_;
   private final FileTypeRegistry fileTypeRegistry_;
   private final GlobalDisplay globalDisplay_;
   private final WorkbenchContext workbenchContext_;
   private final FileDialogs fileDialogs_;
   private final RemoteFileSystemContext fileContext_;
   private final EventBus events_;
   private final AriaLiveService ariaLive_;
   private final Session session_;
   private UserPrefs userPrefs_;
   private final ConsoleEditorProvider consoleEditorProvider_;
   private final RnwWeaveRegistry rnwWeaveRegistry_;

   private boolean suspendSourceNavigationAdding_;
  
   private boolean initialized_;
   
   private final Provider<SourceWindowManager> pWindowManager_;
   
   private final DependencyManager dependencyManager_;

   public final static int TYPE_FILE_BACKED = 0;
   public final static int TYPE_UNTITLED    = 1;
   public final static int OPEN_INTERACTIVE = 0;
   public final static int OPEN_REPLAY      = 1;
}<|MERGE_RESOLUTION|>--- conflicted
+++ resolved
@@ -44,6 +44,7 @@
 import org.rstudio.core.client.SerializedCommand;
 import org.rstudio.core.client.SerializedCommandQueue;
 import org.rstudio.core.client.StringUtil;
+import org.rstudio.core.client.command.AppCommand;
 import org.rstudio.core.client.command.CommandBinder;
 import org.rstudio.core.client.command.Handler;
 import org.rstudio.core.client.command.KeyCombination;
@@ -108,11 +109,13 @@
 import org.rstudio.studio.client.workbench.codesearch.model.SearchPathFunctionDefinition;
 import org.rstudio.studio.client.workbench.commands.Commands;
 import org.rstudio.studio.client.workbench.events.ZoomPaneEvent;
+import org.rstudio.studio.client.workbench.model.ClientState;
 import org.rstudio.studio.client.workbench.model.RemoteFileSystemContext;
 import org.rstudio.studio.client.workbench.model.Session;
 import org.rstudio.studio.client.workbench.model.SessionInfo;
 import org.rstudio.studio.client.workbench.model.UnsavedChangesItem;
 import org.rstudio.studio.client.workbench.model.UnsavedChangesTarget;
+import org.rstudio.studio.client.workbench.model.helper.IntStateValue;
 import org.rstudio.studio.client.workbench.prefs.model.UserPrefs;
 import org.rstudio.studio.client.workbench.snippets.SnippetHelper;
 import org.rstudio.studio.client.workbench.snippets.model.SnippetsChangedEvent;
@@ -124,6 +127,7 @@
 import org.rstudio.studio.client.workbench.views.source.editors.EditingTarget;
 import org.rstudio.studio.client.workbench.views.source.editors.codebrowser.CodeBrowserEditingTarget;
 import org.rstudio.studio.client.workbench.views.source.editors.explorer.events.OpenObjectExplorerEvent;
+import org.rstudio.studio.client.workbench.views.source.editors.explorer.model.ObjectExplorerHandle;
 import org.rstudio.studio.client.workbench.views.source.editors.profiler.OpenProfileEvent;
 import org.rstudio.studio.client.workbench.views.source.editors.profiler.model.ProfilerContents;
 import org.rstudio.studio.client.workbench.views.source.editors.text.AceEditor;
@@ -162,13 +166,17 @@
 import org.rstudio.studio.client.workbench.views.source.events.ShowDataEvent;
 import org.rstudio.studio.client.workbench.views.source.events.ShowDataHandler;
 import org.rstudio.studio.client.workbench.views.source.events.SourceFileSavedEvent;
+import org.rstudio.studio.client.workbench.views.source.events.SourceNavigationEvent;
+import org.rstudio.studio.client.workbench.views.source.events.SourceNavigationHandler;
 import org.rstudio.studio.client.workbench.views.source.events.SourcePathChangedEvent;
 import org.rstudio.studio.client.workbench.views.source.events.SwitchToDocEvent;
 import org.rstudio.studio.client.workbench.views.source.events.SwitchToDocHandler;
 import org.rstudio.studio.client.workbench.views.source.model.ContentItem;
+import org.rstudio.studio.client.workbench.views.source.model.DataItem;
 import org.rstudio.studio.client.workbench.views.source.model.DocTabDragParams;
 import org.rstudio.studio.client.workbench.views.source.model.RdShellResult;
 import org.rstudio.studio.client.workbench.views.source.model.SourceDocument;
+import org.rstudio.studio.client.workbench.views.source.model.SourceNavigation;
 import org.rstudio.studio.client.workbench.views.source.model.SourcePosition;
 import org.rstudio.studio.client.workbench.views.source.model.SourceServerOperations;
 
@@ -348,8 +356,6 @@
          }
       });
 
-<<<<<<< HEAD
-=======
       events_.addHandler(SourceNavigationEvent.TYPE,
                         new SourceNavigationHandler() {
          @Override
@@ -362,7 +368,6 @@
          }
       });
 
->>>>>>> e9073e2f
       events_.addHandler(CollabEditStartedEvent.TYPE,
             new CollabEditStartedEvent.Handler() 
       {
@@ -531,8 +536,6 @@
              (FocusEvent event) -> columnManager_.manageCommands(true));
       }
 
-<<<<<<< HEAD
-=======
       // get the key to use for active tab persistence; use ordinal-based key
       // for source windows rather than their ID to avoid unbounded accumulation
       String activeTabKey = KEY_ACTIVETAB;
@@ -563,7 +566,6 @@
          }
       };
 
->>>>>>> e9073e2f
       AceEditorNative.syncUiPrefs(userPrefs_);
    }
    
@@ -884,6 +886,7 @@
          }
       });
    }
+   
    
    @Handler
    public void onNewCppDoc()
@@ -2084,8 +2087,6 @@
    }
 
    @Handler
-<<<<<<< HEAD
-=======
    public void onSourceNavigateBack()
    {
       if (!columnManager_.getSourceNavigationHistory().isForwardEnabled())
@@ -2105,7 +2106,6 @@
    }
 
    @Handler
->>>>>>> e9073e2f
    public void onOpenNextFileOnFilesystem()
    {
       openAdjacentFile(true);
@@ -2214,8 +2214,6 @@
                }
             });
    }
-<<<<<<< HEAD
-=======
 
 
    private void attemptSourceNavigation(final SourceNavigation navigation,
@@ -2283,7 +2281,6 @@
             retryCommand.execute();
       }
    }
->>>>>>> e9073e2f
 
    @Override
    public void onCodeBrowserNavigation(final CodeBrowserNavigationEvent event)
@@ -2394,8 +2391,6 @@
             executing);
    }
 
-<<<<<<< HEAD
-=======
    private class SourceNavigationResultCallback<T extends EditingTarget>
                         extends ResultCallback<T,ServerError>
    {
@@ -2445,7 +2440,6 @@
       private final AppCommand retryCommand_;
    }
 
->>>>>>> e9073e2f
    @Override
    public void onSnippetsChanged(SnippetsChangedEvent event)
    {
@@ -2720,6 +2714,8 @@
 
    private boolean suspendSourceNavigationAdding_;
   
+   private static final String MODULE_SOURCE = "source-pane";
+   private static final String KEY_ACTIVETAB = "activeTab";
    private boolean initialized_;
    
    private final Provider<SourceWindowManager> pWindowManager_;

--- conflicted
+++ resolved
@@ -134,11 +134,6 @@
    {
       SourceColumn column = GWT.create(SourceColumn.class);
       columnList_.add(column);
-<<<<<<< HEAD
-      setActive(column.getName());
-      column.loadDisplay(MAIN_SOURCE_NAME, display, this);
-=======
->>>>>>> 94e5fa4c
 
       server_ = server;
       commands_ = commands;
@@ -285,23 +280,13 @@
       if (StringUtil.isNullOrEmpty(name))
       {
          if (activeColumn_ != null)
-<<<<<<< HEAD
-            activeColumn_.setActiveEditor("");
-         activeColumn_ = null;
-=======
          {
             activeColumn_.setActiveEditor("");
             activeColumn_ = null;
          }
->>>>>>> 94e5fa4c
          return;
       }
-      setActive(findByName(name));
-   }
-
-<<<<<<< HEAD
-   public void setActive(EditingTarget target)
-=======
+
       // If we can't find the column, use the main column. This may happen on start up.
       SourceColumn column = getByName(name);
       if (column == null)
@@ -310,23 +295,14 @@
    }
 
    private void setActive(EditingTarget target)
->>>>>>> 94e5fa4c
    {
       setActive(findByDocument(target.getId()));
       activeColumn_.setActiveEditor(target);
    }
 
-<<<<<<< HEAD
-   public void setActive(SourceColumn column)
-   {
-      SourceColumn prevColumn = null;
-      if (activeColumn_ != null)
-         prevColumn = activeColumn_;
-=======
    private void setActive(SourceColumn column)
    {
       SourceColumn prevColumn = activeColumn_;
->>>>>>> 94e5fa4c
       activeColumn_ = column;
 
       // If the active column changed, we need to update the active editor
@@ -335,21 +311,11 @@
          prevColumn.setActiveEditor("");
          if (!hasActiveEditor())
             activeColumn_.setActiveEditor();
-<<<<<<< HEAD
-=======
          manageCommands(true);
->>>>>>> 94e5fa4c
-      }
-
-<<<<<<< HEAD
-      if (prevColumn == null || prevColumn != activeColumn_)
-         manageCommands(true);
-   }
-
-   public void setActiveDocId(String docId)
-=======
+      }
+   }
+
    private void setActiveDocId(String docId)
->>>>>>> 94e5fa4c
    {
       for (SourceColumn column : columnList_)
       {
@@ -1372,18 +1338,12 @@
 
    public void closeAllColumns(boolean excludeMain, boolean force)
    {
-<<<<<<< HEAD
       for (SourceColumn column : columnList_)
       {
          if (!excludeMain || !StringUtil.equals(column.getName(), MAIN_SOURCE_NAME))
             closeColumn(column, force);
       }
   }
-=======
-      columnList_.forEach((column) -> closeColumn(column.getName()));
-      assert getSize() == 0;
-   }
->>>>>>> 94e5fa4c
 
   /*
    public void closeColumn(String name, boolean force)
@@ -1400,15 +1360,9 @@
          return;
 
       if (column == activeColumn_)
-<<<<<<< HEAD
          setActive("");
       columnList_.remove(column);
       columnState_ = State.createState(JsUtil.toJsArrayString(getNames(false)));
-=======
-         setActive(MAIN_SOURCE_NAME);
-
-      columnList_.remove(getByName(name));
->>>>>>> 94e5fa4c
    }
 
    public void ensureVisible(boolean newTabPending)

--- conflicted
+++ resolved
@@ -59,7 +59,6 @@
 import org.rstudio.studio.client.workbench.model.ClientState;
 import org.rstudio.studio.client.workbench.model.Session;
 import org.rstudio.studio.client.workbench.model.UnsavedChangesTarget;
-import org.rstudio.studio.client.workbench.model.helper.IntStateValue;
 import org.rstudio.studio.client.workbench.model.helper.JSObjectStateValue;
 import org.rstudio.studio.client.workbench.prefs.model.UserPrefs;
 import org.rstudio.studio.client.workbench.prefs.model.UserState;
@@ -196,8 +195,6 @@
          }
       });
 
-<<<<<<< HEAD
-=======
       events_.addHandler(SwitchToDocEvent.TYPE, new SwitchToDocHandler()
       {
          public void onSwitchToDoc(SwitchToDocEvent event)
@@ -214,7 +211,6 @@
       sourceNavigationHistory_.addChangeHandler(event -> manageSourceNavigationCommands());
 
 
->>>>>>> e9073e2f
       new JSObjectStateValue("source-column-manager",
                              "column-info",
                               ClientState.PERSISTENT,
@@ -265,35 +261,6 @@
          }
       };
       setActive(column.getName());
-
-      // get the key to use for active tab persistence; use ordinal-based key
-      // for source windows rather than their ID to avoid unbounded accumulation
-      String activeTabKey = KEY_ACTIVETAB;
-      if (!SourceWindowManager.isMainSourceWindow())
-         activeTabKey += "SourceWindow" +
-            windowManager_.getSourceWindowOrdinal();
-
-      new IntStateValue(MODULE_SOURCE, activeTabKey,
-         ClientState.PROJECT_PERSISTENT,
-         session_.getSessionInfo().getClientState())
-      {
-         @Override
-         protected void onInit(Integer value)
-         {
-            if (value == null)
-               return;
-
-            getActive().initialSelect(value);
-            // clear the history manager
-            columnList_.forEach((column) -> column.clearSourceNavigationHistory());
-         }
-
-         @Override
-         protected Integer getValue()
-         {
-            return getActive().getPhysicalTabIndex();
-         }
-      };
    }
 
    public String add()
@@ -346,6 +313,11 @@
       if (updateState)
          columnState_ = State.createState(JsUtil.toJsArrayString(getNames(false)));
       return column.getName();
+   }
+
+   public void initialSelect(int index)
+   {
+      getActive().initialSelect(index);
    }
 
    public void setActive(String name)
@@ -366,7 +338,7 @@
       setActive(column);
    }
 
-   public void setActive(EditingTarget target)
+   private void setActive(EditingTarget target)
    {
       setActive(findByDocument(target.getId()));
       activeColumn_.setActiveEditor(target);
@@ -464,6 +436,11 @@
       return activeColumn_ != null && activeColumn_.getActiveEditor() != null;
    }
 
+   public boolean isActiveEditor(EditingTarget editingTarget)
+   {
+      return hasActiveEditor() && activeColumn_.getActiveEditor() == editingTarget;
+   }
+
    public boolean getDocsRestored()
    {
       return docsRestored_;
@@ -482,6 +459,11 @@
    public int getTabCount()
    {
       return activeColumn_.getTabCount();
+   }
+
+   public int getPhysicalTabIndex()
+   {
+      return activeColumn_.getPhysicalTabIndex();
    }
 
    public ArrayList<String> getNames(boolean excludeMain)
@@ -520,6 +502,17 @@
       return session_;
    }
 
+   public SourceNavigationHistory getSourceNavigationHistory()
+   {
+      return sourceNavigationHistory_;
+   }
+
+   public void recordCurrentNavigationHistoryPosition()
+   {
+      if (hasActiveEditor())
+         activeColumn_.getActiveEditor().recordCurrentNavigationPosition();
+   }
+
    public String getEditorPositionString()
    {
       if (hasActiveEditor())
@@ -557,6 +550,12 @@
        return parseInt(match[1]);
    }-*/;
 
+   public void clearSourceNavigationHistory()
+   {
+      if (!hasDoc())
+         sourceNavigationHistory_.clear();
+   }
+
    public void manageCommands(boolean forceSync)
    {
       boolean saveAllEnabled = false;
@@ -572,13 +571,8 @@
            saveAllEnabled = true;
       }
 
-<<<<<<< HEAD
-      // any column can disable a command but only the active column can enable one so it should
-      // always be managed last
-=======
       // the active column is always managed last because any column can disable a command, but
       // only the active one can enable a command
->>>>>>> e9073e2f
       if (activeColumn_.isInitialized())
          activeColumn_.manageCommands(forceSync, activeColumn_);
 
@@ -589,11 +583,8 @@
       // complicated, so leave it enabled
       if (windowManager_.areSourceWindowsOpen())
          commands_.saveAllSourceDocs().setEnabled(saveAllEnabled);
-<<<<<<< HEAD
-=======
 
       manageSourceNavigationCommands();
->>>>>>> e9073e2f
    }
 
    private void manageSourceNavigationCommands()
@@ -858,18 +849,6 @@
       activeColumn_.moveTab(activeColumn_.getPhysicalTabIndex(),
          (activeColumn_.getTabCount() -
             activeColumn_.getPhysicalTabIndex()) - 1);
-   }
-
-   @Handler
-   public void onSourceNavigateBack()
-   {
-      activeColumn_.navigateBack();
-   }
-
-   @Handler
-   public void onSourceNavigateForward()
-   {
-      activeColumn_.navigateForward();
    }
 
    @Handler
@@ -1404,11 +1383,7 @@
 
       // if we could not remove empty columns to get to the desired amount, consolidate editors
       ArrayList<EditingTarget> moveEditors = new ArrayList<>();
-<<<<<<< HEAD
       if (num < columnList_.size())
-=======
-      if (num >= columnList_.size())
->>>>>>> e9073e2f
       {
          for (SourceColumn column : columnList_)
          {
@@ -1416,11 +1391,7 @@
             {
                moveEditors.addAll(column.getEditors());
                closeAllLocalSourceDocs("Close All", column, null, false);
-<<<<<<< HEAD
                if (columnList_.size() <= num || num == 1)
-=======
-               if (columnList_.size() >= num || num == 1)
->>>>>>> e9073e2f
                   break;
             }
          }
@@ -1444,7 +1415,6 @@
          setActive(MAIN_SOURCE_NAME);
 
       columnList_.remove(column);
-<<<<<<< HEAD
       columnState_ = State.createState(JsUtil.toJsArrayString(getNames(false)));
    }
 
@@ -1456,8 +1426,6 @@
       if (column == activeColumn_)
          setActive("");
       columnList_.remove(column);
-=======
->>>>>>> e9073e2f
       columnState_ = State.createState(JsUtil.toJsArrayString(getNames(false)));
    }
 
@@ -1708,8 +1676,7 @@
          if (resultCallback != null)
             resultCallback.onCancelled();
          showFileTooLargeWarning(file, target.getFileSizeLimit());
-      }
-      else if (file.getLength() > target.getLargeFileSize())
+      } else if (file.getLength() > target.getLargeFileSize())
       {
          confirmOpenLargeFile(file, new Operation()
          {
@@ -1743,8 +1710,7 @@
          // file on disk matched the one inside the notebook
          openFileFromServer(rmdFile,
             FileTypeRegistry.RMARKDOWN, resultCallback);
-      }
-      else if (!StringUtil.isNullOrEmpty(doc.getDocId()))
+      } else if (!StringUtil.isNullOrEmpty(doc.getDocId()))
       {
          // this happens when we have to open an untitled buffer for the the
          // notebook (usually because the of a conflict between the Rmd on disk
@@ -2487,8 +2453,9 @@
    private SourceServerOperations server_;
    private DependencyManager dependencyManager_;
 
-   private static final String MODULE_SOURCE = "source-pane";
-   private static final String KEY_ACTIVETAB = "activeTab";
+   private final SourceNavigationHistory sourceNavigationHistory_ =
+       new SourceNavigationHistory(30);
+
    public final static String COLUMN_PREFIX = "Source";
    public final static String MAIN_SOURCE_NAME = COLUMN_PREFIX;
 }
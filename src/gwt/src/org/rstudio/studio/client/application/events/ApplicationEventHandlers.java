--- conflicted
+++ resolved
@@ -31,10 +31,7 @@
                                                   InvalidClientVersionHandler,
                                                   ServerOfflineHandler,
                                                   InvalidSessionEvent.Handler,
-<<<<<<< HEAD
-                                                  SessionInitHandler
-=======
+                                                  SessionInitHandler,
                                                   RestartStatusEvent.Handler
->>>>>>> 0f3288c0
 {
 }
/*
 * ClientEventDispatcher.java
 *
 * Copyright (C) 2009-11 by RStudio, Inc.
 *
 * This program is licensed to you under the terms of version 3 of the
 * GNU Affero General Public License. This program is distributed WITHOUT
 * ANY EXPRESS OR IMPLIED WARRANTY, INCLUDING THOSE OF NON-INFRINGEMENT,
 * MERCHANTABILITY OR FITNESS FOR A PARTICULAR PURPOSE. Please refer to the
 * AGPL (http://www.gnu.org/licenses/agpl-3.0.txt) for more details.
 *
 */
package org.rstudio.studio.client.server.remote;


import com.google.gwt.core.client.GWT;
import com.google.gwt.core.client.JavaScriptObject;
import com.google.gwt.core.client.JsArray;
import com.google.gwt.core.client.Scheduler;
import com.google.gwt.core.client.Scheduler.RepeatingCommand;

import org.rstudio.core.client.files.FileSystemItem;
import org.rstudio.core.client.js.JsObject;
import org.rstudio.core.client.jsonrpc.RpcObjectList;
import org.rstudio.studio.client.application.events.*;
import org.rstudio.studio.client.application.model.SaveAction;
import org.rstudio.studio.client.application.model.SessionSerializationAction;
import org.rstudio.studio.client.common.console.ServerConsoleOutputEvent;
import org.rstudio.studio.client.common.console.ServerConsolePromptEvent;
import org.rstudio.studio.client.common.console.ServerProcessExitEvent;
import org.rstudio.studio.client.common.console.ConsoleProcessCreatedEvent;
import org.rstudio.studio.client.projects.events.OpenProjectErrorEvent;
import org.rstudio.studio.client.projects.model.OpenProjectError;
import org.rstudio.studio.client.server.Bool;
import org.rstudio.studio.client.workbench.events.*;
import org.rstudio.studio.client.workbench.model.*;
import org.rstudio.studio.client.workbench.prefs.events.UiPrefsChangedEvent;
import org.rstudio.studio.client.workbench.views.choosefile.events.ChooseFileEvent;
import org.rstudio.studio.client.workbench.views.console.events.*;
import org.rstudio.studio.client.workbench.views.console.model.ConsolePrompt;
import org.rstudio.studio.client.workbench.views.console.model.ConsoleResetHistory;
import org.rstudio.studio.client.workbench.views.data.events.ViewDataEvent;
import org.rstudio.studio.client.workbench.views.data.model.DataView;
import org.rstudio.studio.client.workbench.views.edit.events.ShowEditorEvent;
import org.rstudio.studio.client.workbench.views.edit.model.ShowEditorData;
import org.rstudio.studio.client.workbench.views.files.events.FileChangeEvent;
import org.rstudio.studio.client.workbench.views.files.model.FileChange;
import org.rstudio.studio.client.workbench.views.find.events.FindResultEvent;
import org.rstudio.studio.client.workbench.views.help.events.ShowHelpEvent;
import org.rstudio.studio.client.workbench.views.history.events.HistoryEntriesAddedEvent;
import org.rstudio.studio.client.workbench.views.history.model.HistoryEntry;
import org.rstudio.studio.client.workbench.views.output.compilepdf.events.CompilePdfOutputEvent;
import org.rstudio.studio.client.workbench.views.output.compilepdf.events.CompilePdfErrorsEvent;
import org.rstudio.studio.client.workbench.views.output.compilepdf.model.CompilePdfError;
import org.rstudio.studio.client.workbench.views.packages.events.InstalledPackagesChangedEvent;
import org.rstudio.studio.client.workbench.views.packages.events.PackageStatusChangedEvent;
import org.rstudio.studio.client.workbench.views.packages.model.PackageStatus;
import org.rstudio.studio.client.workbench.views.plots.events.LocatorEvent;
import org.rstudio.studio.client.workbench.views.plots.events.PlotsChangedEvent;
import org.rstudio.studio.client.workbench.views.plots.model.PlotsState;
import org.rstudio.studio.client.workbench.views.source.editors.text.events.PublishPdfEvent;
import org.rstudio.studio.client.workbench.views.source.events.FileEditEvent;
import org.rstudio.studio.client.workbench.views.source.events.ShowContentEvent;
import org.rstudio.studio.client.workbench.views.source.events.ShowDataEvent;
import org.rstudio.studio.client.workbench.views.source.model.ContentItem;
import org.rstudio.studio.client.workbench.views.source.model.DataItem;
import org.rstudio.studio.client.workbench.views.vcs.common.events.AskPassEvent;
import org.rstudio.studio.client.workbench.views.vcs.common.events.VcsRefreshEvent;
import org.rstudio.studio.client.workbench.views.vcs.common.events.VcsRefreshEvent.Reason;
import org.rstudio.studio.client.workbench.views.workspace.events.WorkspaceObjectAssignedEvent;
import org.rstudio.studio.client.workbench.views.workspace.events.WorkspaceObjectRemovedEvent;
import org.rstudio.studio.client.workbench.views.workspace.events.WorkspaceRefreshEvent;
import org.rstudio.studio.client.workbench.views.workspace.model.WorkspaceObjectInfo;

import java.util.ArrayList;

public class ClientEventDispatcher 
{
   public ClientEventDispatcher(EventBus eventBus)
   {
      eventBus_ = eventBus;
   }
   
   public void enqueEventAsJso(JavaScriptObject event)
   {
      ClientEvent clientEvent = event.<ClientEvent>cast();
      enqueEvent(clientEvent);
   }

   public void enqueEvent(ClientEvent event)
   {
      pendingEvents_.add(event);
      if (pendingEvents_.size() == 1)
      {
         Scheduler.get().scheduleIncremental(new RepeatingCommand()
         {
            public boolean execute()
            {
               final int MAX_EVENTS_AT_ONCE = 200;
               for (int i = 0;
                    i < MAX_EVENTS_AT_ONCE && pendingEvents_.size() > 0;
                    i++)
               {
                  ClientEvent currentEvent = pendingEvents_.remove(0);
                  dispatchEvent(currentEvent);
               }
               return pendingEvents_.size() > 0;
            }
         });
      }
   }
   
   private void dispatchEvent(ClientEvent event) 
   { 
      String type = event.getType();
      try
      {
         if (type.equals(ClientEvent.Busy))
         {
            boolean busy = event.<Bool>getData().getValue();
            eventBus_.fireEvent(new BusyEvent(busy));
         }
         else if (type.equals(ClientEvent.ConsoleOutput))
         {
            String output = event.getData();
            eventBus_.fireEvent(new ConsoleWriteOutputEvent(output));
         }
         else if (type.equals(ClientEvent.ConsoleError))
         {
            String error = event.getData();
            eventBus_.fireEvent(new ConsoleWriteErrorEvent(error));
         }
         else if (type.equals(ClientEvent.ConsoleWritePrompt))
         {
            String prompt = event.getData();
            eventBus_.fireEvent(new ConsoleWritePromptEvent(prompt));
         }
         else if (type.equals(ClientEvent.ConsoleWriteInput))
         {
            String input = event.getData();
            eventBus_.fireEvent(new ConsoleWriteInputEvent(input));
         }
         else if (type.equals(ClientEvent.ConsolePrompt))
         {
            ConsolePrompt prompt = event.getData();
            eventBus_.fireEvent(new ConsolePromptEvent(prompt));
         }
         else if (type.equals(ClientEvent.ShowEditor))
         {
            ShowEditorData data = event.getData();
            eventBus_.fireEvent(new ShowEditorEvent(data));
         }
         else if (type.equals(ClientEvent.FileChanged))
         {
            FileChange fileChange = event.getData();
            eventBus_.fireEvent(new FileChangeEvent(fileChange));
         }
         else if (type.equals(ClientEvent.WorkingDirChanged))
         {
            String path = event.getData();
            eventBus_.fireEvent(new WorkingDirChangedEvent(path));
         }
         else if (type.equals(ClientEvent.WorkspaceRefresh))
         {
            eventBus_.fireEvent(new WorkspaceRefreshEvent());
         }
         else if (type.equals(ClientEvent.WorkspaceAssign))
         {
            WorkspaceObjectInfo objectInfo = event.getData();
            eventBus_.fireEvent(new WorkspaceObjectAssignedEvent(objectInfo));
         }
         else if (type.equals(ClientEvent.WorkspaceRemove))
         {
            String objectName = event.getData();
            eventBus_.fireEvent(new WorkspaceObjectRemovedEvent(objectName));
         }
         else if (type.equals(ClientEvent.ShowHelp))
         {
            String helpUrl = event.getData();
            eventBus_.fireEvent(new ShowHelpEvent(helpUrl));
         }
         else if (type.equals(ClientEvent.ShowErrorMessage))
         {
            ErrorMessage errorMessage = event.getData();
            eventBus_.fireEvent(new ShowErrorMessageEvent(errorMessage));
         }
         else if (type.equals(ClientEvent.ChooseFile))
         {
            boolean newFile = event.<Bool>getData().getValue();
            eventBus_.fireEvent(new ChooseFileEvent(newFile));
         }
         else if (type.equals(ClientEvent.BrowseUrl))
         {
            BrowseUrlInfo urlInfo = event.getData();
            eventBus_.fireEvent(new BrowseUrlEvent(urlInfo));
         }
         else if (type.equals(ClientEvent.PlotsStateChanged))
         {
            PlotsState plotsState = event.getData();
            eventBus_.fireEvent(new PlotsChangedEvent(plotsState));
         }
         else if (type.equals(ClientEvent.ViewData))
         {
            DataView dataView = event.getData();
            eventBus_.fireEvent(new ViewDataEvent(dataView));
         }
         else if (type.equals(ClientEvent.InstalledPackagesChanged))
         {
            eventBus_.fireEvent(new InstalledPackagesChangedEvent());
         }
         else if (type.equals(ClientEvent.PackageStatusChanged))
         {
            PackageStatus status = event.getData();
            eventBus_.fireEvent(new PackageStatusChangedEvent(status));
         }
         else if (type.equals(ClientEvent.Locator))
         {
            eventBus_.fireEvent(new LocatorEvent());
         }
         else if (type.equals(ClientEvent.ConsoleResetHistory))
         {
            ConsoleResetHistory reset = event.getData();
            eventBus_.fireEvent(new ConsoleResetHistoryEvent(reset));
         }
         else if (type.equals(ClientEvent.SessionSerialization))
         {
            SessionSerializationAction action = event.getData();
            eventBus_.fireEvent(new SessionSerializationEvent(action));
         }
         else if (type.equals(ClientEvent.HistoryEntriesAdded))
         {
            RpcObjectList<HistoryEntry> entries = event.getData();
            eventBus_.fireEvent(new HistoryEntriesAddedEvent(entries));
         }
         else if (type.equals(ClientEvent.QuotaStatus))
         {
            QuotaStatus quotaStatus = event.getData();
            eventBus_.fireEvent(new QuotaStatusEvent(quotaStatus));
         }
         else if (type.equals(ClientEvent.OAuthApproval))
         {
            OAuthApproval oauthApproval = event.getData();
            eventBus_.fireEvent(new OAuthApprovalEvent(oauthApproval));
         }
         else if (type.equals(ClientEvent.PublishPdf))
         {
            String path = event.getData();
            eventBus_.fireEvent(new PublishPdfEvent(path));
         }
         else if (type.equals(ClientEvent.FileEdit))
         {
            FileSystemItem file = event.getData();
            eventBus_.fireEvent(new FileEditEvent(file));
         }
         else if (type.equals(ClientEvent.ShowContent))
         {
            ContentItem content = event.getData();
            eventBus_.fireEvent(new ShowContentEvent(content));
         }
         else if (type.equals(ClientEvent.ShowData))
         {
            DataItem data = event.getData();
            eventBus_.fireEvent(new ShowDataEvent(data));
         }
         else if (type.equals(ClientEvent.AbendWarning))
         {            
            eventBus_.fireEvent(new SessionAbendWarningEvent());
         }
         else if (type.equals(ClientEvent.ShowWarningBar))
         {
            WarningBarMessage message = event.getData();
            eventBus_.fireEvent(new ShowWarningBarEvent(message));
         }
         else if (type.equals(ClientEvent.OpenProjectError))
         {
            OpenProjectError error = event.getData();
            eventBus_.fireEvent(new OpenProjectErrorEvent(error));
         }
         else if (type.equals(ClientEvent.VcsRefresh))
         {
            JsObject data = event.getData();
            eventBus_.fireEvent(new VcsRefreshEvent(Reason.NA,
                                                    data.getInteger("delay")));
         }
         else if (type.equals(ClientEvent.AskPass))
         {
            AskPassEvent.Data data = event.getData();
            eventBus_.fireEvent(new AskPassEvent(data));
         }
         else if (type.equals(ClientEvent.ConsoleProcessOutput))
         {
            ServerConsoleOutputEvent.Data data = event.getData();
            eventBus_.fireEvent(new ServerConsoleOutputEvent(data.getHandle(),
                                                            data.getOutput(),
                                                            data.isError()));
         }
         else if (type.equals(ClientEvent.ConsoleProcessPrompt))
         {
            ServerConsolePromptEvent.Data data = event.getData();
            eventBus_.fireEvent(new ServerConsolePromptEvent(data.getHandle(),
                                                             data.getPrompt()));
         }
         else if (type.equals(ClientEvent.ConsoleProcessCreated))
         {
            ConsoleProcessCreatedEvent.Data data = event.getData();
            eventBus_.fireEvent(new ConsoleProcessCreatedEvent(data));
         }
         else if (type.equals(ClientEvent.ConsoleProcessExit))
         {
            ServerProcessExitEvent.Data data = event.getData();
            eventBus_.fireEvent(new ServerProcessExitEvent(data.getHandle(),
                                                          data.getExitCode()));
         }
<<<<<<< HEAD
         else if (type.equals(ClientEvent.CompilePdfOutputEvent))
         {
            String output = event.getData();
            eventBus_.fireEvent(new CompilePdfOutputEvent(output));
         }
         else if (type.equals(ClientEvent.CompilePdfErrorsEvent))
         {
            JsArray<CompilePdfError> data = event.getData();
            eventBus_.fireEvent(new CompilePdfErrorsEvent(data));
=======
         else if (type.equals(ClientEvent.FindResult))
         {
            FindResultEvent.Data data = event.getData();
            eventBus_.fireEvent(new FindResultEvent(
                  data.getHandle(), data.getResults().toArrayList()));
>>>>>>> 02f4e391
         }
         else if (type.equals(ClientEvent.ListChanged))
         {
            eventBus_.fireEvent(new ListChangedEvent(event.<JsObject>getData()));
         }
         else if (type.equals(ClientEvent.UiPrefsChanged))
         {
            UiPrefsChangedEvent.Data data = event.getData();
            eventBus_.fireEvent(new UiPrefsChangedEvent(data));
         }
         else if (type.equals(ClientEvent.HandleUnsavedChanges))
         {
            eventBus_.fireEvent(new HandleUnsavedChangesEvent());
         }
         else if (type.equals(ClientEvent.Quit))
         {
            boolean switchProjects = event.<Bool>getData().getValue();
            eventBus_.fireEvent(new QuitEvent(switchProjects));
         }
         else if (type.equals(ClientEvent.Suicide))
         {
            // NOTE: we don't explicitly stop listening for events here
            // for the reasons cited above in ClientEvent.Quit
            
            // fire event
            String message = event.getData();
            eventBus_.fireEvent(new SuicideEvent(message));
         }
         else if (type.equals(ClientEvent.SaveActionChanged))
         {
            SaveAction action = event.getData();
            eventBus_.fireEvent(new SaveActionChangedEvent(action));
         }
         else
         {
            GWT.log("WARNING: Server event not dispatched: " + type, null);
         }
      }
      catch(Throwable e)
      {
         GWT.log("WARNING: Exception occured dispatching event: " + type, e);
      }
   }
   

   private final EventBus eventBus_;

   private final ArrayList<ClientEvent> pendingEvents_ = new ArrayList<ClientEvent>();
   

}<|MERGE_RESOLUTION|>--- conflicted
+++ resolved
@@ -311,7 +311,6 @@
             eventBus_.fireEvent(new ServerProcessExitEvent(data.getHandle(),
                                                           data.getExitCode()));
          }
-<<<<<<< HEAD
          else if (type.equals(ClientEvent.CompilePdfOutputEvent))
          {
             String output = event.getData();
@@ -321,13 +320,12 @@
          {
             JsArray<CompilePdfError> data = event.getData();
             eventBus_.fireEvent(new CompilePdfErrorsEvent(data));
-=======
+         }
          else if (type.equals(ClientEvent.FindResult))
          {
             FindResultEvent.Data data = event.getData();
             eventBus_.fireEvent(new FindResultEvent(
                   data.getHandle(), data.getResults().toArrayList()));
->>>>>>> 02f4e391
          }
          else if (type.equals(ClientEvent.ListChanged))
          {

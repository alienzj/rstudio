--- conflicted
+++ resolved
@@ -20,6 +20,7 @@
 import java.util.List;
 import java.util.Map;
 
+import com.google.gwt.json.client.*;
 import org.rstudio.core.client.BrowseCap;
 import org.rstudio.core.client.Debug;
 import org.rstudio.core.client.StringUtil;
@@ -210,12 +211,6 @@
 import com.google.gwt.core.client.JsArrayNumber;
 import com.google.gwt.core.client.JsArrayString;
 import com.google.gwt.http.client.URL;
-import com.google.gwt.json.client.JSONArray;
-import com.google.gwt.json.client.JSONBoolean;
-import com.google.gwt.json.client.JSONNull;
-import com.google.gwt.json.client.JSONNumber;
-import com.google.gwt.json.client.JSONObject;
-import com.google.gwt.json.client.JSONString;
 import com.google.gwt.user.client.Random;
 import com.google.inject.Inject;
 import com.google.inject.Provider;
@@ -336,6 +331,7 @@
          {
             clientId_ = sessionInfo.getClientId();
             clientVersion_ = sessionInfo.getClientVersion();
+            launchParameters_ = sessionInfo.getLaunchParameters();
             requestCallback.onResponseReceived(sessionInfo);
          }
    
@@ -2873,6 +2869,7 @@
       return sendRequest(EVENTS_SCOPE,
                          "get_events",
                          params,
+                         null,
                          false,
                          requestCallback,
                          retryHandler);
@@ -2892,7 +2889,7 @@
                                 String method,
                                 ServerRequestCallback<T> requestCallback)
    {
-      sendRequest(scope, method, new JSONArray(), requestCallback);
+      sendRequest(scope, method, new JSONArray(), null, requestCallback);
    }
 
    private <T> void sendRequest(String scope,
@@ -2902,7 +2899,7 @@
    {
       JSONArray params = new JSONArray();
       params.set(0, JSONBoolean.getInstance(param));
-      sendRequest(scope, method, params, requestCallback);
+      sendRequest(scope, method, params, null, requestCallback);
    }
 
    private <T> void sendRequest(String scope,
@@ -2912,7 +2909,7 @@
    {
       JSONArray params = new JSONArray();
       params.set(0, new JSONNumber(param));
-      sendRequest(scope, method, params, requestCallback);
+      sendRequest(scope, method, params, null, requestCallback);
    }
 
    private <T> void sendRequest(String scope,
@@ -2927,7 +2924,7 @@
                      new JSONString(param) :
                      JSONNull.getInstance());
 
-      sendRequest(scope, method, params, requestCallback);
+      sendRequest(scope, method, params, null, requestCallback);
    }
 
    private <T> void sendRequest(String scope,
@@ -2945,7 +2942,7 @@
                                     JSONNull.getInstance());
 
 
-      sendRequest(scope, method, params, requestCallback);
+      sendRequest(scope, method, params, null, requestCallback);
    }
 
 
@@ -2960,16 +2957,24 @@
       params.set(0, param != null ? new JSONObject(param) :
                                     JSONNull.getInstance());
 
-      sendRequest(scope, method, params, requestCallback);
-   }
-
+      sendRequest(scope, method, params, null, requestCallback);
+   }
 
    private <T> void sendRequest(final String scope,
                                 final String method,
                                 final JSONArray params,
                                 final ServerRequestCallback<T> requestCallback)
    {
-      sendRequest(scope, method, params, false, requestCallback);
+      sendRequest(scope, method, params, null, false, requestCallback);
+   }
+
+   private <T> void sendRequest(final String scope,
+                                final String method,
+                                final JSONArray params,
+                                final JSONObject kwparams,
+                                final ServerRequestCallback<T> requestCallback)
+   {
+      sendRequest(scope, method, params, kwparams,false, requestCallback);
    }
 
    private <T> void sendRequest(final String scope,
@@ -2978,17 +2983,28 @@
                                 final boolean redactLog,
                                 final ServerRequestCallback<T> cb)
    {
+      sendRequest(scope, method, params, null, redactLog, cb);
+
+   }
+
+   private <T> void sendRequest(final String scope,
+                                final String method,
+                                final JSONArray params,
+                                final JSONObject kwparams,
+                                final boolean redactLog,
+                                final ServerRequestCallback<T> cb)
+   {
       // if this is a satellite window then we handle this by proxying
       // back through the main workbench window
       if (Satellite.isCurrentWindowSatellite())
       {
-         sendRequestViaMainWorkbench(scope, method, params, redactLog, cb);
+         sendRequestViaMainWorkbench(scope, method, params, kwparams, redactLog, cb);
 
       }
       // otherwise just a standard request with single retry
       else
       {
-         sendRequestWithRetry(scope, method, params, redactLog, cb); 
+         sendRequestWithRetry(scope, method, params, kwparams, redactLog, cb);
       }
       
    }
@@ -2997,6 +3013,7 @@
                                  final String scope,
                                  final String method,
                                  final JSONArray params,
+                                 final JSONObject kwparams,
                                  final boolean redactLog,
                                  final ServerRequestCallback<T> requestCallback)
    {
@@ -3010,11 +3027,24 @@
             // is no retry handler installed)
             sendRequest(scope,
                         method, 
-                        params, 
+                        params,
+                        kwparams,
                         redactLog, 
                         requestCallback, 
                         null);
-         }   
+         }
+
+         public void onModifiedRetry(RpcRequest modifiedRequest)
+         {
+            // retry this modified request once
+            sendRequest(scope,
+                        modifiedRequest.getMethod(),
+                        modifiedRequest.getParams(),
+                        modifiedRequest.getKwparams(),
+                        modifiedRequest.getRedactLog(),
+                        requestCallback,
+                        null);
+         }
 
          public void onError(RpcError error)
          {
@@ -3026,7 +3056,8 @@
       // submit request (retry same request up to one time)
       sendRequest(scope, 
                   method, 
-                  params, 
+                  params,
+                  kwparams,
                   redactLog, 
                   requestCallback, 
                   retryHandler);
@@ -3038,6 +3069,7 @@
                               String scope,
                               String method,
                               JSONArray params,
+                              JSONObject kwparams,
                               boolean redactLog,
                               final ServerRequestCallback<T> requestCallback,
                               RetryHandler retryHandler)
@@ -3047,6 +3079,7 @@
             scope,
             method,
             params,
+            kwparams,
             redactLog,
             new RpcResponseHandler() 
             {
@@ -3084,6 +3117,7 @@
                                   String scope, 
                                   String method, 
                                   JSONArray params,
+                                  JSONObject kwparams,
                                   boolean redactLog,
                                   final RpcResponseHandler responseHandler,
                                   final RetryHandler retryHandler)
@@ -3099,7 +3133,7 @@
       RpcRequest rpcRequest = new RpcRequest(rserverURL,
                                              method,
                                              params,
-                                             null,
+                                             kwparams,
                                              redactLog,
                                              sourceWindow,
                                              clientId_,
@@ -3118,7 +3152,7 @@
             
             // if we have a retry handler then see if we can resolve the
             // error and then retry
-            if ( resolveRpcErrorAndRetry(error, retryHandler) )
+            if ( resolveRpcErrorAndRetry(rpcRequest, error, retryHandler) )
                return ;
 
             // first crack goes to globally registered rpc error handlers
@@ -3150,7 +3184,7 @@
 
                // if we have a retry handler then see if we can resolve the
                // error and then retry
-               if ( resolveRpcErrorAndRetry(error, retryHandler) )
+               if ( resolveRpcErrorAndRetry(request, error, retryHandler) )
                   return ;
 
                // give first crack to internal handlers, then forward to caller
@@ -3219,7 +3253,8 @@
          return Boolean.parseBoolean(eventsPending);
    }
 
-   private boolean resolveRpcErrorAndRetry(final RpcError error,
+   private boolean resolveRpcErrorAndRetry(final RpcRequest request,
+                                           final RpcError error,
                                            final RetryHandler retryHandler)
    {
       // won't even attempt resolve if we don't have a retryHandler
@@ -3261,8 +3296,6 @@
          // attempting to resolve
          return true;
       }
-<<<<<<< HEAD
-=======
       // launch params missing means we are in a launcher session that needs to be implicitly resumed
       else if (error.getCode() == RpcError.LAUNCH_PARAMETERS_MISSING)
       {
@@ -3287,7 +3320,6 @@
          retryHandler.onModifiedRetry(modifiedRequest);
          return true;
       }
->>>>>>> 367639db
       else
       {
          return false;
@@ -3446,11 +3478,25 @@
             sendRequest(getSourceWindowName(sourceWindow),
                         scope, 
                         method, 
-                        jsonParams, 
+                        jsonParams,
+                        null,
                         redactLog, 
                         responseHandler, 
                         null);
-         }   
+         }
+
+         public void onModifiedRetry(RpcRequest modifiedRequest)
+         {
+            // retry this modified request once
+            sendRequest(getSourceWindowName(sourceWindow),
+                        scope,
+                        modifiedRequest.getMethod(),
+                        modifiedRequest.getParams(),
+                        modifiedRequest.getKwparams(),
+                        modifiedRequest.getRedactLog(),
+                        responseHandler,
+                        null);
+         }
 
          public void onError(RpcError error)
          {
@@ -3463,7 +3509,8 @@
       sendRequest(getSourceWindowName(sourceWindow),
                   scope, 
                   method, 
-                  jsonParams, 
+                  jsonParams,
+                  null,
                   redactLog, 
                   responseHandler, 
                   retryHandler);
@@ -3479,6 +3526,7 @@
                                String scope,
                                String method,
                                JSONArray params,
+                               JSONObject kwparams,
                                boolean redactLog,
                                final ServerRequestCallback<T> requestCallback)
    {
@@ -3497,6 +3545,7 @@
             scope, 
             method, 
             params.getJavaScriptObject(),
+            kwparams == null ? JavaScriptObject.createObject() : kwparams.getJavaScriptObject(),
             redactLog, 
             new RpcResponseHandler() {
                @Override
@@ -3529,6 +3578,7 @@
                                     String scope,
                                     String method,
                                     JavaScriptObject params,
+                                    JavaScriptObject kwparams,
                                     boolean redactLog,
                                     RpcResponseHandler handler) /*-{
       
@@ -3540,11 +3590,7 @@
       $wnd.opener.sendRemoteServerRequest($wnd,
                                           scope, 
                                           method, 
-<<<<<<< HEAD
-                                          params, 
-=======
                                           params,
->>>>>>> 367639db
                                           redactLog,
                                           responseCallback);
    }-*/;
@@ -4426,6 +4472,12 @@
                           ServerRequestCallback<RAddins> requestCallback)
    {
       sendRequest(RPC_SCOPE, GET_R_ADDINS, reindex, requestCallback);
+   }
+   
+   @Override
+   public void prepareForAddin(ServerRequestCallback<Void> requestCallback)
+   {
+      sendRequest(RPC_SCOPE, PREPARE_FOR_ADDIN, requestCallback);
    }
    
    @Override
@@ -5687,6 +5739,7 @@
 
    private String clientId_;
    private String clientVersion_ = "";
+   private JsObject launchParameters_;
    private String userHomePath_;
    private boolean listeningForEvents_;
    private boolean disconnected_;
@@ -6036,6 +6089,7 @@
    private static final String GET_PRODUCT_INFO = "get_product_info";
    
    private static final String GET_R_ADDINS = "get_r_addins";
+   private static final String PREPARE_FOR_ADDIN = "prepare_for_addin";
    private static final String EXECUTE_R_ADDIN = "execute_r_addin";
 
    private static final String CREATE_SHINY_APP = "create_shiny_app";

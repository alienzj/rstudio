/*
 * RemoteServer.java
 *
 * Copyright (C) 2009-12 by RStudio, Inc.
 *
 * Unless you have received this program directly from RStudio pursuant
 * to the terms of a commercial license agreement with RStudio, then
 * this program is licensed to you under the terms of version 3 of the
 * GNU Affero General Public License. This program is distributed WITHOUT
 * ANY EXPRESS OR IMPLIED WARRANTY, INCLUDING THOSE OF NON-INFRINGEMENT,
 * MERCHANTABILITY OR FITNESS FOR A PARTICULAR PURPOSE. Please refer to the
 * AGPL (http://www.gnu.org/licenses/agpl-3.0.txt) for more details.
 *
 */

package org.rstudio.studio.client.server.remote;

import com.google.gwt.core.client.*;
import com.google.gwt.http.client.URL;
import com.google.gwt.json.client.*;
import com.google.gwt.user.client.Random;
import com.google.inject.Inject;
import com.google.inject.Provider;
import com.google.inject.Singleton;

import org.rstudio.core.client.Debug;
import org.rstudio.core.client.StringUtil;
import org.rstudio.core.client.dom.WindowEx;
import org.rstudio.core.client.files.FileSystemItem;
import org.rstudio.core.client.js.JsObject;
import org.rstudio.core.client.js.JsUtil;
import org.rstudio.core.client.jsonrpc.*;
import org.rstudio.studio.client.application.Desktop;
import org.rstudio.studio.client.application.events.*;
import org.rstudio.studio.client.application.model.ProductInfo;
import org.rstudio.studio.client.application.model.SuspendOptions;
import org.rstudio.studio.client.application.model.UpdateCheckResult;
import org.rstudio.studio.client.common.JSONUtils;
import org.rstudio.studio.client.common.codetools.Completions;
import org.rstudio.studio.client.common.console.ConsoleProcess;
import org.rstudio.studio.client.common.console.ConsoleProcess.ConsoleProcessFactory;
import org.rstudio.studio.client.common.console.ConsoleProcessInfo;
import org.rstudio.studio.client.common.crypto.PublicKeyInfo;
import org.rstudio.studio.client.common.debugging.model.Breakpoint;
import org.rstudio.studio.client.common.debugging.model.FunctionState;
import org.rstudio.studio.client.common.debugging.model.FunctionSteps;
import org.rstudio.studio.client.common.debugging.model.TopLevelLineData;
import org.rstudio.studio.client.common.mirrors.model.CRANMirror;
import org.rstudio.studio.client.common.presentation.model.SlideNavigation;
import org.rstudio.studio.client.common.satellite.Satellite;
import org.rstudio.studio.client.common.satellite.SatelliteManager;
import org.rstudio.studio.client.common.shell.ShellInput;
import org.rstudio.studio.client.common.shiny.model.ShinyCapabilities;
import org.rstudio.studio.client.common.synctex.model.PdfLocation;
import org.rstudio.studio.client.common.synctex.model.SourceLocation;
import org.rstudio.studio.client.common.vcs.*;
import org.rstudio.studio.client.htmlpreview.model.HTMLPreviewParams;
import org.rstudio.studio.client.notebook.CompileNotebookOptions;
import org.rstudio.studio.client.notebook.CompileNotebookResult;
import org.rstudio.studio.client.projects.model.NewPackageOptions;
import org.rstudio.studio.client.projects.model.NewProjectContext;
import org.rstudio.studio.client.projects.model.NewShinyAppOptions;
import org.rstudio.studio.client.projects.model.RProjectOptions;
import org.rstudio.studio.client.projects.model.RProjectVcsOptions;
import org.rstudio.studio.client.rmarkdown.model.RMarkdownContext;
import org.rstudio.studio.client.rmarkdown.model.RmdCreatedTemplate;
import org.rstudio.studio.client.rmarkdown.model.RmdYamlData;
import org.rstudio.studio.client.rmarkdown.model.RmdYamlResult;
import org.rstudio.studio.client.server.*;
import org.rstudio.studio.client.server.Void;
import org.rstudio.studio.client.shiny.model.ShinyAppsApplicationInfo;
import org.rstudio.studio.client.shiny.model.ShinyAppsDeploymentRecord;
import org.rstudio.studio.client.shiny.model.ShinyRunCmd;
import org.rstudio.studio.client.shiny.model.ShinyViewerType;
import org.rstudio.studio.client.workbench.codesearch.model.CodeSearchResults;
import org.rstudio.studio.client.workbench.codesearch.model.FunctionDefinition;
import org.rstudio.studio.client.workbench.codesearch.model.SearchPathFunctionDefinition;
import org.rstudio.studio.client.workbench.model.Agreement;
import org.rstudio.studio.client.workbench.model.HTMLCapabilities;
import org.rstudio.studio.client.workbench.model.Session;
import org.rstudio.studio.client.workbench.model.SessionInfo;
import org.rstudio.studio.client.workbench.model.TerminalOptions;
import org.rstudio.studio.client.workbench.model.TexCapabilities;
import org.rstudio.studio.client.workbench.model.WorkbenchMetrics;
import org.rstudio.studio.client.workbench.prefs.model.RPrefs;
import org.rstudio.studio.client.workbench.prefs.model.SpellingPrefsContext;
import org.rstudio.studio.client.workbench.views.environment.model.DataPreviewResult;
import org.rstudio.studio.client.workbench.views.environment.model.DownloadInfo;
import org.rstudio.studio.client.workbench.views.environment.model.EnvironmentContextData;
import org.rstudio.studio.client.workbench.views.environment.model.EnvironmentFrame;
import org.rstudio.studio.client.workbench.views.environment.model.ObjectContents;
import org.rstudio.studio.client.workbench.views.environment.model.RObject;
import org.rstudio.studio.client.workbench.views.files.model.FileUploadToken;
import org.rstudio.studio.client.workbench.views.help.model.HelpInfo;
import org.rstudio.studio.client.workbench.views.history.model.HistoryEntry;
import org.rstudio.studio.client.workbench.views.packages.model.PackageInfo;
import org.rstudio.studio.client.workbench.views.packages.model.PackageInstallContext;
import org.rstudio.studio.client.workbench.views.packages.model.PackageUpdate;
import org.rstudio.studio.client.workbench.views.plots.model.Point;
import org.rstudio.studio.client.workbench.views.plots.model.SavePlotAsImageContext;
import org.rstudio.studio.client.workbench.views.presentation.model.PresentationRPubsSource;
import org.rstudio.studio.client.workbench.views.source.editors.text.IconvListResult;
import org.rstudio.studio.client.workbench.views.source.model.CheckForExternalEditResult;
import org.rstudio.studio.client.workbench.views.source.model.CppCapabilities;
import org.rstudio.studio.client.workbench.views.source.model.RdShellResult;
import org.rstudio.studio.client.workbench.views.source.model.RnwChunkOptions;
import org.rstudio.studio.client.workbench.views.source.model.SourceDocument;
import org.rstudio.studio.client.workbench.views.vcs.dialog.CommitCount;
import org.rstudio.studio.client.workbench.views.vcs.dialog.CommitInfo;

import java.util.ArrayList;
import java.util.HashMap;
import java.util.List;
import java.util.Map;

@Singleton
public class RemoteServer implements Server
{ 
   @Inject
   public RemoteServer(Session session, 
                       EventBus eventBus,
                       Satellite satellite,
                       final SatelliteManager satelliteManager,
                       Provider<ConsoleProcessFactory> pConsoleProcessFactory)
   {
      pConsoleProcessFactory_ = pConsoleProcessFactory;
      clientId_ = null;
      disconnected_ = false;
      listeningForEvents_ = false;
      session_ = session;
      eventBus_ = eventBus;
      satellite_ = satellite;
      serverAuth_ = new RemoteServerAuth(this);
      
      // define external event listener if we are the main window
      // (so we can forward to the satellites)
      ClientEventHandler externalListener = null;
      if (!satellite.isCurrentWindowSatellite())
      {
         externalListener = new ClientEventHandler() {
            @Override
            public void onClientEvent(JavaScriptObject clientEvent)
            {
               satelliteManager.dispatchEvent(clientEvent);     
            } 
         };
      }
      
      // create server event listener
      serverEventListener_ = new RemoteServerEventListener(this, 
                                                           externalListener);
   }
   
   // complete initialization now that the workbench is ready
   public void initializeForMainWorkbench()
   {
      // satellite windows should never call onWorkbenchReady
      if (satellite_.isCurrentWindowSatellite())
      {
         Debug.log("Satellite window cannot call onWorkbenchReady!");
         assert false;
      }
      
      // update state
      listeningForEvents_ = true;
      
      // only check credentials if we are in server mode
      if (session_.getSessionInfo().getMode().equals(SessionInfo.SERVER_MODE))
         serverAuth_.schedulePeriodicCredentialsUpdate();
      
      // start event listener
      serverEventListener_.start();
      
      // register satallite callback
      registerSatelliteCallback();
   }
   
   public void disconnect()
   {
      disconnected_ = true;
      serverEventListener_.stop();
   }
     
   public void log(int logEntryType, 
                   String logEntry, 
                   ServerRequestCallback<Void> requestCallback)
   {
      JSONArray params = new JSONArray();
      params.set(0, new JSONNumber(logEntryType));
      params.set(1, new JSONString(logEntry));
      sendRequest(LOG_SCOPE , LOG, params, requestCallback);
   }
   
   public void logException(ClientException e,
                            ServerRequestCallback<Void> requestCallback)
   {
      sendRequest(LOG_SCOPE, LOG_EXCEPTION, e, requestCallback);
   }
    
   public void clientInit(
                     final ServerRequestCallback<SessionInfo> requestCallback)
   {      
      // send init request (record clientId and version contained in response)
      sendRequest(RPC_SCOPE, 
                  CLIENT_INIT, 
                  new ServerRequestCallback<SessionInfo>() {

         public void onResponseReceived(SessionInfo sessionInfo)
         {
            clientId_ = sessionInfo.getClientId();
            clientVersion_ = sessionInfo.getClientVersion();
            requestCallback.onResponseReceived(sessionInfo);
         }
   
         public void onError(ServerError error)
         {
            requestCallback.onError(error);
         }
      });
   }
   
   // accept application agreement
   public void acceptAgreement(Agreement agreement, 
                               ServerRequestCallback<Void> requestCallback)
   {
      sendRequest(RPC_SCOPE, 
                  ACCEPT_AGREEMENT, 
                  agreement.getHash(),
                  requestCallback);
   }
   
   
   public void suspendSession(boolean force,
                              ServerRequestCallback<Void> requestCallback)
   {
      sendRequest(RPC_SCOPE, SUSPEND_SESSION, force, requestCallback);
   }
   

   public void handleUnsavedChangesCompleted(
                            boolean handled,
                            ServerRequestCallback<Void> requestCallback)
   {
      sendRequest(RPC_SCOPE, 
                  HANDLE_UNSAVED_CHANGES_COMPLETED, 
                  handled, 
                  requestCallback);
   }
   
   public void quitSession(boolean saveWorkspace, 
                           String switchToProject,
                           ServerRequestCallback<Void> requestCallback)
   {
      JSONArray params = new JSONArray();
      params.set(0, JSONBoolean.getInstance(saveWorkspace));
      params.set(1, new JSONString(StringUtil.notNull(switchToProject)));
      sendRequest(RPC_SCOPE, QUIT_SESSION, params, requestCallback);
   }
   
   public void updateCredentials()
   {
      serverAuth_.attemptToUpdateCredentials();
   }
   
   public String getApplicationURL(String pathName)
   {
      // if accessing a URL is the first thing we do after being
      // suspended ensure that events flow right away
      ensureListeningForEvents();
      
      // return the url
      return GWT.getHostPageBaseURL() + pathName;
   }
   
   public void suspendForRestart(SuspendOptions options,
                                 ServerRequestCallback<Void> requestCallback)
   {
      sendRequest(RPC_SCOPE, SUSPEND_FOR_RESTART, options, requestCallback);
   }
   
   public void ping(ServerRequestCallback<Void> requestCallback)
   {
      sendRequest(RPC_SCOPE, PING, requestCallback);
   }
  
   
   public void setWorkbenchMetrics(WorkbenchMetrics metrics,
                                   ServerRequestCallback<Void> requestCallback)
   {
      sendRequest(RPC_SCOPE, 
                  SET_WORKBENCH_METRICS, 
                  metrics, 
                  requestCallback);
   }

   public void setPrefs(RPrefs rPrefs,
                        JavaScriptObject uiPrefs,
                        ServerRequestCallback<Void> requestCallback)
   {
      JSONArray params = new JSONArray();
      params.set(0, new JSONObject(rPrefs));
      params.set(1, new JSONObject(uiPrefs));
      sendRequest(RPC_SCOPE, SET_PREFS, params, requestCallback);
}
   
   public void setUiPrefs(JavaScriptObject uiPrefs,
                          ServerRequestCallback<Void> requestCallback)
   {
      sendRequest(RPC_SCOPE,
                  SET_UI_PREFS,
                  uiPrefs,
                  requestCallback);
   }

   public void getRPrefs(ServerRequestCallback<RPrefs> requestCallback)
   {
      sendRequest(RPC_SCOPE,
                  GET_R_PREFS,
                  requestCallback);
   }

   public void updateClientState(JavaScriptObject temporary,
                                 JavaScriptObject persistent,
                                 JavaScriptObject projectPersistent,
                                 ServerRequestCallback<Void> requestCallback)
   {
      JSONArray params = new JSONArray();
      params.set(0, new JSONObject(temporary));
      params.set(1, new JSONObject(persistent));
      params.set(2, new JSONObject(projectPersistent));
      sendRequest(RPC_SCOPE,
                  SET_CLIENT_STATE,
                  params,
                  requestCallback);
   }
   
   public void userPromptCompleted(int response, 
                                  ServerRequestCallback<Void> requestCallback)
   {
      sendRequest(RPC_SCOPE, USER_PROMPT_COMPLETED, response, requestCallback);
   }
   
   public void getTerminalOptions(
                     ServerRequestCallback<TerminalOptions> requestCallback)
   {
      sendRequest(RPC_SCOPE, GET_TERMINAL_OPTIONS, requestCallback);
   }
   
   public void startShellDialog(
                    ServerRequestCallback<ConsoleProcess> requestCallback)
   {
      sendRequest(RPC_SCOPE, 
                  START_SHELL_DIALOG,  
                  new ConsoleProcessCallbackAdapter(requestCallback));
   }
   
   public void getInitMessages(ServerRequestCallback<String> requestCallback)
   {
      sendRequest(META_SCOPE,
                  GET_INIT_MESSAGES,
                  requestCallback);
   }
   
   public void searchCode(
         String term, 
         int maxResults,
         ServerRequestCallback<CodeSearchResults> requestCallback)
   {
      JSONArray params = new JSONArray();
      params.set(0, new JSONString(term));
      params.set(1, new JSONNumber(maxResults));
      sendRequest(RPC_SCOPE, SEARCH_CODE, params, requestCallback);
   }
   
   public void getFunctionDefinition(
         String line, 
         int pos,
         ServerRequestCallback<FunctionDefinition> requestCallback)
   {
      JSONArray params = new JSONArray();
      params.set(0, new JSONString(line));
      params.set(1, new JSONNumber(pos));
      sendRequest(RPC_SCOPE, 
                  GET_FUNCTION_DEFINITION, 
                  params, 
                  requestCallback);
   }
   
   public void findFunctionInSearchPath(
         String line, 
         int pos,
         String fromWhere,
         ServerRequestCallback<SearchPathFunctionDefinition> requestCallback)
   {
      JSONArray params = new JSONArray();
      params.set(0, new JSONString(line));
      params.set(1, new JSONNumber(pos));
      params.set(2, fromWhere != null ? new JSONString(fromWhere) :
                                        JSONNull.getInstance());
      sendRequest(RPC_SCOPE, 
                  FIND_FUNCTION_IN_SEARCH_PATH, 
                  params, 
                  requestCallback);
   }


   public void getSearchPathFunctionDefinition(
         String name,
         String namespace,
         ServerRequestCallback<SearchPathFunctionDefinition> requestCallback)
   {
      JSONArray params = new JSONArray();
      params.set(0, new JSONString(name));
      params.set(1, new JSONString(namespace));
      sendRequest(RPC_SCOPE, 
                  GET_SEARCH_PATH_FUNCTION_DEFINITION, 
                  params, 
                  requestCallback);
   }
   
   public void getMethodDefinition(
         String name,
         ServerRequestCallback<SearchPathFunctionDefinition> requestCallback)
   {
      sendRequest(RPC_SCOPE, GET_METHOD_DEFINITION, name, requestCallback);
   }

   public void consoleInput(String consoleInput,
                            ServerRequestCallback<Void> requestCallback)
   {
      sendRequest(RPC_SCOPE, CONSOLE_INPUT, consoleInput, requestCallback);
   }
   
   public void resetConsoleActions(ServerRequestCallback<Void> requestCallback)
   {
      sendRequest(RPC_SCOPE, RESET_CONSOLE_ACTIONS, requestCallback);
   }

   public void processStart(String handle,
                            ServerRequestCallback<Void> requestCallback)
   {
      sendRequest(RPC_SCOPE, PROCESS_START, handle, requestCallback);
   }

   @Override
   public void processInterrupt(String handle,
                                ServerRequestCallback<Void> requestCallback)
   {
      sendRequest(RPC_SCOPE, PROCESS_INTERRUPT, handle, requestCallback);
   }
   
   @Override
   public void processReap(String handle,
                           ServerRequestCallback<Void> requestCallback)
   {
      sendRequest(RPC_SCOPE, PROCESS_REAP, handle, requestCallback);
   }

   @Override
   public void processWriteStdin(String handle,
                                 ShellInput input,
                                 ServerRequestCallback<Void> requestCallback)
   {
      JSONArray params = new JSONArray();
      params.set(0, new JSONString(handle));
      params.set(1, new JSONObject(input));
      sendRequest(RPC_SCOPE, PROCESS_WRITE_STDIN, params, requestCallback);
   }


   public void interrupt(ServerRequestCallback<Void> requestCallback)
   {
      sendRequest(RPC_SCOPE, INTERRUPT, requestCallback);
   }
   
   public void abort(String nextProj,
                     ServerRequestCallback<Void> requestCallback)
   {
      JSONArray params = new JSONArray();
      params.set(0, new JSONString(StringUtil.notNull(nextProj)));
      sendRequest(RPC_SCOPE, ABORT, params, requestCallback);
   }
   
   public void getCompletions(String line, int cursorPos,
                          ServerRequestCallback<Completions> requestCallback)
   {
      JSONArray params = new JSONArray();
      params.set(0, new JSONString(line));
      params.set(1, new JSONNumber(cursorPos));
      sendRequest(RPC_SCOPE, 
                  GET_COMPLETIONS, 
                  params, 
                  requestCallback) ;
   }

   public void getHelpAtCursor(String line, int cursorPos,
                               ServerRequestCallback<Void> requestCallback)
   {
      JSONArray params = new JSONArray();
      params.set(0, new JSONString(line));
      params.set(1, new JSONNumber(cursorPos));
      sendRequest(RPC_SCOPE,
                  GET_HELP_AT_CURSOR,
                  params,
                  requestCallback) ;
   }
   
   public void removeAllObjects(boolean includeHidden,
                                ServerRequestCallback<Void> requestCallback)
   {
      sendRequest(RPC_SCOPE,
                  REMOVE_ALL_OBJECTS,
                  includeHidden,
                  requestCallback);
   }

   @Override
   public void removeObjects(List<String> objectNames,
                             ServerRequestCallback<Void> requestCallback)
   {
      JSONArray params = new JSONArray();
      params.set(0, JSONUtils.toJSONStringArray(objectNames));
      sendRequest(RPC_SCOPE,
                  REMOVE_OBJECTS,
                  params,
                  requestCallback);
   }

   public void downloadDataFile(
                  String dataFileUrl,
                  ServerRequestCallback<DownloadInfo> requestCallback)
   {
      sendRequest(RPC_SCOPE,
                  DOWNLOAD_DATA_FILE,
                  dataFileUrl,
                  requestCallback);
   }

   public void getDataPreview(String dataFilePath,
                              ServerRequestCallback<DataPreviewResult> requestCallback)
   {
      sendRequest(RPC_SCOPE,
                  GET_DATA_PREVIEW,
                  dataFilePath,
                  requestCallback);
   }

   public void getOutputPreview(String dataFilePath,
                                boolean heading,
                                String separator,
                                String decimal,
                                String quote,
                                ServerRequestCallback<DataPreviewResult> requestCallback)
   {
      JSONArray params = new JSONArray();
      params.set(0, new JSONString(dataFilePath));
      params.set(1, JSONBoolean.getInstance(heading));
      params.set(2, new JSONString(separator));
      params.set(3, new JSONString(decimal));
      params.set(4, new JSONString(quote));

      sendRequest(RPC_SCOPE,
                  GET_OUTPUT_PREVIEW,
                  params,
                  requestCallback);
   }

   public void editCompleted(String text,
                             ServerRequestCallback<Void> requestCallback)
   {
      sendRequest(RPC_SCOPE, EDIT_COMPLETED, text, requestCallback);
   }
   
   public void chooseFileCompleted(String file, 
                                   ServerRequestCallback<Void> requestCallback)
   {
      sendRequest(RPC_SCOPE, CHOOSE_FILE_COMPLETED, file, requestCallback);
   }


   public void listPackages(
         ServerRequestCallback<JsArray<PackageInfo>> requestCallback)
   {
      sendRequest(RPC_SCOPE, LIST_PACKAGES, requestCallback);
   }
   
   public void getPackageInstallContext(
               ServerRequestCallback<PackageInstallContext> requestCallback)
   {
      sendRequest(RPC_SCOPE, GET_PACKAGE_INSTALL_CONTEXT, requestCallback);
   }
   
   public void isPackageLoaded(
                       String packageName,
                       String libName,
                       ServerRequestCallback<Boolean> requestCallback)
   {
      JSONArray params = new JSONArray();
      params.set(0, new JSONString(packageName));
      params.set(1, new JSONString(libName));
      sendRequest(RPC_SCOPE, IS_PACKAGE_LOADED, params, requestCallback);
   }
   
   public void availablePackages(
         String repository,
         ServerRequestCallback<JsArrayString> requestCallback)
   {
      sendRequest(RPC_SCOPE, AVAILABLE_PACKAGES, repository, requestCallback);
   }
   
   public void checkForPackageUpdates(
         ServerRequestCallback<JsArray<PackageUpdate>> requestCallback)
   {
      sendRequest(RPC_SCOPE, CHECK_FOR_PACKAGE_UPDATES, requestCallback);
   }
   
   public void initDefaultUserLibrary(
                              ServerRequestCallback<Void> requestCallback)
   {
      sendRequest(RPC_SCOPE, INIT_DEFAULT_USER_LIBRARY, requestCallback);
   }
   
   public void loadedPackageUpdatesRequired(
                              List<String> packages,
                              ServerRequestCallback<Boolean> requestCallback)
   {
      JSONArray params = new JSONArray();
      params.set(0, new JSONArray(JsUtil.toJsArrayString(packages)));
      sendRequest(RPC_SCOPE, 
                  LOADED_PACKAGE_UPDATES_REQUIRED, 
                  params, 
                  requestCallback);
   }
   
   public void ignoreNextLoadedPackageCheck(
                              ServerRequestCallback<Void> requestCallback)
   {
      sendRequest(RPC_SCOPE, IGNORE_NEXT_LOADED_PACKAGE_CHECK, requestCallback);
   }

   public void setCRANMirror(CRANMirror mirror,
                             ServerRequestCallback<Void> requestCallback)
   {
      sendRequest(RPC_SCOPE, SET_CRAN_MIRROR, mirror, requestCallback);
   }
   
   public void getCRANMirrors(
                  ServerRequestCallback<JsArray<CRANMirror>> requestCallback)
   {
      sendRequest(RPC_SCOPE, GET_CRAN_MIRRORS, requestCallback);
   }

   public void suggestTopics(String prefix,
                             ServerRequestCallback<JsArrayString> requestCallback)
   {
      sendRequest(RPC_SCOPE, "suggest_topics", prefix, requestCallback);
   }

   public void getHelp(String topic,
                       String packageName,
                       int options,
                       ServerRequestCallback<HelpInfo> requestCallback)
   {
      JSONArray params = new JSONArray();
      params.set(0, new JSONString(topic));
      if (packageName != null)
         params.set(1, new JSONString(packageName));
      else
         params.set(1, JSONNull.getInstance());
      params.set(2, new JSONNumber(options));
      
      sendRequest(RPC_SCOPE, GET_HELP, params, requestCallback);
   }
   
   public void showHelpTopic(String topic, String pkgName)
   {
      JSONArray params = new JSONArray() ;
      params.set(0, new JSONString(topic)) ;
      params.set(1, pkgName != null 
                       ? new JSONString(pkgName)
                       : JSONNull.getInstance()) ;
      
      sendRequest(RPC_SCOPE,
                  SHOW_HELP_TOPIC,
                  params,
                  null) ;
   }
   
   public void search(String query, 
                      ServerRequestCallback<JsArrayString> requestCallback)
   {
      sendRequest(RPC_SCOPE,
                  SEARCH,
                  query,
                  requestCallback) ;
   }
   
   @Override
   public void stat(String path,
                    ServerRequestCallback<FileSystemItem> requestCallback)
   {
      sendRequest(RPC_SCOPE, STAT, path, requestCallback);
   }
   
   @Override
   public void isTextFile(String path,
                          ServerRequestCallback<Boolean> requestCallback)
   {
      sendRequest(RPC_SCOPE, IS_TEXT_FILE, path, requestCallback);
   }
   
   @Override
   public void getFileContents(String path,
                               String encoding,
                               ServerRequestCallback<String> requestCallback)
   {
      JSONArray paramArray = new JSONArray();
      paramArray.set(0, new JSONString(path));
      paramArray.set(1, new JSONString(encoding));
      
      sendRequest(RPC_SCOPE, "get_file_contents", paramArray, requestCallback);
   }

   public void listFiles(
                  FileSystemItem directory,
                  boolean monitor,
                  ServerRequestCallback<JsArray<FileSystemItem>> requestCallback)
   {
      JSONArray paramArray = new JSONArray();
      paramArray.set(0, new JSONString(directory.getPath()));
      paramArray.set(1, JSONBoolean.getInstance(monitor));
      
      sendRequest(RPC_SCOPE, 
                  LIST_FILES, 
                  paramArray, 
                  requestCallback);    
   }

   public void listAllFiles(String path,
                            String pattern,
                            ServerRequestCallback<JsArrayString> requestCallback)
   {
      JSONArray params = new JSONArray();
      params.set(0, new JSONString(path));
      params.set(1, new JSONString(pattern));
      sendRequest(RPC_SCOPE,
                  LIST_ALL_FILES,
                  params,
                  requestCallback);
   }

   public void createFolder(FileSystemItem folder,
                            ServerRequestCallback<Void> requestCallback)
   {
      sendRequest(RPC_SCOPE, 
                  CREATE_FOLDER, 
                  folder.getPath(), 
                  requestCallback);
   }

   public void deleteFiles(ArrayList<FileSystemItem> files,
                           ServerRequestCallback<Void> requestCallback)
   {
      JSONArray paramArray = new JSONArray();
      JSONArray pathArray = new JSONArray();
      for (int i=0; i<files.size(); i++)
         pathArray.set(i, new JSONString(files.get(i).getPath()));
      paramArray.set(0, pathArray);

      sendRequest(RPC_SCOPE, DELETE_FILES, paramArray, requestCallback);
   }
   
   public void copyFile(FileSystemItem sourceFile,
                        FileSystemItem targetFile,
                        boolean ovewrite,
                        ServerRequestCallback<Void> requestCallback)
   {
      JSONArray paramArray = new JSONArray();
      paramArray.set(0, new JSONString(sourceFile.getPath()));
      paramArray.set(1, new JSONString(targetFile.getPath()));
      paramArray.set(2, JSONBoolean.getInstance(ovewrite));
      
      sendRequest(RPC_SCOPE, COPY_FILE, paramArray, requestCallback);
   }


   public void moveFiles(ArrayList<FileSystemItem> files,
                         FileSystemItem targetDirectory,
                         ServerRequestCallback<Void> requestCallback)
   {
      JSONArray paramArray = new JSONArray();

      JSONArray pathArray = new JSONArray();
      for (int i=0; i<files.size(); i++)
         pathArray.set(i, new JSONString(files.get(i).getPath()));

      paramArray.set(0, pathArray);
      paramArray.set(1, new JSONString(targetDirectory.getPath()));

      sendRequest(RPC_SCOPE, MOVE_FILES, paramArray, requestCallback);
   }

   public void renameFile(FileSystemItem file, 
                          FileSystemItem targetFile,
                          ServerRequestCallback<Void> requestCallback)
   {
      JSONArray paramArray = new JSONArray();
      paramArray.set(0, new JSONString(file.getPath()));
      paramArray.set(1, new JSONString(targetFile.getPath()));

      sendRequest(RPC_SCOPE, RENAME_FILE, paramArray, requestCallback);
   }

   public String getFileUrl(FileSystemItem file)
   {
      if (Desktop.isDesktop())
      {
         return Desktop.getFrame().getUriForPath(file.getPath());
      }
      
      if (!file.isDirectory())
      {
         if (file.isWithinHome())
         {
            return getApplicationURL(FILES_SCOPE) + "/" + file.homeRelativePath();
         }
         else
         {
            String url = getApplicationURL(FILE_SHOW);
            url += "?path=" + URL.encodeQueryString(file.getPath());
            return url;
         }  
      }
      else
      {
         return null;
      }
   }
   
   // get file upload base url
   public String getFileUploadUrl()
   {
      return getApplicationURL(UPLOAD_SCOPE);
   }
      
   public void completeUpload(FileUploadToken token,
                              boolean commit,
                              ServerRequestCallback<Void> requestCallback)
   {
      JSONArray paramArray = new JSONArray();
      paramArray.set(0, new JSONObject(token));
      paramArray.set(1, JSONBoolean.getInstance(commit));
      sendRequest(RPC_SCOPE, COMPLETE_UPLOAD, paramArray, requestCallback);
   }
   
   public String getFileExportUrl(String name, FileSystemItem file)
   {
      return getApplicationURL(EXPORT_SCOPE) + "/" + URL.encodePathSegment(name) + "?" +
         "name=" + URL.encodeQueryString(name) + "&" +
         "file=" + URL.encodeQueryString(file.getPath());
   }
   
   
   public String getFileExportUrl(String name,
                                  FileSystemItem parentDirectory,
                                  ArrayList<String> filenames)
   {
      // build url params for files
      StringBuilder files = new StringBuilder();
      for (int i = 0; i<filenames.size(); i++)
      {
         files.append("file").append(i).append("=");
         files.append(URL.encodeQueryString(filenames.get(i)));
         files.append("&");
      }
         
      // return url
      return getApplicationURL(EXPORT_SCOPE) + "/" + URL.encodePathSegment(name) + "?" +
        "name=" + URL.encodeQueryString(name) + "&" +
        "parent=" + URL.encodeQueryString(parentDirectory.getPath()) + "&" +
         files.toString();
   }
   
   
   // get graphics url
   public String getGraphicsUrl(String filename)
   {
      return getApplicationURL(GRAPHICS_SCOPE) + "/" + filename;
   }
   
   public String getPlotExportUrl(String type, 
                                  int width, 
                                  int height, 
                                  boolean attachment)
   {
      // build preview URL
      String previewURL = getGraphicsUrl("plot." + type);
      previewURL += "?";
      previewURL += "width=" + width;
      previewURL += "&";
      previewURL += "height=" + height;
      // append random number to default over-aggressive image caching
      // by browsers
      previewURL += "&randomizer=" + Random.nextInt();
      if (attachment)
         previewURL += "&attachment=1";
      
      return previewURL;
   }
   
   public void nextPlot(ServerRequestCallback<Void> requestCallback)
   {
      sendRequest(RPC_SCOPE, NEXT_PLOT, requestCallback);
   }
   
   public void previousPlot(ServerRequestCallback<Void> requestCallback)
   {
      sendRequest(RPC_SCOPE, PREVIOUS_PLOT, requestCallback);
   }
   
   public void removePlot(ServerRequestCallback<Void> requestCallback)
   {
      sendRequest(RPC_SCOPE, REMOVE_PLOT, requestCallback);
   }
   
   public void clearPlots(ServerRequestCallback<Void> requestCallback)
   {
      sendRequest(RPC_SCOPE, CLEAR_PLOTS, requestCallback);
   }
   
   public void refreshPlot(ServerRequestCallback<Void> requestCallback)
   {
      sendRequest(RPC_SCOPE, REFRESH_PLOT, requestCallback);
   }
   
   public void savePlotAs(FileSystemItem file,
                          String format,
                          int width,
                          int height,
                          boolean overwrite,
                          ServerRequestCallback<Bool> requestCallback)
   {
      JSONArray params = new JSONArray();
      params.set(0, new JSONString(file.getPath()));
      params.set(1, new JSONString(format));
      params.set(2, new JSONNumber(width));
      params.set(3, new JSONNumber(height));
      params.set(4, JSONBoolean.getInstance(overwrite));
      sendRequest(RPC_SCOPE, SAVE_PLOT_AS, params, requestCallback);
   }
   
   public void savePlotAsPdf(FileSystemItem file,
                             double widthInches,
                             double heightInches,
                             boolean useCairoPdf,
                             boolean overwrite,
                             ServerRequestCallback<Bool> requestCallback)
   {
      JSONArray params = new JSONArray();
      params.set(0, new JSONString(file.getPath()));
      params.set(1, new JSONNumber(widthInches));
      params.set(2, new JSONNumber(heightInches));
      params.set(3, JSONBoolean.getInstance(useCairoPdf));
      params.set(4, JSONBoolean.getInstance(overwrite));
      sendRequest(RPC_SCOPE, SAVE_PLOT_AS_PDF, params, requestCallback);
   }
   
   public void copyPlotToClipboardMetafile(
                              int width, 
                              int height,
                              ServerRequestCallback<Void> requestCallback)
   {
      JSONArray params = new JSONArray();
      params.set(0, new JSONNumber(width));
      params.set(1, new JSONNumber(height));
      sendRequest(RPC_SCOPE, 
                  COPY_PLOT_TO_CLIPBOARD_METAFILE, 
                  params, 
                  requestCallback);
   }
   
   @Override
   public void copyPlotToCocoaPasteboard(
                                 int width, 
                                 int height,
                                 ServerRequestCallback<Void> requestCallback)
   {
      JSONArray params = new JSONArray();
      params.set(0, new JSONNumber(width));
      params.set(1, new JSONNumber(height));
      sendRequest(RPC_SCOPE, 
                  COPY_PLOT_TO_COCOA_PASTEBOARD, 
                  params, 
                  requestCallback);
   }
   
   public void getUniqueSavePlotStem(String directory,
                                  ServerRequestCallback<String> requestCallback)
   {
      sendRequest(RPC_SCOPE, GET_UNIQUE_SAVE_PLOT_STEM, directory, requestCallback);
   }
   
   public void getSavePlotContext(
                  String directory,
                  ServerRequestCallback<SavePlotAsImageContext> requestCallback)
   {
      sendRequest(RPC_SCOPE, 
                  GET_SAVE_PLOT_CONTEXT, 
                  directory, 
                  requestCallback);
   }

   public void locatorCompleted(Point point,
                                ServerRequestCallback<Void> requestCallback)
   {
      sendRequest(RPC_SCOPE, LOCATOR_COMPLETED, point, requestCallback);
   }
   
   public void setManipulatorValues(JSONObject values,
                                    ServerRequestCallback<Void> requestCallback)
   {
      JSONArray params = new JSONArray();
      params.set(0, values);
      sendRequest(RPC_SCOPE, SET_MANIPULATOR_VALUES, params, requestCallback);
   }
   
   public void manipulatorPlotClicked(
                                 int x, 
                                 int y, 
                                 ServerRequestCallback<Void> requestCallback)
   {
      JSONArray params = new JSONArray();
      params.set(0, new JSONNumber(x));
      params.set(1, new JSONNumber(y));
      sendRequest(RPC_SCOPE, MANIPULATOR_PLOT_CLICKED, params, requestCallback);
   }
   
   public void getNewProjectContext(
                        ServerRequestCallback<NewProjectContext> callback)
   {
      sendRequest(RPC_SCOPE, GET_NEW_PROJECT_CONTEXT, callback);
   }
   
   public void createProject(String projectFile,
                             NewPackageOptions newPackageOptions,
                             NewShinyAppOptions newShinyAppOptions,
                             ServerRequestCallback<Void> requestCallback)
   {
      JSONArray params = new JSONArray();
      params.set(0, new JSONString(projectFile));
      params.set(1, newPackageOptions != null ?
               new JSONObject(newPackageOptions) : JSONNull.getInstance());
      params.set(2, newShinyAppOptions != null ?
            new JSONObject(newShinyAppOptions) : JSONNull.getInstance());
      sendRequest(RPC_SCOPE, CREATE_PROJECT, params, requestCallback);
   }
   
   public void readProjectOptions(ServerRequestCallback<RProjectOptions> callback)
   {
      sendRequest(RPC_SCOPE, READ_PROJECT_OPTIONS, callback);
   }
   
   public void writeProjectOptions(RProjectOptions options,
                                  ServerRequestCallback<Void> callback)
   {
      sendRequest(RPC_SCOPE, WRITE_PROJECT_OPTIONS, options, callback);
   }
   
   public void writeProjectVcsOptions(RProjectVcsOptions options,
                                      ServerRequestCallback<Void> callback)
   {
      sendRequest(RPC_SCOPE, WRITE_PROJECT_VCS_OPTIONS, options, callback);
   }
   
   public void newDocument(String filetype,
                           String contents,
                           JsObject properties,
                           ServerRequestCallback<SourceDocument> requestCallback)
   {
      JSONArray params = new JSONArray();
      params.set(0, new JSONString(filetype));
      params.set(1, contents != null ? new JSONString(contents) :
                                       JSONNull.getInstance()); 
      params.set(2, new JSONObject(properties));
      sendRequest(RPC_SCOPE, NEW_DOCUMENT, params, requestCallback);
   }

   public void openDocument(String path,
                            String filetype,
                            String encoding,
                            ServerRequestCallback<SourceDocument> requestCallback)
   {
      JSONArray params = new JSONArray();
      params.set(0, new JSONString(path));
      params.set(1, new JSONString(filetype));
      params.set(2, encoding != null ? new JSONString(encoding) 
                                     : JSONNull.getInstance());
      sendRequest(RPC_SCOPE, OPEN_DOCUMENT, params, requestCallback);
   }

   public void saveDocument(String id,
                            String path,
                            String fileType,
                            String encoding,
                            String foldSpec,
                            String contents,
                            ServerRequestCallback<String> requestCallback)
   {
      JSONArray params = new JSONArray();
      params.set(0, new JSONString(id));
      params.set(1, path == null ? JSONNull.getInstance() : new JSONString(path));
      params.set(2, fileType == null ? JSONNull.getInstance() : new JSONString(fileType));
      params.set(3, encoding == null ? JSONNull.getInstance() : new JSONString(encoding));
      params.set(4, new JSONString(StringUtil.notNull(foldSpec)));
      params.set(5, new JSONString(contents));
      sendRequest(RPC_SCOPE, SAVE_DOCUMENT, params, requestCallback);
   }

   public void saveDocumentDiff(String id,
                                String path,
                                String fileType,
                                String encoding,
                                String foldSpec,
                                String replacement,
                                int offset,
                                int length,
                                String hash,
                                ServerRequestCallback<String> requestCallback)
   {
      JSONArray params = new JSONArray();
      params.set(0, new JSONString(id));
      params.set(1, path == null ? JSONNull.getInstance() : new JSONString(path));
      params.set(2, fileType == null ? JSONNull.getInstance() : new JSONString(fileType));
      params.set(3, encoding == null ? JSONNull.getInstance() : new JSONString(encoding));
      params.set(4, new JSONString(StringUtil.notNull(foldSpec)));
      params.set(5, new JSONString(replacement));
      params.set(6, new JSONNumber(offset));
      params.set(7, new JSONNumber(length));
      params.set(8, new JSONString(hash));
      sendRequest(RPC_SCOPE, SAVE_DOCUMENT_DIFF, params, requestCallback);
   }

   public void checkForExternalEdit(
         String id,
         ServerRequestCallback<CheckForExternalEditResult> requestCallback)
   {
      sendRequest(RPC_SCOPE, CHECK_FOR_EXTERNAL_EDIT, id, requestCallback);
   }

   public void ignoreExternalEdit(String id,
                                  ServerRequestCallback<Void> requestCallback)
   {
      sendRequest(RPC_SCOPE, IGNORE_EXTERNAL_EDIT, id, requestCallback);
   }

   public void closeDocument(String id,
                             ServerRequestCallback<Void> requestCallback)
   {
      sendRequest(RPC_SCOPE, CLOSE_DOCUMENT, id, requestCallback);
   }

   public void closeAllDocuments(ServerRequestCallback<Void> requestCallback)
   {
      sendRequest(RPC_SCOPE, CLOSE_ALL_DOCUMENTS, requestCallback);
   }
   
   public void getSourceTemplate(String name,
                                 String template,
                                 ServerRequestCallback<String> requestCallback)
   {
      JSONArray params = new JSONArray();
      params.set(0, new JSONString(name));
      params.set(1, new JSONString(template));
      sendRequest(RPC_SCOPE, GET_SOURCE_TEMPLATE, params, requestCallback);
   }
   
   public void createRdShell(
                        String name,
                        String type,
                        ServerRequestCallback<RdShellResult> requestCallback)
   {
      JSONArray params = new JSONArray();
      params.set(0, new JSONString(name));
      params.set(1, new JSONString(type));
      sendRequest(RPC_SCOPE, CREATE_RD_SHELL, params, requestCallback);
   }

   public void setSourceDocumentOnSave(String id,
                                       boolean shouldSourceOnSave,
                                       ServerRequestCallback<Void> requestCallback)
   {
      JSONArray params = new JSONArray();
      params.set(0, new JSONString(id));
      params.set(1, JSONBoolean.getInstance(shouldSourceOnSave));
      sendRequest(RPC_SCOPE,
                  SET_SOURCE_DOCUMENT_ON_SAVE,
                  params,
                  requestCallback);
   }
   
   public void getTexCapabilities(
                  ServerRequestCallback<TexCapabilities> requestCallback)
   {
      sendRequest(RPC_SCOPE,
                  GET_TEX_CAPABILITIES,
                  requestCallback);
   }
   
   public void getChunkOptions(
                       String weaveType,
                       ServerRequestCallback<RnwChunkOptions> requestCallback)
   {
      sendRequest(RPC_SCOPE, GET_CHUNK_OPTIONS, weaveType, requestCallback);
   }
   
   public String getProgressUrl(String message)
   {
      String url = getApplicationURL(SOURCE_SCOPE + "/" + "progress");
      url += "?message=" + URL.encodeQueryString(message);
      return url;
   }
   
  
   public void saveActiveDocument(String contents,
                                  boolean sweave,
                                  String rnwWeave,
                                  ServerRequestCallback<Void> requestCallback)
   {
      JSONArray params = new JSONArray();
      params.set(0, new JSONString(contents));
      params.set(1, JSONBoolean.getInstance(sweave));
      params.set(2, new JSONString(rnwWeave));

      sendRequest(RPC_SCOPE,
                  SAVE_ACTIVE_DOCUMENT,
                  params,
                  requestCallback);
   }

   public void modifyDocumentProperties(
         String id,
         HashMap<String, String> properties,
         ServerRequestCallback<Void> requestCallback)
   {
      JSONObject obj = new JSONObject();
      for (Map.Entry<String, String> entry : properties.entrySet())
      {
         obj.put(entry.getKey(), entry.getValue() == null 
                                 ? JSONNull.getInstance()
                                 : new JSONString(entry.getValue()));
      }

      JSONArray params = new JSONArray();
      params.set(0, new JSONString(id));
      params.set(1, obj);

      sendRequest(RPC_SCOPE, MODIFY_DOCUMENT_PROPERTIES, params, requestCallback);
   }

   public void revertDocument(String id,
                              String fileType,
                              ServerRequestCallback<SourceDocument> requestCallback)
   {
      JSONArray params = new JSONArray();
      params.set(0, new JSONString(id));
      params.set(1, new JSONString(fileType));
      sendRequest(RPC_SCOPE, REVERT_DOCUMENT, params, requestCallback);
   }
   
   public void reopenWithEncoding(String id,
                              String encoding,
                              ServerRequestCallback<SourceDocument> requestCallback)
   {
      JSONArray params = new JSONArray();
      params.set(0, new JSONString(id));
      params.set(1, new JSONString(encoding));
      sendRequest(RPC_SCOPE, REOPEN_WITH_ENCODING, params, requestCallback);
   }

   public void removeContentUrl(String contentUrl,
                                ServerRequestCallback<Void> requestCallback)
   {
      sendRequest(RPC_SCOPE, REMOVE_CONTENT_URL, contentUrl, requestCallback);
   }

   public void detectFreeVars(String code,
                              ServerRequestCallback<JsArrayString> requestCallback)
   {
      sendRequest(RPC_SCOPE, DETECT_FREE_VARS, code, requestCallback);
   }

   public void iconvlist(ServerRequestCallback<IconvListResult> requestCallback)
   {
      sendRequest(RPC_SCOPE, ICONVLIST, requestCallback);      
   }

   @Override
   public void createNotebook(
                 CompileNotebookOptions options,
                 ServerRequestCallback<CompileNotebookResult> requestCallback)
   {
      sendRequest(RPC_SCOPE, "create_notebook", options, requestCallback);
   }
   
   @Override
   public void isReadOnlyFile(String path, 
                              ServerRequestCallback<Boolean> requestCallback)
   {
      sendRequest(RPC_SCOPE, "is_read_only_file", path, requestCallback);
   }
   
   @Override
   public void getScriptRunCommand(String interpreter,
                                   String path,
                                   ServerRequestCallback<String> callback)
   {
      JSONArray params = new JSONArray();
      params.set(0, new JSONString(StringUtil.notNull(interpreter)));
      params.set(1, new JSONString(path));
      sendRequest(RPC_SCOPE, "get_script_run_command", params, callback);
   }
   
   @Override
   public void getShinyCapabilities(
         ServerRequestCallback<ShinyCapabilities> requestCallback)
   {
      sendRequest(RPC_SCOPE, "get_shiny_capabilities", requestCallback);
   }

   public void getRecentHistory(
         long maxItems,
         ServerRequestCallback<RpcObjectList<HistoryEntry>> requestCallback)
   {
      sendRequest(RPC_SCOPE, GET_RECENT_HISTORY, maxItems, requestCallback);
   }
   
   public void getHistoryItems(
         long startIndex, // inclusive
         long endIndex, // exclusive
         ServerRequestCallback<RpcObjectList<HistoryEntry>> requestCallback)
   {
      JSONArray params = new JSONArray();
      params.set(0, new JSONNumber(startIndex));
      params.set(1, new JSONNumber(endIndex));
      sendRequest(RPC_SCOPE, GET_HISTORY_ITEMS, params, requestCallback);
   }
   
   
   public void removeHistoryItems(JsArrayNumber itemIndexes, 
                                  ServerRequestCallback<Void> requestCallback)
   {
      sendRequest(RPC_SCOPE, 
                  REMOVE_HISTORY_ITEMS, 
                  itemIndexes, 
                  requestCallback);
   }
   
  
   public void clearHistory(ServerRequestCallback<Void> requestCallback)
   {
      sendRequest(RPC_SCOPE, CLEAR_HISTORY, requestCallback);
   }
   
   
   public void getHistoryArchiveItems(
         long startIndex, // inclusive
         long endIndex,   // exclusive
         ServerRequestCallback<RpcObjectList<HistoryEntry>> requestCallback)
   {
      JSONArray params = new JSONArray();
      params.set(0, new JSONNumber(startIndex));
      params.set(1, new JSONNumber(endIndex));
      sendRequest(RPC_SCOPE, GET_HISTORY_ARCHIVE_ITEMS, params, requestCallback);
   }
   
  
   public void searchHistoryArchive(
         String query, 
         long maxEntries,
         ServerRequestCallback<RpcObjectList<HistoryEntry>> requestCallback)
   {
      JSONArray params = new JSONArray();
      params.set(0, new JSONString(query));
      params.set(1, new JSONNumber(maxEntries));
      sendRequest(RPC_SCOPE, SEARCH_HISTORY_ARCHIVE, params, requestCallback);
   }
   
   public void searchHistoryArchiveByPrefix(
         String prefix,
         long maxEntries,
         boolean uniqueOnly,
         ServerRequestCallback<RpcObjectList<HistoryEntry>> requestCallback)
   {
      JSONArray params = new JSONArray();
      params.set(0, new JSONString(prefix));
      params.set(1, new JSONNumber(maxEntries));
      params.set(2, JSONBoolean.getInstance(uniqueOnly));
      sendRequest(RPC_SCOPE, SEARCH_HISTORY_ARCHIVE_BY_PREFIX, params, requestCallback);
   }

   public void gitAdd(ArrayList<String> paths,
                      ServerRequestCallback<Void> requestCallback)
   {
      JSONArray jsonPaths = JSONUtils.toJSONStringArray(paths);

      JSONArray params = new JSONArray();
      params.set(0, jsonPaths);
      sendRequest(RPC_SCOPE, GIT_ADD, params, requestCallback);
   }

   public void gitRemove(ArrayList<String> paths,
                         ServerRequestCallback<Void> requestCallback)
   {
      JSONArray jsonPaths = JSONUtils.toJSONStringArray(paths);

      JSONArray params = new JSONArray();
      params.set(0, jsonPaths);
      sendRequest(RPC_SCOPE, GIT_REMOVE, params, requestCallback);
   }

   public void gitDiscard(ArrayList<String> paths,
                          ServerRequestCallback<Void> requestCallback)
   {
      JSONArray jsonPaths = JSONUtils.toJSONStringArray(paths);

      JSONArray params = new JSONArray();
      params.set(0, jsonPaths);
      sendRequest(RPC_SCOPE, GIT_DISCARD, params, requestCallback);
   }

   public void gitRevert(ArrayList<String> paths,
                         ServerRequestCallback<Void> requestCallback)
   {
      JSONArray jsonPaths = JSONUtils.toJSONStringArray(paths);

      JSONArray params = new JSONArray();
      params.set(0, jsonPaths);
      sendRequest(RPC_SCOPE, GIT_REVERT, params, requestCallback);
   }

   public void gitStage(ArrayList<String> paths,
                        ServerRequestCallback<Void> requestCallback)
   {
      JSONArray jsonPaths = JSONUtils.toJSONStringArray(paths);

      JSONArray params = new JSONArray();
      params.set(0, jsonPaths);
      sendRequest(RPC_SCOPE, GIT_STAGE, params, requestCallback);
   }

   public void gitUnstage(ArrayList<String> paths,
                          ServerRequestCallback<Void> requestCallback)
   {
      JSONArray jsonPaths = JSONUtils.toJSONStringArray(paths);

      JSONArray params = new JSONArray();
      params.set(0, jsonPaths);
      sendRequest(RPC_SCOPE, GIT_UNSTAGE, params, requestCallback);
   }

   @Override
   public void gitAllStatus(ServerRequestCallback<AllStatus> requestCallback)
   {
      sendRequest(RPC_SCOPE, GIT_ALL_STATUS, requestCallback);
   }

   @Override
   public void gitFullStatus(ServerRequestCallback<JsArray<StatusAndPathInfo>> requestCallback)
   {
      sendRequest(RPC_SCOPE, GIT_FULL_STATUS, requestCallback);
   }

   @Override
   public void gitListBranches(ServerRequestCallback<BranchesInfo> requestCallback)
   {
      sendRequest(RPC_SCOPE, GIT_LIST_BRANCHES, requestCallback);
   }

   @Override
   public void gitCheckout(String id,
                           ServerRequestCallback<ConsoleProcess> requestCallback)
   {
      sendRequest(RPC_SCOPE, GIT_CHECKOUT, id,
                  new ConsoleProcessCallbackAdapter(requestCallback));
   }

   public void gitCommit(String message,
                         boolean amend,
                         boolean signOff,
                         ServerRequestCallback<ConsoleProcess> requestCallback)
   {
      JSONArray params = new JSONArray();
      params.set(0, new JSONString(message));
      params.set(1, JSONBoolean.getInstance(amend));
      params.set(2, JSONBoolean.getInstance(signOff));
      sendRequest(RPC_SCOPE, GIT_COMMIT, params,
                  new ConsoleProcessCallbackAdapter(requestCallback));
   }

   private class ConsoleProcessCallbackAdapter
         extends ServerRequestCallback<ConsoleProcessInfo>
   {
      private ConsoleProcessCallbackAdapter(
            ServerRequestCallback<ConsoleProcess> callback)
      {
         callback_ = callback;
      }

      @Override
      public void onResponseReceived(ConsoleProcessInfo response)
      {
         pConsoleProcessFactory_.get().connectToProcess(response,
                                                        callback_);
      }

      @Override
      public void onError(ServerError error)
      {
         callback_.onError(error);
      }

      private final ServerRequestCallback<ConsoleProcess> callback_;
   }

   public void gitPush(ServerRequestCallback<ConsoleProcess> requestCallback)
   {
      sendRequest(RPC_SCOPE, GIT_PUSH,
                  new ConsoleProcessCallbackAdapter(requestCallback));
   }

   @Override
   public void vcsClone(VcsCloneOptions options,
                        ServerRequestCallback<ConsoleProcess> requestCallback)
   {
      sendRequest(RPC_SCOPE,
                  VCS_CLONE,
                  options,
                  new ConsoleProcessCallbackAdapter(requestCallback));
   }

   public void gitPull(ServerRequestCallback<ConsoleProcess> requestCallback)
   {
      sendRequest(RPC_SCOPE, GIT_PULL,
                  new ConsoleProcessCallbackAdapter(requestCallback));
   }

   @Override
   public void askpassCompleted(String value, boolean remember,
                                ServerRequestCallback<Void> requestCallback)
   {
      JSONArray params = new JSONArray();
      params.set(0, value == null ? JSONNull.getInstance()
                                  : new JSONString(value));
      params.set(1, JSONBoolean.getInstance(remember));
      sendRequest(RPC_SCOPE, ASKPASS_COMPLETED, params, true, requestCallback);
   }
   
   @Override
   public void createSshKey(CreateKeyOptions options,
                            ServerRequestCallback<CreateKeyResult> request)
   {
      sendRequest(RPC_SCOPE, CREATE_SSH_KEY, options, request);
   }
   

   @Override
   public void gitSshPublicKey(String privateKeyPath,
                               ServerRequestCallback<String> requestCallback)
   {
      sendRequest(RPC_SCOPE,
                  GIT_SSH_PUBLIC_KEY,
                  privateKeyPath,
                  requestCallback);
   }

   @Override
   public void gitHasRepo(String directory,
                          ServerRequestCallback<Boolean> requestCallback)
   {
      sendRequest(RPC_SCOPE, GIT_HAS_REPO, directory, requestCallback);
   }

   @Override
   public void gitInitRepo(String directory,
                           ServerRequestCallback<Void> requestCallback)
   {
      sendRequest(RPC_SCOPE, GIT_INIT_REPO, directory, requestCallback);
   }
   
   @Override
   public void gitGetIgnores(String path, 
                             ServerRequestCallback<ProcessResult> callback)
   {
      sendRequest(RPC_SCOPE, GIT_GET_IGNORES, path, callback);
   }

   @Override
   public void gitSetIgnores(String path,
                             String ignores,
                             ServerRequestCallback<ProcessResult> callback)
   {
      JSONArray params = new JSONArray();
      params.set(0, new JSONString(path));
      params.set(1, new JSONString(ignores));
      sendRequest(RPC_SCOPE, GIT_SET_IGNORES, params, callback);
   }
   
   @Override
   public void gitGithubRemoteUrl(String view, 
                                  String path,
                                  ServerRequestCallback<String> callback)
   {
      JSONArray params = new JSONArray();
      params.set(0, new JSONString(view));
      params.set(1, new JSONString(path));
      sendRequest(RPC_SCOPE, GIT_GITHUB_REMOTE_URL, params, callback);
   }
   
   @Override
   public void gitDiffFile(String path,
                           PatchMode mode,
                           int contextLines,
                           boolean noSizeWarning,
                           ServerRequestCallback<DiffResult> requestCallback)
   {
      JSONArray params = new JSONArray();
      params.set(0, new JSONString(path));
      params.set(1, new JSONNumber(mode.getValue()));
      params.set(2, new JSONNumber(contextLines));
      params.set(3, JSONBoolean.getInstance(noSizeWarning));
      sendRequest(RPC_SCOPE, GIT_DIFF_FILE, params, requestCallback);
   }

   @Override
   public void gitApplyPatch(String patch,
                             PatchMode mode,
                             String sourceEncoding,
                             ServerRequestCallback<Void> requestCallback)
   {
      JSONArray params = new JSONArray();
      params.set(0, new JSONString(patch));
      params.set(1, new JSONNumber(mode.getValue()));
      params.set(2, new JSONString(sourceEncoding));
      sendRequest(RPC_SCOPE, GIT_APPLY_PATCH, params, requestCallback);
   }

   public void gitHistoryCount(String spec,
                               FileSystemItem fileFilter,
                               String searchText,
                               ServerRequestCallback<CommitCount> requestCallback)
   {
      JSONArray params = new JSONArray();
      params.set(0, new JSONString(spec));
      params.set(1, fileFilter != null ? 
                new JSONString(fileFilter.getPath()) : JSONNull.getInstance());
      params.set(2, new JSONString(searchText));
      sendRequest(RPC_SCOPE, GIT_HISTORY_COUNT, params, requestCallback);
   }

   @Override
   public void gitHistory(String spec,
                          FileSystemItem fileFilter,
                          int skip,
                          int maxentries,
                          String searchText,
                          ServerRequestCallback<RpcObjectList<CommitInfo>> requestCallback)
   {
      JSONArray params = new JSONArray();
      params.set(0, new JSONString(spec));
      params.set(1, fileFilter != null ? 
            new JSONString(fileFilter.getPath()) : JSONNull.getInstance());
      params.set(2, new JSONNumber(skip));
      params.set(3, new JSONNumber(maxentries));
      params.set(4, new JSONString(StringUtil.notNull(searchText)));
      sendRequest(RPC_SCOPE, GIT_HISTORY, params, requestCallback);
   }

   @Override
   public void gitShow(String rev,
                       boolean noSizeWarning,
                       ServerRequestCallback<String> requestCallback)
   {
      JSONArray params = new JSONArray();
      params.set(0, new JSONString(rev));
      params.set(1, JSONBoolean.getInstance(noSizeWarning));

      sendRequest(RPC_SCOPE, GIT_SHOW, params, requestCallback);
   }
   
   @Override
   public void gitShowFile(String rev, 
                           String filename,
                           ServerRequestCallback<String> requestCallback)
   {
      JSONArray params = new JSONArray();
      params.set(0, new JSONString(rev));
      params.set(1, new JSONString(filename));
      sendRequest(RPC_SCOPE, GIT_SHOW_FILE, params, requestCallback);
   }
   
   @Override
   public void gitExportFile(String rev,
                             String filename,
                             String targetPath,
                             ServerRequestCallback<Void> requestCallback)
   {
      JSONArray params = new JSONArray();
      params.set(0, new JSONString(rev));
      params.set(1, new JSONString(filename));
      params.set(2, new JSONString(targetPath));
      sendRequest(RPC_SCOPE, GIT_EXPORT_FILE, params, requestCallback);
   }


   @Override
   public void getPublicKey(ServerRequestCallback<PublicKeyInfo> requestCallback)
   {
      sendRequest(RPC_SCOPE, GET_PUBLIC_KEY, requestCallback);
   }

   @Override
   public void listGet(String listName,
                       ServerRequestCallback<JsArrayString> requestCallback)
   {
      sendRequest(RPC_SCOPE, LIST_GET, listName, requestCallback);
   }
   
   @Override
   public void listSetContents(String listName,
                               ArrayList<String> list,
                               ServerRequestCallback<Void> requestCallback)
   {
      JSONArray params = new JSONArray();
      params.set(0, new JSONString(listName));
      params.set(1, new JSONArray(JsUtil.toJsArrayString(list)));
      
      sendRequest(RPC_SCOPE, LIST_SET_CONTENTS, params, requestCallback);  
   }
   
   @Override
   public void listPrependItem(String listName,
                               String value,
                               ServerRequestCallback<Void> requestCallback)
   {
      sendRequest(RPC_SCOPE,
                  LIST_PREPEND_ITEM,
                  listName,
                  value,
                  requestCallback);
   }

   @Override
   public void listAppendItem(String listName,
                              String value,
                              ServerRequestCallback<Void> requestCallback)
   {
      sendRequest(RPC_SCOPE,
                  LIST_APPEND_ITEM,
                  listName,
                  value,
                  requestCallback);
   }

   @Override
   public void listRemoveItem(String listName,
                              String value,
                              ServerRequestCallback<Void> requestCallback)
   {
      sendRequest(RPC_SCOPE,
                  LIST_REMOVE_ITEM,
                  listName,
                  value,
                  requestCallback);
   }

   @Override
   public void listClear(String listName,
                         ServerRequestCallback<Void> requestCallback)
   {
      sendRequest(RPC_SCOPE, LIST_CLEAR, listName, requestCallback);
   }
   
   // package-visible methods for peer classes RemoteServerAuth and
   // RemoveServerEventListener


   boolean isDisconnected()
   {
      return disconnected_;
   }
   
   EventBus getEventBus()
   {
      return eventBus_;
   }

   RpcRequest getEvents(
                  int lastEventId,
                  ServerRequestCallback<JsArray<ClientEvent>> requestCallback,
                  RetryHandler retryHandler)
   {
      // satellite windows should never call getEvents directly!
      if (satellite_.isCurrentWindowSatellite())
      {
         Debug.log("Satellite window shoudl not call getEvents!");
         assert false;
      }
      
      JSONArray params = new JSONArray();
      params.set(0, new JSONNumber(lastEventId));
      return sendRequest(EVENTS_SCOPE,
                         "get_events",
                         params,
                         false,
                         requestCallback,
                         retryHandler);
   }

   void handleUnauthorizedError()
   {
      // disconnect
      disconnect();

      // fire event
      UnauthorizedEvent event = new UnauthorizedEvent();
      eventBus_.fireEvent(event);
   }

   private <T> void sendRequest(String scope,
                                String method,
                                ServerRequestCallback<T> requestCallback)
   {
      sendRequest(scope, method, new JSONArray(), requestCallback);
   }

   private <T> void sendRequest(String scope,
                                String method,
                                boolean param,
                                ServerRequestCallback<T> requestCallback)
   {
      JSONArray params = new JSONArray();
      params.set(0, JSONBoolean.getInstance(param));
      sendRequest(scope, method, params, requestCallback);
   }

   private <T> void sendRequest(String scope,
                                String method,
                                long param,
                                ServerRequestCallback<T> requestCallback)
   {
      JSONArray params = new JSONArray();
      params.set(0, new JSONNumber(param));
      sendRequest(scope, method, params, requestCallback);
   }

   private <T> void sendRequest(String scope,
                                String method,
                                String param,
                                ServerRequestCallback<T> requestCallback)
   {
      JSONArray params = new JSONArray();

      // pass JSONNull if the string is null
      params.set(0, param != null ?
                     new JSONString(param) :
                     JSONNull.getInstance());

      sendRequest(scope, method, params, requestCallback);
   }

   private <T> void sendRequest(String scope,
                                String method,
                                String param1,
                                String param2,
                                ServerRequestCallback<T> requestCallback)
   {
      JSONArray params = new JSONArray();

      // pass JSONNull if the string is null
      params.set(0, param1 != null ? new JSONString(param1) :
                                    JSONNull.getInstance());
      params.set(1, param2 != null ? new JSONString(param2) :
                                    JSONNull.getInstance());


      sendRequest(scope, method, params, requestCallback);
   }


   private <T> void sendRequest(String scope,
                                String method,
                                JavaScriptObject param,
                                ServerRequestCallback<T> requestCallback)
   {
      JSONArray params = new JSONArray();

      // pass JSONNull if the object is null
      params.set(0, param != null ? new JSONObject(param) :
                                    JSONNull.getInstance());

      sendRequest(scope, method, params, requestCallback);
   }


   private <T> void sendRequest(final String scope,
                                final String method,
                                final JSONArray params,
                                final ServerRequestCallback<T> requestCallback)
   {
      sendRequest(scope, method, params, false, requestCallback);
   }

   private <T> void sendRequest(final String scope,
                                final String method,
                                final JSONArray params,
                                final boolean redactLog,
                                final ServerRequestCallback<T> cb)
   {
      // if this is a satellite window then we handle this by proxying
      // back through the main workbench window
      if (satellite_.isCurrentWindowSatellite())
      {
         sendRequestViaMainWorkbench(scope, method, params, redactLog, cb);

      }
      // otherwise just a standard request with single retry
      else
      {
         sendRequestWithRetry(scope, method, params, redactLog, cb); 
      }
      
   }
   
   private <T> void sendRequestWithRetry(
                                 final String scope,
                                 final String method,
                                 final JSONArray params,
                                 final boolean redactLog,
                                 final ServerRequestCallback<T> requestCallback)
   {
      // retry handler (make the same call with the same params. ensure that
      // only one retry occurs by passing null as the retryHandler)
      RetryHandler retryHandler = new RetryHandler() {

         public void onRetry()
         {
            // retry one time (passing null as last param ensures there
            // is no retry handler installed)
            sendRequest(scope,
                        method, 
                        params, 
                        redactLog, 
                        requestCallback, 
                        null);
         }   

         public void onError(RpcError error)
         {
            // propagate error which caused the retry to the caller
            requestCallback.onError(new RemoteServerError(error));
         }
      };

      // submit request (retry same request up to one time)
      sendRequest(scope, 
                  method, 
                  params, 
                  redactLog, 
                  requestCallback, 
                  retryHandler);
   }

   // sendRequest method called for internal calls from main workbench
   // (as opposed to proxied calls from satellites)
   private <T> RpcRequest sendRequest(
                              String scope,
                              String method,
                              JSONArray params,
                              boolean redactLog,
                              final ServerRequestCallback<T> requestCallback,
                              RetryHandler retryHandler)
   { 
      return sendRequest(
            null,
            scope,
            method,
            params,
            redactLog,
            new RpcResponseHandler() 
            {
               @Override
               public void onResponseReceived(RpcResponse response)
               {
                  // ignore response if no request callback or
                  // if it was cancelled
                  if (requestCallback == null ||
                      requestCallback.cancelled())
                     return;
                  
                  if (response.getError() != null)
                  {
                     requestCallback.onError(
                      new RemoteServerError(response.getError()));
                  }
                  else
                  {
                     T result = response.<T> getResult();
                     requestCallback.onResponseReceived(result);
                  }
               }
             },
             retryHandler);

   }
      
   // lowest level sendRequest method -- called from the main workbench
   // in two scenarios: direct internal call and servicing a proxied
   // request from a satellite window
   private RpcRequest sendRequest(String sourceWindow,
                                  String scope, 
                                  String method, 
                                  JSONArray params,
                                  boolean redactLog,
                                  final RpcResponseHandler responseHandler,
                                  final RetryHandler retryHandler)
   {      
      // ensure we are listening for events. note that we do this here
      // because we are no longer so aggressive about retrying on failed
      // get_events calls. therefore, if we retry and fail a few times
      // we may need to restart event listening.
      ensureListeningForEvents();

      // create request
      String rserverURL = getApplicationURL(scope) + "/" + method;
      RpcRequest rpcRequest = new RpcRequest(rserverURL,
                                             method,
                                             params,
                                             null,
                                             redactLog,
                                             sourceWindow,
                                             clientId_,
                                             clientVersion_);
      
      if (isDisconnected())
         return rpcRequest;

      // send the request
      rpcRequest.send(new RpcRequestCallback() {
         public void onError(RpcRequest request, RpcError error)
         {
            // ignore errors if we are disconnected
            if (isDisconnected())           
               return;
            
            // if we have a retry handler then see if we can resolve the
            // error and then retry
            if ( resolveRpcErrorAndRetry(error, retryHandler) )
               return ;

            // first crack goes to globally registered rpc error handlers
            if (!handleRpcErrorInternally(error))
            {
               // no global handlers processed it, send on to caller
               responseHandler.onResponseReceived(RpcResponse.create(error));
            }
         }

         public void onResponseReceived(final RpcRequest request,
                                        RpcResponse response)
         {
            // ignore response if we are disconnected
            //   - handler was cancelled
            if (isDisconnected()) 
                 return;
                   
            // check for error
            if (response.getError() != null)
            {
               // ERROR: explicit error returned by server
               RpcError error = response.getError();

               // if we have a retry handler then see if we can resolve the
               // error and then retry
               if ( resolveRpcErrorAndRetry(error, retryHandler) )
                  return ;

               // give first crack to internal handlers, then forward to caller
               if (!handleRpcErrorInternally(error))
                  responseHandler.onResponseReceived(response);
            }
            else if (response.getAsyncHandle() != null)
            {
               serverEventListener_.registerAsyncHandle(
                     response.getAsyncHandle(),
                     request,
                     this);
            }
            // no error, process the result
            else
            {
               // no error, forward to caller
               responseHandler.onResponseReceived(response);
               
               // always ensure that the event source receives events unless 
               // the server specifically flags us that no events are likely
               // to be pending (e.g. an rpc call where no events were added
               // to the queue by the call)
               if (eventsPending(response))
                  serverEventListener_.ensureEvents();
            }
         }
      });

      // return the request
      return rpcRequest;
   }
   
   private void ensureListeningForEvents()
   {
      // don't do this if we are disconnected
      if (isDisconnected())
         return;
      
      // if we are in a mode where we are listening for events (running
      // as the main workbench) then ensure we are listening
      
      // we need the listeningForEvents_ flag because we don't want to cause
      // events to flow prior to the workbench being instantiated and fully 
      // initialized. since this method can be called at any time we need to
      // protect ourselves against this "pre-workbench initialization" state
      
      // the retries are there to work around the fact that when we execute a
      // network request which causes us to resume from a suspended session
      // the first query for events often returns ServiceUnavailable because 
      // the process isn't alive yet. by retrying we make certain that if
      // the first attempts to listen fail we eventually get synced up
      
      if (listeningForEvents_)
         serverEventListener_.ensureListening(10);
   }

   private boolean eventsPending(RpcResponse response)
   {
      String eventsPending = response.getField("ep");
      if (eventsPending == null)
         return true ; // default to true for json-rpc compactness
      else
         return Boolean.parseBoolean(eventsPending);
   }

   private boolean resolveRpcErrorAndRetry(final RpcError error,
                                           final RetryHandler retryHandler)
   {
      // won't even attempt resolve if we don't have a retryHandler
      if (retryHandler == null)
         return false;

      // can attempt to resolve UNAUTHORIZED by updating credentials
      if (error.getCode() == RpcError.UNAUTHORIZED)
      {
         // check credentials
         serverAuth_.updateCredentials(new ServerRequestCallback<Integer>() {

            @Override
            public void onResponseReceived(Integer response)
            {
               // allow retry on success, otherwise handle unauthorized error
               if (response.intValue() ==
                                 RemoteServerAuth.CREDENTIALS_UPDATE_SUCCESS)
               {
                  retryHandler.onRetry();
               }
               else
               {
                  handleUnauthorizedError();
               }
            }

            @Override
            public void onError(ServerError serverError)
            {
               // log the auth sequence error
               Debug.logError(serverError);

               // unable to resolve unauthorized error through a
               // credentials check -- treat as unauthorized
               handleUnauthorizedError();
            }
         });

         // attempting to resolve
         return true;
      }
      else
      {
         return false;
      }
   }

   private boolean handleRpcErrorInternally(RpcError error)
   {
      if (error.getCode() == RpcError.UNAUTHORIZED)
      {
         handleUnauthorizedError();
         return true;
      }
      else if (error.getCode() == RpcError.INVALID_CLIENT_ID)
      {
         // disconnect
         disconnect();

         // fire event
         ClientDisconnectedEvent event = new ClientDisconnectedEvent();
         eventBus_.fireEvent(event);

         // handled
         return true;
      }
      else if (error.getCode() == RpcError.INVALID_CLIENT_VERSION)
      {
         // disconnect
         disconnect();

         // fire event
         InvalidClientVersionEvent event = new InvalidClientVersionEvent();
         eventBus_.fireEvent(event);

         // handled
         return true;
      }
      else if (error.getCode() == RpcError.SERVER_OFFLINE)
      {
         // disconnect
         disconnect();

         // fire event
         ServerOfflineEvent event = new ServerOfflineEvent();
         eventBus_.fireEvent(event);

         // handled
         return true;

      }
      else
      {
         return false;
      }
   }

   
   // the following sequence of calls enables marsahlling of remote server
   // requests from satellite windows back into the main workbench window
   
   // this code sets up the sendRemoteServerRequest global callback within
   // the main workbench
   private native void registerSatelliteCallback() /*-{
      var server = this;     
      $wnd.sendRemoteServerRequest = $entry(
         function(sourceWindow, scope, method, params, redactLog, responseCallback) {
            server.@org.rstudio.studio.client.server.remote.RemoteServer::sendRemoteServerRequest(Lcom/google/gwt/core/client/JavaScriptObject;Ljava/lang/String;Ljava/lang/String;Ljava/lang/String;ZLcom/google/gwt/core/client/JavaScriptObject;)(sourceWindow, scope, method, params, redactLog, responseCallback);
         }
      ); 
   }-*/;
   
   // this code runs in the main workbench and implements the server request
   // and then calls back the satellite on the provided js responseCallback
   private void sendRemoteServerRequest(final JavaScriptObject sourceWindow,
                                        final String scope,
                                        final String method,
                                        final String params,
                                        final boolean redactLog,
                                        final JavaScriptObject responseCallback)
   {  
      // get the WindowEx from the sourceWindow
      final WindowEx srcWnd = sourceWindow.<WindowEx>cast();
      
      // get the json array from the string
      final JSONArray jsonParams = JSONParser.parseStrict(params).isArray();
           
      // setup an rpc response handler that proxies back to the js object
      class ResponseHandler extends RpcResponseHandler
      {
         @Override
         public void onResponseReceived(RpcResponse response)
         {
            if (!srcWnd.isClosed())
               performCallback(responseCallback, response);
         }
         
         public void onError(RpcError error)
         {
            RpcResponse errorResponse = RpcResponse.create(error);
            if (!srcWnd.isClosed())
               performCallback(responseCallback, errorResponse);
         }
         
         private native void performCallback(JavaScriptObject responseCallback,
                                             RpcResponse response) /*-{
            responseCallback.onResponse(response);
         }-*/;
      };
      final ResponseHandler responseHandler = new ResponseHandler();
      
      // setup a retry handler which will call back the second time with
      // the same args (but no retryHandler, ensurin at most 1 retry)
      RetryHandler retryHandler = new RetryHandler() {
        
         public void onRetry()
         {
            // retry one time (passing null as last param ensures there
            // is no retry handler installed)
            sendRequest(getSourceWindowName(sourceWindow),
                        scope, 
                        method, 
                        jsonParams, 
                        redactLog, 
                        responseHandler, 
                        null);
         }   

         public void onError(RpcError error)
         {
            // propagate error which caused the retry to the caller
            responseHandler.onError(error);
         }
      };
      
      // submit request (retry same request up to one time)
      sendRequest(getSourceWindowName(sourceWindow),
                  scope, 
                  method, 
                  jsonParams, 
                  redactLog, 
                  responseHandler, 
                  retryHandler);
   }
   
   private native String getSourceWindowName(JavaScriptObject sourceWindow) /*-{
      return sourceWindow.RStudioSatelliteName;
   }-*/;
   
   // call made from satellite -- this delegates to a native method which
   // sets up a javascript callback and then calls the main workbench
   private <T> void sendRequestViaMainWorkbench(
                               String scope,
                               String method,
                               JSONArray params,
                               boolean redactLog,
                               final ServerRequestCallback<T> requestCallback)
   {
      sendRequestViaMainWorkbench(
            scope, 
            method, 
            params.toString(),
            redactLog, 
            new RpcResponseHandler() {
               @Override
               public void onResponseReceived(RpcResponse response)
               {
                  if (response.getError() != null)
                  {
                     RpcError error = response.getError();
                     requestCallback.onError(new RemoteServerError(error));
                  }
                  else
                  {
                     T result = response.<T> getResult();
                     requestCallback.onResponseReceived(result);
                  }
                  
               }
      });
   }

   // call from satellite to sendRemoteServerRequest method made available
   // by main workbench
   private native void sendRequestViaMainWorkbench(
                                    String scope,
                                    String method,
                                    String params,
                                    boolean redactLog,
                                    RpcResponseHandler handler) /*-{
      
      var responseCallback = new Object();
      responseCallback.onResponse = $entry(function(response) {
        handler.@org.rstudio.core.client.jsonrpc.RpcResponseHandler::onResponseReceived(Lorg/rstudio/core/client/jsonrpc/RpcResponse;)(response);
      });

      $wnd.opener.sendRemoteServerRequest($wnd,
                                          scope, 
                                          method, 
                                          params, 
                                          redactLog,
                                          responseCallback);
   }-*/;

   @Override
   public void svnAdd(ArrayList<String> paths,
                      ServerRequestCallback<ProcessResult> requestCallback)
   {
      JSONArray params = new JSONArray();
      params.set(0, JSONUtils.toJSONStringArray(paths));
      sendRequest(RPC_SCOPE, SVN_ADD, params, requestCallback);
   }

   @Override
   public void svnDelete(ArrayList<String> paths,
                         ServerRequestCallback<ProcessResult> requestCallback)
   {
      JSONArray params = new JSONArray();
      params.set(0, JSONUtils.toJSONStringArray(paths));
      sendRequest(RPC_SCOPE, SVN_DELETE, params, requestCallback);
   }

   @Override
   public void svnRevert(ArrayList<String> paths,
                         ServerRequestCallback<ProcessResult> requestCallback)
   {
      JSONArray params = new JSONArray();
      params.set(0, JSONUtils.toJSONStringArray(paths));
      sendRequest(RPC_SCOPE, SVN_REVERT, params, requestCallback);
   }

   @Override
   public void svnResolve(String accept,
                          ArrayList<String> paths,
                          ServerRequestCallback<ProcessResult> requestCallback)
   {
      JSONArray params = new JSONArray();
      params.set(0, new JSONString(accept));
      params.set(1, JSONUtils.toJSONStringArray(paths));
      sendRequest(RPC_SCOPE, SVN_RESOLVE, params, requestCallback);
   }

   @Override
   public void svnStatus(ServerRequestCallback<JsArray<StatusAndPathInfo>> requestCallback)
   {
      sendRequest(RPC_SCOPE, SVN_STATUS, requestCallback);
   }

   @Override
   public void svnUpdate(ServerRequestCallback<ConsoleProcess> requestCallback)
   {
      sendRequest(RPC_SCOPE, SVN_UPDATE,
                  new ConsoleProcessCallbackAdapter(requestCallback));
   }

   @Override
   public void svnCleanup( ServerRequestCallback<ProcessResult> requestCallback)
   {
      sendRequest(RPC_SCOPE, SVN_CLEANUP, requestCallback);
   }

   
   @Override
   public void svnCommit(ArrayList<String> paths,
                         String message,
                         ServerRequestCallback<ConsoleProcess> requestCallback)
   {
      JSONArray params = new JSONArray();
      params.set(0, JSONUtils.toJSONStringArray(paths));
      params.set(1, new JSONString(message));

      sendRequest(RPC_SCOPE, SVN_COMMIT, params,
                  new ConsoleProcessCallbackAdapter(requestCallback));
   }

   @Override
   public void svnDiffFile(String path,
                           Integer contextLines,
                           boolean noSizeWarning,
                           ServerRequestCallback<DiffResult> requestCallback)
   {
      JSONArray params = new JSONArray();
      params.set(0, new JSONString(path));
      params.set(1, new JSONNumber(contextLines));
      params.set(2, JSONBoolean.getInstance(noSizeWarning));
      sendRequest(RPC_SCOPE, SVN_DIFF_FILE, params, requestCallback);
   }

   @Override
   public void svnApplyPatch(String path,
                             String patch,
                             String sourceEncoding,
                             ServerRequestCallback<Void> requestCallback)
   {
      JSONArray params = new JSONArray();
      params.set(0, new JSONString(path));
      params.set(1, new JSONString(patch));
      params.set(2, new JSONString(sourceEncoding));
      sendRequest(RPC_SCOPE, SVN_APPLY_PATCH, params, requestCallback);
   }

   @Override
   public void svnHistoryCount(int revision,
                               FileSystemItem path,
                               String searchText,
                               ServerRequestCallback<CommitCount> requestCallback)
   {
      JSONArray params = new JSONArray();
      params.set(0, new JSONNumber(revision));
      params.set(1, path == null ? JSONNull.getInstance()
                                 : new JSONString(path.getPath()));
      params.set(2, new JSONString(StringUtil.notNull(searchText)));

      sendRequest(RPC_SCOPE, SVN_HISTORY_COUNT, params, requestCallback);
   }

   @Override
   public void svnHistory(int revision,
                          FileSystemItem path,
                          int skip,
                          int maxentries,
                          String searchText,
                          ServerRequestCallback<RpcObjectList<CommitInfo>> requestCallback)
   {
      JSONArray params = new JSONArray();
      params.set(0, new JSONNumber(revision));
      params.set(1, path == null ? JSONNull.getInstance()
                                 : new JSONString(path.getPath()));
      params.set(2, new JSONNumber(skip));
      params.set(3, new JSONNumber(maxentries));
      params.set(4, new JSONString(StringUtil.notNull(searchText)));

      sendRequest(RPC_SCOPE, SVN_HISTORY, params, requestCallback);
   }

   @Override
   public void svnShow(int rev,
                       boolean noSizeWarning,
                       ServerRequestCallback<String> requestCallback)
   {
      JSONArray params = new JSONArray();
      params.set(0, new JSONNumber(rev));
      params.set(1, JSONBoolean.getInstance(noSizeWarning));

      sendRequest(RPC_SCOPE, SVN_SHOW, params, requestCallback);
   }

   @Override
   public void svnShowFile(int rev,
                           String filename,
                           ServerRequestCallback<String> requestCallback)
   {
      JSONArray params = new JSONArray();
      params.set(0, new JSONNumber(rev));
      params.set(1, new JSONString(filename));
      sendRequest(RPC_SCOPE, SVN_SHOW_FILE, params, requestCallback);
   }
   
   public void svnGetIgnores(
         String path, 
         ServerRequestCallback<ProcessResult> requestCallback)
   {
      sendRequest(RPC_SCOPE, SVN_GET_IGNORES, path, requestCallback);
   }

   public void svnSetIgnores(String path,
                             String ignores,
                             ServerRequestCallback<ProcessResult> requestCallback)
   {  
      JSONArray params = new JSONArray();
      params.set(0, new JSONString(path));
      params.set(1, new JSONString(ignores));
      sendRequest(RPC_SCOPE, SVN_SET_IGNORES, params, requestCallback);
   }
   
   @Override
   public void viewerStopped(ServerRequestCallback<Void> requestCallback)
   {
      sendRequest(RPC_SCOPE, "viewer_stopped", requestCallback);
   }

   
   public void previewHTML(HTMLPreviewParams params,
                           ServerRequestCallback<Boolean> callback)
   {
      sendRequest(RPC_SCOPE, PREVIEW_HTML, params, callback);
   }

   public void terminatePreviewHTML(ServerRequestCallback<Void> callback)
   {
      sendRequest(RPC_SCOPE, TERMINATE_PREVIEW_HTML, callback);
   }
   
   public void getHTMLCapabilities(
                        ServerRequestCallback<HTMLCapabilities> callback)
   {
      sendRequest(RPC_SCOPE, GET_HTML_CAPABILITIES, callback);
   }

   public void rpubsIsPublished(String htmlFile,
                                ServerRequestCallback<Boolean> requestCallback)
   {
      sendRequest(RPC_SCOPE, "rpubs_is_published", htmlFile, requestCallback);
   }
   
   public void rpubsUpload(String contextId,
                           String title, 
                           String htmlFile,
                           boolean isUpdate,
                           ServerRequestCallback<Boolean> requestCallback)
   {
      JSONArray params = new JSONArray();
      params.set(0, new JSONString(contextId));
      params.set(1, new JSONString(title));
      params.set(2, new JSONString(htmlFile));
      params.set(3, JSONBoolean.getInstance(isUpdate));
      sendRequest(RPC_SCOPE, RPUBS_UPLOAD, params, requestCallback);
   }

   public void rpubsTerminateUpload(String contextId,
                                    ServerRequestCallback<Void> requestCallback)
   {
      sendRequest(RPC_SCOPE, 
                  RPUBS_TERMINATE_UPLOAD, 
                  contextId, 
                  requestCallback);
   }
   
   @Override
   public void setPresentationSlideIndex(
                                 int index, 
                                 ServerRequestCallback<Void> requestCallback)
   {
      sendRequest(RPC_SCOPE, SET_PRESENTATION_SLIDE_INDEX, index, requestCallback);
   }
   
   @Override
   public void setWorkingDirectory(String path,
                                   ServerRequestCallback<Void> requestCallback)
   {
      sendRequest(RPC_SCOPE,
                  SET_WORKING_DIRECTORY,
                  path,
                  requestCallback);
   }
   
   @Override
   public void createStandalonePresentation(
                              String targetFile,
                              ServerRequestCallback<Void> requestCallback)
   {
      sendRequest(RPC_SCOPE, 
                  CREATE_STANDALONE_PRESENTATION, 
                  StringUtil.notNull(targetFile), 
                  requestCallback);
   }
   
   @Override
   public void createDesktopViewInBrowserPresentation(
                              ServerRequestCallback<String> requestCallback)
   {
      sendRequest(RPC_SCOPE, 
                  CREATE_DESKTOP_VIEW_IN_BROWSER_PRESENTATION, 
                  requestCallback);
   }

   
   @Override
   public void createPresentationRPubsSource(
             ServerRequestCallback<PresentationRPubsSource> requestCallback)
   {
      sendRequest(RPC_SCOPE, 
                  CREATE_PRESENTATION_RPUBS_SOURCE,
                  requestCallback);
   }
   
   @Override
   public void presentationExecuteCode(
                                 String code,
                                 ServerRequestCallback<Void> requestCallback)
   {
      sendRequest(RPC_SCOPE, PRESENTATION_EXECUTE_CODE, code, requestCallback);
   }
   
   @Override
   public void createNewPresentation(
                        String filePath,
                        ServerRequestCallback<Void> requestCallback)
   {
      sendRequest(RPC_SCOPE, CREATE_NEW_PRESENTATION, filePath, requestCallback);
   }
   
   @Override
   public void showPresentationPane(String filePath,
                                    ServerRequestCallback<Void> requestCallback)
   {
      sendRequest(RPC_SCOPE, SHOW_PRESENTATION_PANE, filePath, requestCallback);
   }
   
   @Override
   public void closePresentationPane(ServerRequestCallback<Void> requestCallback)
   {
      sendRequest(RPC_SCOPE, CLOSE_PRESENTATION_PANE, requestCallback);
   }
   
   @Override
   public void tutorialFeedback(String feedback, 
                                ServerRequestCallback<Void> requestCallback)
   {
      sendRequest(RPC_SCOPE, TUTORIAL_FEEDBACK, feedback, requestCallback);
   }
   
   @Override
   public void tutorialQuizResponse(
                           int slideIndex, int answer, boolean correct,
                           ServerRequestCallback<Void> requestCallback)
   {
      JSONArray params = new JSONArray();
      params.set(0, new JSONNumber(slideIndex));
      params.set(1, new JSONNumber(answer));
      params.set(2, JSONBoolean.getInstance(correct));
      sendRequest(RPC_SCOPE, TUTORIAL_QUIZ_RESPONSE, params, requestCallback);
   }
   
   
   @Override
   public void getSlideNavigationForFile(
                     String filePath,
                     ServerRequestCallback<SlideNavigation> requestCallback)
   {
      sendRequest(RPC_SCOPE, 
                  GET_SLIDE_NAVIGATION_FOR_FILE, 
                  filePath,
                  requestCallback);
   }

   @Override
   public void getSlideNavigationForCode(
                     String code,
                     String baseDir,
                     ServerRequestCallback<SlideNavigation> requestCallback)
   {
      JSONArray params = new JSONArray();
      params.set(0, new JSONString(code));
      params.set(1, new JSONString(baseDir));
      sendRequest(RPC_SCOPE, 
                  GET_SLIDE_NAVIGATION_FOR_CODE, 
                  params,
                  requestCallback);
   }
   
   @Override
   public void clearPresentationCache(
                                  ServerRequestCallback<Void> requestCallback)
   {
      sendRequest(RPC_SCOPE, CLEAR_PRESENTATION_CACHE, requestCallback);
   }
   
   
   public void compilePdf(FileSystemItem targetFile,
                          String encoding,
                          SourceLocation sourceLocation,
                          String completedAction,
                          ServerRequestCallback<Boolean> requestCallback)
   {
      JSONArray params = new JSONArray();
      params.set(0, new JSONString(targetFile.getPath()));
      params.set(1, new JSONString(encoding));
      params.set(2, new JSONObject(sourceLocation));
      params.set(3, new JSONString(completedAction));
      sendRequest(RPC_SCOPE, COMPILE_PDF, params, requestCallback);
   }
   
   public void isCompilePdfRunning(ServerRequestCallback<Boolean> requestCallback)
   {
      sendRequest(RPC_SCOPE, IS_COMPILE_PDF_RUNNING, requestCallback);
   }
   
   public void terminateCompilePdf(
                           ServerRequestCallback<Boolean> requestCallback)
   {
      sendRequest(RPC_SCOPE, TERMINATE_COMPILE_PDF, requestCallback);
   }
   
   public void compilePdfClosed(ServerRequestCallback<Void> requestCallback)
   {
      sendRequest(RPC_SCOPE, COMPILE_PDF_CLOSED, requestCallback);
   }
   
   @Override
   public void synctexForwardSearch(String rootDocument,
                                    SourceLocation sourceLocation,
                                    ServerRequestCallback<PdfLocation> callback)
   {
      JSONArray params = new JSONArray();
      params.set(0, new JSONString(rootDocument));
      params.set(1, new JSONObject(sourceLocation));
      sendRequest(RPC_SCOPE, SYNCTEX_FORWARD_SEARCH, params, callback);
   }
   
   @Override
   public void applyForwardConcordance(
                                String rootDocument,
                                SourceLocation sourceLocation,
                                ServerRequestCallback<SourceLocation> callback)
   {
      JSONArray params = new JSONArray();
      params.set(0, new JSONString(rootDocument));
      params.set(1, new JSONObject(sourceLocation));
      sendRequest(RPC_SCOPE, APPLY_FORWARD_CONCORDANCE, params, callback);
   }

   @Override
   public void synctexInverseSearch(PdfLocation pdfLocation,
                                    ServerRequestCallback<SourceLocation> callback)
   {
      sendRequest(RPC_SCOPE, SYNCTEX_INVERSE_SEARCH, pdfLocation, callback);
   }
   
   @Override
   public void applyInverseConcordance(
                               SourceLocation sourceLocation,
                               ServerRequestCallback<SourceLocation> callback)
   {
      JSONArray params = new JSONArray();
      params.set(0, new JSONObject(sourceLocation));
      sendRequest(RPC_SCOPE, APPLY_INVERSE_CONCORDANCE, params, callback);
   }

   
   public void checkSpelling(
                         JsArrayString words,
                         ServerRequestCallback<JsArrayInteger> requestCallback)
   {
      JSONArray params = new JSONArray();
      params.set(0, new JSONArray(words));
      sendRequest(RPC_SCOPE, CHECK_SPELLING, params, requestCallback);
   }
   
   public void suggestionList(
                     String word,
                     ServerRequestCallback<JsArrayString> requestCallback)
   {
      JSONArray params = new JSONArray();
      params.set(0, new JSONString(word));
      sendRequest(RPC_SCOPE, SUGGESTION_LIST, params, requestCallback);
   }

   @Override
   public void getWordChars(ServerRequestCallback<String> requestCallback)
   {
      sendRequest(RPC_SCOPE, "get_word_chars", requestCallback);
   }

   public void addCustomDictionary(
                              String dictPath,
                              ServerRequestCallback<JsArrayString> callback)
   {
      sendRequest(RPC_SCOPE, ADD_CUSTOM_DICTIONARY, dictPath, callback);
   }

   public void removeCustomDictionary(
                              String name,
                              ServerRequestCallback<JsArrayString> callback)
   {
      sendRequest(RPC_SCOPE, REMOVE_CUSTOM_DICTIONARY, name, callback);
   }


   public void installAllDictionaries(
               ServerRequestCallback<SpellingPrefsContext> requestCallback)
   {
      sendRequest(RPC_SCOPE, INSTALL_ALL_DICTIONARIES, requestCallback);
   }

   @Override
   public void beginFind(String searchString,
                         boolean regex,
                         boolean ignoreCase,
                         FileSystemItem directory,
                         JsArrayString filePatterns,
                         ServerRequestCallback<String> requestCallback)
   {
      JSONArray params = new JSONArray();
      params.set(0, new JSONString(searchString));
      params.set(1, JSONBoolean.getInstance(regex));
      params.set(2, JSONBoolean.getInstance(ignoreCase));
      params.set(3, new JSONString(directory == null ? ""
                                                     : directory.getPath()));
      params.set(4, new JSONArray(filePatterns));
      sendRequest(RPC_SCOPE, BEGIN_FIND, params, requestCallback);
   }

   @Override
   public void stopFind(String findOperationHandle,
                        ServerRequestCallback<Void> requestCallback)
   {
      sendRequest(RPC_SCOPE, STOP_FIND, findOperationHandle, requestCallback);
   }

   @Override
   public void clearFindResults(ServerRequestCallback<Void> requestCallback)
   {
      sendRequest(RPC_SCOPE, "clear_find_results", requestCallback);
   }
   
   @Override
   public void getCppCapabilities(
                     ServerRequestCallback<CppCapabilities> requestCallback)
   {
      sendRequest(RPC_SCOPE, GET_CPP_CAPABILITIES, requestCallback);
   }
   
   @Override
   public void startBuild(String type,
                          ServerRequestCallback<Boolean> requestCallback)
   {
      sendRequest(RPC_SCOPE, START_BUILD, type, requestCallback);
   }

   @Override
   public void terminateBuild(ServerRequestCallback<Boolean> requestCallback)
   {
      sendRequest(RPC_SCOPE, TERMINATE_BUILD, requestCallback);
   }
   
   @Override
   public void devtoolsLoadAllPath(
                              ServerRequestCallback<String> requestCallback)
   {
      sendRequest(RPC_SCOPE, DEVTOOLS_LOAD_ALL_PATH, requestCallback);
   }
   
   @Override
   public void listEnvironment(ServerRequestCallback<JsArray<RObject>> callback)
   {
      sendRequest(RPC_SCOPE, LIST_ENVIRONMENT, callback);
   }

   @Override
   public void setContextDepth(int newContextDepth,
                               ServerRequestCallback<Void> requestCallback)
   {
      sendRequest(RPC_SCOPE,
                  SET_CONTEXT_DEPTH,
                  newContextDepth,
                  requestCallback);
   }
   
   @Override
   public void setEnvironment(String environmentName,
                              ServerRequestCallback<Void> requestCallback)
   {
      
      JSONArray params = new JSONArray();
      params.set(0, new JSONString(environmentName));
      sendRequest(RPC_SCOPE,
                  SET_ENVIRONMENT,
                  params,
                  requestCallback);
   }

   @Override
   public void setEnvironmentFrame(int frame,
                                   ServerRequestCallback<Void> requestCallback)
   {
      JSONArray params = new JSONArray();
      params.set(0, new JSONNumber(frame));
      sendRequest(RPC_SCOPE,
                  SET_ENVIRONMENT_FRAME,
                  params,
                  requestCallback);
   }

   @Override
   public void getEnvironmentNames(
         ServerRequestCallback<JsArray<EnvironmentFrame>> requestCallback)
   {
      sendRequest(RPC_SCOPE,
                  GET_ENVIRONMENT_NAMES,
                  requestCallback);
   }
   
   @Override
   public void getEnvironmentState(
         ServerRequestCallback<EnvironmentContextData> requestCallback)
   {
      sendRequest(RPC_SCOPE,
                  GET_ENVIRONMENT_STATE,
                  requestCallback);
   }

   @Override
   public void requeryContext(ServerRequestCallback<Void> requestCallback)
   {
      sendRequest(RPC_SCOPE,
                  REQUERY_CONTEXT,
                  requestCallback);
   }

   @Override
   public void getObjectContents(
                 String objectName,
                 ServerRequestCallback<ObjectContents> requestCallback)
   {
      JSONArray params = new JSONArray();
      params.set(0, new JSONString(objectName));
      sendRequest(RPC_SCOPE,
                  GET_OBJECT_CONTENTS,
                  params,
                  requestCallback);
   }
   
   @Override
   public void getFunctionSteps(
                 String functionName,
                 String fileName,
                 String packageName,
                 int[] lineNumbers,
                 ServerRequestCallback<JsArray<FunctionSteps>> requestCallback)
   {
      JSONArray lineNums = new JSONArray();
      for (int idx = 0; idx < lineNumbers.length; idx++)
      {
         lineNums.set(idx, new JSONNumber(lineNumbers[idx]));
      }
      JSONArray params = new JSONArray();
      params.set(0, new JSONString(functionName));
      params.set(1, new JSONString(fileName));
      params.set(2, new JSONString(packageName));
      params.set(3, lineNums);
      sendRequest(RPC_SCOPE,
                  GET_FUNCTION_STEPS,
                  params,
                  requestCallback);
   }
   
   @Override
   public void setFunctionBreakpoints(
         String functionName,
         String fileName,
         String packageName,
         ArrayList<String> steps,
         ServerRequestCallback<Void> requestCallback)
   {
      JSONArray breakSteps = new JSONArray();
      for (int idx = 0; idx < steps.size(); idx++)
      {
         breakSteps.set(idx, new JSONString(steps.get(idx)));
      }
      JSONArray params = new JSONArray();
      params.set(0, new JSONString(functionName));
      params.set(1, new JSONString(fileName));
      params.set(2, new JSONString(packageName));
      params.set(3, breakSteps);
      sendRequest(RPC_SCOPE,
                  SET_FUNCTION_BREAKPOINTS,
                  params,
                  requestCallback);
   }
   
   @Override
   public void getFunctionState(
         String functionName,
         String fileName,
         int lineNumber,
         ServerRequestCallback<FunctionState> requestCallback)
   {
      JSONArray params = new JSONArray();
      params.set(0, new JSONString(functionName));
      params.set(1, new JSONString(fileName));
      params.set(2, new JSONNumber(lineNumber));
      sendRequest(RPC_SCOPE,
                  GET_FUNCTION_STATE,
                  params,
                  requestCallback);
   }
   
   public void executeDebugSource(
         String fileName,
         ArrayList<Integer> topBreakLines,
         ArrayList<Integer> debugBreakLines,
         int step, 
         int mode, 
         ServerRequestCallback<TopLevelLineData> requestCallback)
   {
      JSONArray params = new JSONArray();
      params.set(0, new JSONString(fileName));
      params.set(1, JSONUtils.toJSONNumberArray(topBreakLines));
      params.set(2, JSONUtils.toJSONNumberArray(debugBreakLines));
      params.set(3, new JSONNumber(step));
      params.set(4, new JSONNumber(mode));

      sendRequest(RPC_SCOPE,
            EXECUTE_DEBUG_SOURCE,
            params,
            requestCallback);
   }
   
   public void setErrorManagementType(
         int type,
         ServerRequestCallback<Void> requestCallback)
   {
      JSONArray params = new JSONArray();
      params.set(0, new JSONNumber(type));
      
      sendRequest(RPC_SCOPE, 
            SET_ERROR_MANAGEMENT_TYPE, 
            params, 
            requestCallback);
   }
   
   @Override
   public void updateBreakpoints(ArrayList<Breakpoint> breakpoints,
         boolean set, boolean arm, ServerRequestCallback<Void> requestCallback)
   {
      JSONArray bps = new JSONArray();
      for (int i = 0; i < breakpoints.size(); i++)
      {
         bps.set(i, new JSONObject(breakpoints.get(i)));
      }
      
      JSONArray params = new JSONArray();
      params.set(0, bps);
      params.set(1, JSONBoolean.getInstance(set));
      params.set(2, JSONBoolean.getInstance(arm));
      sendRequest(RPC_SCOPE, 
            UPDATE_BREAKPOINTS,
            params, 
            requestCallback);
   }

   @Override
   public void removeAllBreakpoints(ServerRequestCallback<Void> requestCallback)
   {
      sendRequest(RPC_SCOPE, 
            REMOVE_ALL_BREAKPOINTS,
            requestCallback);
   }

   @Override
   public void checkForUpdates(
         boolean manual,
         ServerRequestCallback<UpdateCheckResult> requestCallback)
   {
      JSONArray params = new JSONArray();
      params.set(0, JSONBoolean.getInstance(manual));
      sendRequest(RPC_SCOPE, 
            CHECK_FOR_UPDATES,
            params, 
            requestCallback);
   }

   @Override
   public void getProductInfo(ServerRequestCallback<ProductInfo> requestCallback)
   {
      sendRequest(RPC_SCOPE, 
            GET_PRODUCT_INFO,
            requestCallback);
   }

   @Override
   public void getShinyViewerType(ServerRequestCallback<ShinyViewerType> requestCallback)
   {
      sendRequest(RPC_SCOPE,
            GET_SHINY_VIEWER_TYPE,
            requestCallback);
   }

   @Override
   public void setShinyViewerType(int viewerType,
         ServerRequestCallback<Void> requestCallback)
   {
      JSONArray params = new JSONArray();
      params.set(0, new JSONNumber(viewerType));
      sendRequest(RPC_SCOPE,
            SET_SHINY_VIEWER_TYPE,
            params,
            requestCallback);
   }

   @Override
   public void getShinyRunCmd(String shinyAppDir, 
                              ServerRequestCallback<ShinyRunCmd> requestCallback)
   {
      JSONArray params = new JSONArray();
      params.set(0, new JSONString(shinyAppDir));
      sendRequest(RPC_SCOPE,
            GET_SHINY_RUN_CMD,
            params,
            requestCallback);
   }

   @Override
   public void getShinyAppsAccountList(
         ServerRequestCallback<JsArrayString> requestCallback)
   {
      sendRequest(RPC_SCOPE,
            GET_SHINYAPPS_ACCOUNT_LIST,
            requestCallback);
   }

   @Override
   public void removeShinyAppsAccount(String accountName,
         ServerRequestCallback<Void> requestCallback)
   {
      JSONArray params = new JSONArray();
      params.set(0, new JSONString(accountName));
      sendRequest(RPC_SCOPE,
            REMOVE_SHINYAPPS_ACCOUNT,
            params,
            requestCallback);
   }

   @Override
   public void connectShinyAppsAccount(String command,
         ServerRequestCallback<Void> requestCallback)
   {
      JSONArray params = new JSONArray();
      params.set(0, new JSONString(command));
      sendRequest(RPC_SCOPE,
            CONNECT_SHINYAPPS_ACCOUNT,
            params,
            requestCallback);
   }

   @Override
   public void getShinyAppsAppList(
         String accountName,
         ServerRequestCallback<JsArray<ShinyAppsApplicationInfo>> requestCallback)
   {
      JSONArray params = new JSONArray();
      params.set(0, new JSONString(accountName));
      sendRequest(RPC_SCOPE,
            GET_SHINYAPPS_APP_LIST,
            params,
            requestCallback);
   }

   @Override
   public void getShinyAppsDeployments(
         String dir,
         ServerRequestCallback<JsArray<ShinyAppsDeploymentRecord>> requestCallback)
   {
      JSONArray params = new JSONArray();
      params.set(0, new JSONString(dir));
      sendRequest(RPC_SCOPE,
            GET_SHINYAPPS_DEPLOYMENTS,
            params,
            requestCallback);
   }
   
   @Override
   public void getRMarkdownContext(
                  ServerRequestCallback<RMarkdownContext> requestCallback)
   {
      sendRequest(RPC_SCOPE, "get_rmarkdown_context", requestCallback);
   }
   
   @Override
   public void installRMarkdown(
                        ServerRequestCallback<ConsoleProcess> requestCallback)
   {
      sendRequest(RPC_SCOPE, "install_rmarkdown", 
                  new ConsoleProcessCallbackAdapter(requestCallback));
   }

   @Override
<<<<<<< HEAD
   public void renderRmd(String file, int line, String format, String encoding, 
         boolean asShiny, ServerRequestCallback<Boolean> requestCallback)
=======
   public void renderRmd(String file, int line, String format, String encoding,
                         boolean asTempfile,
         ServerRequestCallback<Boolean> requestCallback)
>>>>>>> 9e7f6861
   {
      JSONArray params = new JSONArray();
      params.set(0, new JSONString(file));
      params.set(1, new JSONNumber(line));
      params.set(2, new JSONString(StringUtil.notNull(format)));
      params.set(3, new JSONString(encoding));
<<<<<<< HEAD
      params.set(4, JSONBoolean.getInstance(asShiny));
=======
      params.set(4, JSONBoolean.getInstance(asTempfile));
>>>>>>> 9e7f6861
      sendRequest(RPC_SCOPE,
            RENDER_RMD,
            params,
            requestCallback);
   }
   
   @Override
   public void renderRmdSource(String source,
         ServerRequestCallback<Boolean> requestCallback)
   {
      sendRequest(RPC_SCOPE, RENDER_RMD_SOURCE, source, requestCallback);
   }


   @Override
   public void terminateRenderRmd(boolean normal, 
                                  ServerRequestCallback<Void> requestCallback)
   {
      JSONArray params = new JSONArray();
      params.set(0, JSONBoolean.getInstance(normal));
      sendRequest(RPC_SCOPE,
            TERMINATE_RENDER_RMD,
            params,
            requestCallback);
   }
   
   @Override
   public void rmdOutputFormat(String file, 
                               String encoding, 
                               ServerRequestCallback<String> requestCallback)
   {
      JSONArray params = new JSONArray();
      params.set(0, new JSONString(file));
      params.set(1, new JSONString(encoding));
      sendRequest(RPC_SCOPE, "rmd_output_format", params, requestCallback);
   }
            
   @Override
   public void convertToYAML(JavaScriptObject input,
         ServerRequestCallback<RmdYamlResult> requestCallback)
   {
      JSONArray params = new JSONArray();
      params.set(0, new JSONObject(input));
      sendRequest(RPC_SCOPE,
            CONVERT_TO_YAML,
            params,
            requestCallback);
   }

   @Override
   public void convertFromYAML(String yaml,
         ServerRequestCallback<RmdYamlData> requestCallback)
   {
      JSONArray params = new JSONArray();
      params.set(0, new JSONString(yaml));
      sendRequest(RPC_SCOPE,
            CONVERT_FROM_YAML,
            params,
            requestCallback);
   }

   @Override
   public void discoverRmdTemplates(
         ServerRequestCallback<Boolean> requestCallback)
   {
      sendRequest(RPC_SCOPE,
            DISCOVER_RMD_TEMPLATES,
            requestCallback);
   }


   @Override
   public void createRmdFromTemplate(String filePath, String templatePath,
         boolean createDirectory,
         ServerRequestCallback<RmdCreatedTemplate> requestCallback)
   {
      JSONArray params = new JSONArray();
      params.set(0, new JSONString(filePath));
      params.set(1, new JSONString(templatePath));
      params.set(2, JSONBoolean.getInstance(createDirectory));
      sendRequest(RPC_SCOPE,
            CREATE_RMD_FROM_TEMPLATE,
            params,
            requestCallback);
      
   }
   private String clientId_;
   private double clientVersion_ = 0;
   private boolean listeningForEvents_;
   private boolean disconnected_;

   private final RemoteServerAuth serverAuth_;
   private final RemoteServerEventListener serverEventListener_ ;

   private final Provider<ConsoleProcessFactory> pConsoleProcessFactory_;

   private final Session session_;
   private final EventBus eventBus_;
   private final Satellite satellite_;

   // url scopes
   private static final String RPC_SCOPE = "rpc";
   private static final String FILES_SCOPE = "files";
   private static final String EVENTS_SCOPE = "events";
   private static final String UPLOAD_SCOPE = "upload";
   private static final String EXPORT_SCOPE = "export";
   private static final String GRAPHICS_SCOPE = "graphics";
   private static final String SOURCE_SCOPE = "source";
   private static final String LOG_SCOPE = "log";
   private static final String META_SCOPE = "meta";
   private static final String FILE_SHOW = "file_show";

   // session methods
   private static final String CLIENT_INIT = "client_init";
   private static final String ACCEPT_AGREEMENT = "accept_agreement";
   private static final String SUSPEND_SESSION = "suspend_session";
   private static final String HANDLE_UNSAVED_CHANGES_COMPLETED = "handle_unsaved_changes_completed";
   private static final String QUIT_SESSION = "quit_session";
   private static final String SUSPEND_FOR_RESTART = "suspend_for_restart";
   private static final String PING="ping";

   private static final String SET_WORKBENCH_METRICS = "set_workbench_metrics";
   private static final String SET_PREFS = "set_prefs";
   private static final String SET_UI_PREFS = "set_ui_prefs";
   private static final String GET_R_PREFS = "get_r_prefs";
   private static final String SET_CLIENT_STATE = "set_client_state";
   private static final String USER_PROMPT_COMPLETED = "user_prompt_completed";
   private static final String GET_TERMINAL_OPTIONS = "get_terminal_options";
   private static final String START_SHELL_DIALOG = "start_shell_dialog";
   private static final String SEARCH_CODE = "search_code";
   private static final String GET_SEARCH_PATH_FUNCTION_DEFINITION = "get_search_path_function_definition";
   private static final String GET_METHOD_DEFINITION = "get_method_definition";
   private static final String GET_FUNCTION_DEFINITION = "get_function_definition";
   private static final String FIND_FUNCTION_IN_SEARCH_PATH = "find_function_in_search_path";

   private static final String CONSOLE_INPUT = "console_input";
   private static final String RESET_CONSOLE_ACTIONS = "reset_console_actions";
   private static final String INTERRUPT = "interrupt";
   private static final String ABORT = "abort";
   private static final String GET_COMPLETIONS = "get_completions";
   private static final String GET_HELP_AT_CURSOR = "get_help_at_cursor";

   private static final String PROCESS_START = "process_start";
   private static final String PROCESS_INTERRUPT = "process_interrupt";
   private static final String PROCESS_REAP = "process_reap";
   private static final String PROCESS_WRITE_STDIN = "process_write_stdin";

   private static final String REMOVE_ALL_OBJECTS = "remove_all_objects";
   private static final String REMOVE_OBJECTS = "remove_objects";
   private static final String DOWNLOAD_DATA_FILE = "download_data_file";
   private static final String GET_DATA_PREVIEW = "get_data_preview";
   private static final String GET_OUTPUT_PREVIEW = "get_output_preview";

   private static final String EDIT_COMPLETED = "edit_completed";
   private static final String CHOOSE_FILE_COMPLETED = "choose_file_completed";

   private static final String LIST_PACKAGES = "list_packages";
   private static final String AVAILABLE_PACKAGES = "available_packages";
   private static final String CHECK_FOR_PACKAGE_UPDATES = "check_for_package_updates";
   private static final String INIT_DEFAULT_USER_LIBRARY = "init_default_user_library";
   private static final String LOADED_PACKAGE_UPDATES_REQUIRED = "loaded_package_updates_required";
   private static final String IGNORE_NEXT_LOADED_PACKAGE_CHECK = "ignore_next_loaded_package_check";
   private static final String GET_PACKAGE_INSTALL_CONTEXT = "get_package_install_context";
   private static final String IS_PACKAGE_LOADED = "is_package_loaded";
   private static final String SET_CRAN_MIRROR = "set_cran_mirror";
   private static final String GET_CRAN_MIRRORS = "get_cran_mirrors";

   private static final String GET_HELP = "get_help";
   private static final String SHOW_HELP_TOPIC = "show_help_topic" ;
   private static final String SEARCH = "search" ;

   private static final String STAT = "stat";
   private static final String IS_TEXT_FILE = "is_text_file";
   private static final String LIST_FILES = "list_files";
   private static final String LIST_ALL_FILES = "list_all_files";
   private static final String CREATE_FOLDER = "create_folder";
   private static final String DELETE_FILES = "delete_files";
   private static final String COPY_FILE = "copy_file";
   private static final String MOVE_FILES = "move_files";
   private static final String RENAME_FILE = "rename_file";
   private static final String COMPLETE_UPLOAD = "complete_upload";

   private static final String NEXT_PLOT = "next_plot";
   private static final String PREVIOUS_PLOT = "previous_plot";
   private static final String REMOVE_PLOT = "remove_plot";
   private static final String CLEAR_PLOTS = "clear_plots";
   private static final String REFRESH_PLOT = "refresh_plot";
   private static final String SAVE_PLOT_AS = "save_plot_as";
   private static final String SAVE_PLOT_AS_PDF = "save_plot_as_pdf";
   private static final String COPY_PLOT_TO_CLIPBOARD_METAFILE = "copy_plot_to_clipboard_metafile";
   private static final String COPY_PLOT_TO_COCOA_PASTEBOARD = "copy_plot_to_cocoa_pasteboard";
   private static final String GET_UNIQUE_SAVE_PLOT_STEM = "get_unique_save_plot_stem";
   private static final String GET_SAVE_PLOT_CONTEXT = "get_save_plot_context";
   private static final String LOCATOR_COMPLETED = "locator_completed";
   private static final String SET_MANIPULATOR_VALUES = "set_manipulator_values";
   private static final String MANIPULATOR_PLOT_CLICKED = "manipulator_plot_clicked";

   private static final String GET_NEW_PROJECT_CONTEXT = "get_new_project_context";
   private static final String CREATE_PROJECT = "create_project";
   private static final String READ_PROJECT_OPTIONS = "read_project_options";
   private static final String WRITE_PROJECT_OPTIONS = "write_project_options";
   private static final String WRITE_PROJECT_VCS_OPTIONS = "write_project_vcs_options";
   
   private static final String NEW_DOCUMENT = "new_document";
   private static final String OPEN_DOCUMENT = "open_document";
   private static final String SAVE_DOCUMENT = "save_document";
   private static final String SAVE_DOCUMENT_DIFF = "save_document_diff";
   private static final String CHECK_FOR_EXTERNAL_EDIT = "check_for_external_edit";
   private static final String IGNORE_EXTERNAL_EDIT = "ignore_external_edit";
   private static final String CLOSE_DOCUMENT = "close_document";
   private static final String CLOSE_ALL_DOCUMENTS = "close_all_documents";
   private static final String GET_SOURCE_TEMPLATE = "get_source_template";
   private static final String CREATE_RD_SHELL = "create_rd_shell";
   private static final String SET_SOURCE_DOCUMENT_ON_SAVE = "set_source_document_on_save";
   private static final String SAVE_ACTIVE_DOCUMENT = "save_active_document";
   private static final String MODIFY_DOCUMENT_PROPERTIES = "modify_document_properties";
   private static final String REVERT_DOCUMENT = "revert_document";
   private static final String REOPEN_WITH_ENCODING = "reopen_with_encoding";
   private static final String REMOVE_CONTENT_URL = "remove_content_url";
   private static final String DETECT_FREE_VARS = "detect_free_vars";
   private static final String ICONVLIST = "iconvlist";
   private static final String GET_TEX_CAPABILITIES = "get_tex_capabilities";
   private static final String GET_CHUNK_OPTIONS = "get_chunk_options";

   private static final String GET_RECENT_HISTORY = "get_recent_history";
   private static final String GET_HISTORY_ITEMS = "get_history_items";
   private static final String REMOVE_HISTORY_ITEMS = "remove_history_items";
   private static final String CLEAR_HISTORY = "clear_history";
   private static final String GET_HISTORY_ARCHIVE_ITEMS = "get_history_archive_items";
   private static final String SEARCH_HISTORY_ARCHIVE = "search_history_archive";
   private static final String SEARCH_HISTORY_ARCHIVE_BY_PREFIX = "search_history_archive_by_prefix";

   private static final String VCS_CLONE = "vcs_clone";
   
   private static final String GIT_ADD = "git_add";
   private static final String GIT_REMOVE = "git_remove";
   private static final String GIT_DISCARD = "git_discard";
   private static final String GIT_REVERT = "git_revert";
   private static final String GIT_STAGE = "git_stage";
   private static final String GIT_UNSTAGE = "git_unstage";
   private static final String GIT_ALL_STATUS = "git_all_status";
   private static final String GIT_FULL_STATUS = "git_full_status";
   private static final String GIT_LIST_BRANCHES = "git_list_branches";
   private static final String GIT_CHECKOUT = "git_checkout";
   private static final String GIT_COMMIT = "git_commit";
   private static final String GIT_PUSH = "git_push";
   private static final String GIT_PULL = "git_pull";
   private static final String ASKPASS_COMPLETED = "askpass_completed";
   private static final String CREATE_SSH_KEY = "create_ssh_key";
   private static final String GIT_SSH_PUBLIC_KEY = "git_ssh_public_key";
   private static final String GIT_HAS_REPO = "git_has_repo";
   private static final String GIT_INIT_REPO = "git_init_repo";
   private static final String GIT_GET_IGNORES = "git_get_ignores";
   private static final String GIT_SET_IGNORES = "git_set_ignores";
   private static final String GIT_GITHUB_REMOTE_URL = "git_github_remote_url";
   private static final String GIT_DIFF_FILE = "git_diff_file";
   private static final String GIT_APPLY_PATCH = "git_apply_patch";
   private static final String GIT_HISTORY_COUNT = "git_history_count";
   private static final String GIT_HISTORY = "git_history";
   private static final String GIT_SHOW = "git_show";
   private static final String GIT_SHOW_FILE = "git_show_file";
   private static final String GIT_EXPORT_FILE = "git_export_file";

   private static final String SVN_ADD = "svn_add";
   private static final String SVN_DELETE = "svn_delete";
   private static final String SVN_REVERT = "svn_revert";
   private static final String SVN_RESOLVE = "svn_resolve";
   private static final String SVN_STATUS = "svn_status";
   private static final String SVN_UPDATE = "svn_update";
   private static final String SVN_CLEANUP = "svn_cleanup";
   private static final String SVN_COMMIT = "svn_commit";
   private static final String SVN_DIFF_FILE = "svn_diff_file";
   private static final String SVN_APPLY_PATCH = "svn_apply_patch";
   private static final String SVN_HISTORY_COUNT = "svn_history_count";
   private static final String SVN_HISTORY = "svn_history";
   private static final String SVN_SHOW = "svn_show";
   private static final String SVN_SHOW_FILE = "svn_show_file";
   private static final String SVN_GET_IGNORES = "svn_get_ignores";
   private static final String SVN_SET_IGNORES = "svn_set_ignores";

   private static final String GET_PUBLIC_KEY = "get_public_key";
   
   private static final String LIST_GET = "list_get";
   private static final String LIST_SET_CONTENTS = "list_set_contents";
   private static final String LIST_PREPEND_ITEM = "list_prepend_item";
   private static final String LIST_APPEND_ITEM = "list_append_item";
   private static final String LIST_REMOVE_ITEM = "list_remove_item";
   private static final String LIST_CLEAR = "list_clear";
   
   private static final String PREVIEW_HTML = "preview_html";
   private static final String TERMINATE_PREVIEW_HTML = "terminate_preview_html";
   private static final String GET_HTML_CAPABILITIES = "get_html_capabilities";
   private static final String RPUBS_UPLOAD = "rpubs_upload";
   private static final String RPUBS_TERMINATE_UPLOAD = "terminate_rpubs_upload";
   
   private static final String SET_WORKING_DIRECTORY = "set_working_directory";
   private static final String CREATE_STANDALONE_PRESENTATION = "create_standalone_presentation";
   private static final String CREATE_DESKTOP_VIEW_IN_BROWSER_PRESENTATION = "create_desktop_view_in_browser_presentation";
   private static final String CREATE_PRESENTATION_RPUBS_SOURCE = "create_presentation_rpubs_source";
   private static final String SET_PRESENTATION_SLIDE_INDEX = "set_presentation_slide_index";
   private static final String PRESENTATION_EXECUTE_CODE = "presentation_execute_code";
   private static final String CREATE_NEW_PRESENTATION = "create_new_presentation";
   private static final String SHOW_PRESENTATION_PANE = "show_presentation_pane";
   private static final String CLOSE_PRESENTATION_PANE = "close_presentation_pane";
   
   private static final String TUTORIAL_FEEDBACK = "tutorial_feedback";
   private static final String TUTORIAL_QUIZ_RESPONSE = "tutorial_quiz_response";
   
   private static final String GET_SLIDE_NAVIGATION_FOR_FILE = "get_slide_navigation_for_file";
   private static final String GET_SLIDE_NAVIGATION_FOR_CODE = "get_slide_navigation_for_code";
   private static final String CLEAR_PRESENTATION_CACHE = "clear_presentation_cache";
   
   private static final String COMPILE_PDF = "compile_pdf";
   private static final String IS_COMPILE_PDF_RUNNING = "is_compile_pdf_running";
   private static final String TERMINATE_COMPILE_PDF = "terminate_compile_pdf";
   private static final String COMPILE_PDF_CLOSED = "compile_pdf_closed";
   
   private static final String SYNCTEX_FORWARD_SEARCH = "synctex_forward_search";
   private static final String SYNCTEX_INVERSE_SEARCH = "synctex_inverse_search";
   private static final String APPLY_FORWARD_CONCORDANCE = "apply_forward_concordance";
   private static final String APPLY_INVERSE_CONCORDANCE = "apply_inverse_concordance";
   
   private static final String CHECK_SPELLING = "check_spelling";
   private static final String SUGGESTION_LIST = "suggestion_list";
   private static final String ADD_CUSTOM_DICTIONARY = "add_custom_dictionary";
   private static final String REMOVE_CUSTOM_DICTIONARY = "remove_custom_dictionary";
   private static final String INSTALL_ALL_DICTIONARIES = "install_all_dictionaries";

   private static final String BEGIN_FIND = "begin_find";
   private static final String STOP_FIND = "stop_find";
   
   private static final String GET_CPP_CAPABILITIES = "get_cpp_capabilities";
   private static final String START_BUILD = "start_build";
   private static final String TERMINATE_BUILD = "terminate_build";
   private static final String DEVTOOLS_LOAD_ALL_PATH = "devtools_load_all_path";

   private static final String LIST_ENVIRONMENT = "list_environment";
   private static final String SET_CONTEXT_DEPTH = "set_context_depth";
   private static final String SET_ENVIRONMENT = "set_environment";
   private static final String SET_ENVIRONMENT_FRAME = "set_environment_frame";
   private static final String GET_ENVIRONMENT_NAMES = "get_environment_names";
   private static final String GET_ENVIRONMENT_STATE = "get_environment_state";
   private static final String GET_OBJECT_CONTENTS = "get_object_contents";
   private static final String REQUERY_CONTEXT = "requery_context";
   
   private static final String GET_FUNCTION_STEPS = "get_function_steps";
   private static final String SET_FUNCTION_BREAKPOINTS = "set_function_breakpoints";
   private static final String GET_FUNCTION_STATE = "get_function_state";
   private static final String EXECUTE_DEBUG_SOURCE = "execute_debug_source";
   private static final String SET_ERROR_MANAGEMENT_TYPE = "set_error_management_type";
   private static final String UPDATE_BREAKPOINTS = "update_breakpoints";
   private static final String REMOVE_ALL_BREAKPOINTS = "remove_all_breakpoints";
   
   private static final String LOG = "log";
   private static final String LOG_EXCEPTION = "log_exception";
   
   private static final String GET_INIT_MESSAGES = "get_init_messages";

   private static final String CHECK_FOR_UPDATES = "check_for_updates";
   private static final String GET_PRODUCT_INFO = "get_product_info";

   private static final String GET_SHINY_VIEWER_TYPE = "get_shiny_viewer_type";
   private static final String GET_SHINY_RUN_CMD = "get_shiny_run_cmd";
   private static final String SET_SHINY_VIEWER_TYPE = "set_shiny_viewer_type";
   
   private static final String GET_SHINYAPPS_ACCOUNT_LIST = "get_shinyapps_account_list";
   private static final String REMOVE_SHINYAPPS_ACCOUNT = "remove_shinyapps_account";
   private static final String CONNECT_SHINYAPPS_ACCOUNT = "connect_shinyapps_account";
   private static final String GET_SHINYAPPS_APP_LIST = "get_shinyapps_app_list";
   private static final String GET_SHINYAPPS_DEPLOYMENTS = "get_shinyapps_deployments";

   private static final String RENDER_RMD = "render_rmd";
   private static final String RENDER_RMD_SOURCE = "render_rmd_source";
   private static final String TERMINATE_RENDER_RMD = "terminate_render_rmd";
   private static final String CONVERT_TO_YAML = "convert_to_yaml";
   private static final String CONVERT_FROM_YAML = "convert_from_yaml";
   private static final String DISCOVER_RMD_TEMPLATES = "discover_rmd_templates";
   private static final String CREATE_RMD_FROM_TEMPLATE = "create_rmd_from_template";
}<|MERGE_RESOLUTION|>--- conflicted
+++ resolved
@@ -3258,25 +3258,17 @@
    }
 
    @Override
-<<<<<<< HEAD
-   public void renderRmd(String file, int line, String format, String encoding, 
-         boolean asShiny, ServerRequestCallback<Boolean> requestCallback)
-=======
    public void renderRmd(String file, int line, String format, String encoding,
-                         boolean asTempfile,
+                         boolean asTempfile, boolean asShiny,
          ServerRequestCallback<Boolean> requestCallback)
->>>>>>> 9e7f6861
    {
       JSONArray params = new JSONArray();
       params.set(0, new JSONString(file));
       params.set(1, new JSONNumber(line));
       params.set(2, new JSONString(StringUtil.notNull(format)));
       params.set(3, new JSONString(encoding));
-<<<<<<< HEAD
-      params.set(4, JSONBoolean.getInstance(asShiny));
-=======
       params.set(4, JSONBoolean.getInstance(asTempfile));
->>>>>>> 9e7f6861
+      params.set(5, JSONBoolean.getInstance(asShiny));
       sendRequest(RPC_SCOPE,
             RENDER_RMD,
             params,

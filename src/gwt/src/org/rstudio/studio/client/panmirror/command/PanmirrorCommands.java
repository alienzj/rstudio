/*
 * PanmirrorCommands.java
 *
 * Copyright (C) 2009-20 by RStudio; PBC
 *
 * Unless you have received this program directly from RStudio pursuant
 * to the terms of a commercial license agreement with RStudio; then
 * this program is licensed to you under the terms of version 3 of the
 * GNU Affero General Public License. This program is distributed WITHOUT
 * ANY EXPRESS OR IMPLIED WARRANTY; INCLUDING THOSE OF NON-INFRINGEMENT;
 * MERCHANTABILITY OR FITNESS FOR A PARTICULAR PURPOSE. Please refer to the
 * AGPL (http://www.gnu.org/licenses/agpl-3.0.txt) for more details.
 *
 */

package org.rstudio.studio.client.panmirror.command;


<<<<<<< HEAD
	// formatting
	public static final String Strong = "83B04020-1195-4A65-8A8E-7C173C87F439";
	public static final String Em = "9E1B73E4-8140-43C3-92E4-A5E2583F40E6";
	public static final String Code = "32621150-F829-4B8F-B5BD-627FABBBCF53";
	public static final String Strikeout = "D5F0225B-EC73-4600-A1F3-01F418EE8CB4";
	public static final String Superscript = "0200D2FC-B5AF-423B-8B7A-4A7FC3DAA6AF";
	public static final String Subscript = "3150428F-E468-4E6E-BF53-A2713E59B4A0";
	public static final String Smallcaps = "41D8030F-5E8B-48F2-B1EE-6BC40FD502E4";
	public static final String Paragraph = "20EC2695-75CE-4DCD-A644-266E9F5F5913";
	public static final String Heading1 = "5B77642B-923D-4440-B85D-1A27C9CF9D77";
	public static final String Heading2 = "42985A4B-6BF2-4EEF-AA30-3E84A8B9111C";
	public static final String Heading3 = "3F84D9DF-5EF6-484C-8615-BAAE2AC9ECE2";
	public static final String Heading4 = "DA76731D-1D84-4DBA-9BEF-A6F73536F0B9";
	public static final String Heading5 = "59E24247-A140-466A-BC96-3C8ADABB57A5";
	public static final String Heading6 = "DB495DF5-8501-43C7-AE07-59CE9D9C373D";
	public static final String CodeBlock = "3BA12A49-3E29-4ABC-9A49-436A3B49B880";
	public static final String CodeBlockFormat = "07A6F2AA-01DC-41D7-9F01-AA91EAD856EE";
	public static final String Blockquote = "AF0717E7-E4BA-4909-9F10-17EB757CDD0F";
	public static final String LineBlock = "F401687C-B995-49AF-B2B0-59C158174FD5";
	public static final String AttrEdit = "0F8A254D-9272-46BF-904D-3A9D68B91032";
	public static final String Span = "852CF3E3-8A2B-420D-BD95-F79C54118E7E";
	public static final String Div = "15EDB8F1-6015-4DA9-AE50-5987B24C1D96";
	public static final String InsertDiv = "ACA1521B-8875-4113-9D43-B47F0038B19F";
	public static final String InsertSymbol = "1419765F-6E4A-4A4C-8670-D9E8578EA996";
	public static final String InsertEmoji = "F73896A2-02CC-4E5D-A596-78444A1D2A37";
=======
public class PanmirrorCommands
{
   // text editing
   public static final String Undo = "201CA961-829E-4708-8FBC-8896FDE85A10";
   public static final String Redo = "B6272475-04E0-48C0-86E3-DAFA763BDF7B";
   public static final String SelectAll = "E42BF0DA-8A02-4FCE-A202-7EA8A4833FC5";
   public static final String ClearFormatting = "C22D8CC4-0A9F-41D5-B540-7DAAAB80F344";
>>>>>>> d7a1b875

   // formatting
   public static final String Strong = "83B04020-1195-4A65-8A8E-7C173C87F439";
   public static final String Em = "9E1B73E4-8140-43C3-92E4-A5E2583F40E6";
   public static final String Code = "32621150-F829-4B8F-B5BD-627FABBBCF53";
   public static final String Strikeout = "D5F0225B-EC73-4600-A1F3-01F418EE8CB4";
   public static final String Superscript = "0200D2FC-B5AF-423B-8B7A-4A7FC3DAA6AF";
   public static final String Subscript = "3150428F-E468-4E6E-BF53-A2713E59B4A0";
   public static final String Smallcaps = "41D8030F-5E8B-48F2-B1EE-6BC40FD502E4";
   public static final String Paragraph = "20EC2695-75CE-4DCD-A644-266E9F5F5913";
   public static final String Heading1 = "5B77642B-923D-4440-B85D-1A27C9CF9D77";
   public static final String Heading2 = "42985A4B-6BF2-4EEF-AA30-3E84A8B9111C";
   public static final String Heading3 = "3F84D9DF-5EF6-484C-8615-BAAE2AC9ECE2";
   public static final String Heading4 = "DA76731D-1D84-4DBA-9BEF-A6F73536F0B9";
   public static final String Heading5 = "59E24247-A140-466A-BC96-3C8ADABB57A5";
   public static final String Heading6 = "DB495DF5-8501-43C7-AE07-59CE9D9C373D";
   public static final String CodeBlock = "3BA12A49-3E29-4ABC-9A49-436A3B49B880";
   public static final String CodeBlockFormat = "07A6F2AA-01DC-41D7-9F01-AA91EAD856EE";
   public static final String Blockquote = "AF0717E7-E4BA-4909-9F10-17EB757CDD0F";
   public static final String LineBlock = "F401687C-B995-49AF-B2B0-59C158174FD5";
   public static final String AttrEdit = "0F8A254D-9272-46BF-904D-3A9D68B91032";
   public static final String Span = "852CF3E3-8A2B-420D-BD95-F79C54118E7E";
   public static final String Div = "15EDB8F1-6015-4DA9-AE50-5987B24C1D96";
   public static final String InsertDiv = "ACA1521B-8875-4113-9D43-B47F0038B19F";

   // lists
   public static final String BulletList = "D897FD2B-D6A4-44A7-A404-57B5251FBF64";
   public static final String OrderedList = "3B8B82D5-7B6C-4480-B7DD-CF79C6817980";
   public static final String TightList = "A32B668F-74F3-43D7-8759-6576DDE1D603";
   public static final String ListItemSink = "7B503FA6-6576-4397-89EF-37887A1B2EED";
   public static final String ListItemLift = "53F89F57-22E2-4FCC-AF71-3E382EC10FC8";
   public static final String ListItemSplit = "19BBD87F-96D6-4276-B7B8-470652CF4106";
   public static final String ListItemCheck = "2F6DA9D8-EE57-418C-9459-50B6FD84137F";
   public static final String ListItemCheckToggle = "34D30F3D-8441-44AD-B75A-415DA8AC740B";
   public static final String EditListProperties = "E006A68C-EA39-4954-91B9-DDB07D1CBDA2";

   // tables
   public static final String TableInsertTable = "FBE39613-2DAA-445D-9E92-E1EABFB33E2C";
   public static final String TableToggleHeader = "A5EDA226-A3CA-4C1B-8D4D-C2675EF51AFF";
   public static final String TableToggleCaption = "C598D85C-E15C-4E10-9850-95882AEC7E60";
   public static final String TableNextCell = "14299819-3E19-4A27-8D0B-8035315CF0B4";
   public static final String TablePreviousCell = "0F041FB5-0203-4FF1-9D13-B16606A80F3E";
   public static final String TableAddColumnBefore = "2447B81F-E07A-4C7D-8026-F2B148D5FF4A";
   public static final String TableAddColumnAfter = "ED86CFAF-D0B3-4B1F-9BB8-89987A939C8C";
   public static final String TableDeleteColumn = "B3D077BC-DD51-4E3A-8AD4-DE5DE686F7C4";
   public static final String TableAddRowBefore = "E97FB318-4052-41E5-A2F5-55B64E9826A5";
   public static final String TableAddRowAfter = "3F28FA24-4BDD-4C13-84FF-9C5E1D4B04D6";
   public static final String TableDeleteRow = "5F3B4DCD-5006-43A5-A069-405A946CAC68";
   public static final String TableDeleteTable = "116D1E68-9315-4FEB-B6A0-AD25B3B9C881";
   public static final String TableAlignColumnLeft = "0CD6A2A4-06F9-435D-B8C9-070B22B19D8";
   public static final String TableAlignColumnRight = "86D90C12-BB12-4A9D-802F-D00EB7CEF2C5";
   public static final String TableAlignColumnCenter = "63333996-2F65-4586-8494-EA9CAB5A7751";
   public static final String TableAlignColumnDefault = "7860A9C1-60AF-40AD-9EB8-A10F6ADF25C5";

   // insert
   public static final String Link = "842FCB9A-CA61-4C5F-A0A0-43507B4B3FA9";
   public static final String RemoveLink = "072D2084-218D-4A34-AF1F-7E196AF684B2";
   public static final String Image = "808220A3-2B83-4CB6-BCC1-46565D54FA47";
   public static final String Footnote = "1D1A73C0-F0E1-4A0F-BEBC-08398DE14A4D";
   public static final String ParagraphInsert = "4E68830A-3E68-450A-B3F3-2591F4EB6B9A";
   public static final String HorizontalRule = "EAA7115B-181C-49EC-BDB1-F0FF10369278";
   public static final String YamlMetadata = "431B5A45-1B25-4A55-9BAF-C0FE95D9B2B6";
   public static final String Shortcode = "0FDDA7E8-419D-4A5D-A1F5-74061466655D";
   public static final String Citation = "EFFCFC81-F2E7-441E-B7FA-C693146B4185";
   public static final String CrossReference = "48CEED4F-1D18-4AF9-8686-9FEB5DF6BCC8";
   public static final String DefinitionList = "CFAB8F4D-3350-4398-9754-8DE0FB95167B";
   public static final String DefinitionTerm = "204D1A8F-8EE6-424A-8E69-99768C85B39E";
   public static final String DefinitionDescription = "F0738D83-8E11-4CB5-B958-390190A2D7DD";
   public static final String Symbol = "1419765F-6E4A-4A4C-8670-D9E8578EA996";
   
   // raw
   public static final String TexInline = "CFE8E9E5-93BA-4FFA-9A77-BA7EFC373864";
   public static final String TexBlock = "BD11A6A7-E528-40A2-8139-3F8F5F556ED2";
   public static final String InlineMath = "A35C562A-0BD6-4B14-93D5-6FF3BE1A0C8A";
   public static final String DisplayMath = "3E36BA99-2AE9-47C3-8C85-7CC5314A88DF";
   public static final String HTMLComment = "F973CBA4-2882-4AC5-A642-47F4733EBDD4";
   public static final String HTMLInline = "C682C6B5-E58D-498C-A38F-FB07BEC3A82D";
   public static final String HTMLBlock = "6F9F64AF-711F-4F91-8642-B51C41717F31";
   public static final String RawInline = "984167C8-8582-469C-97D8-42CB12773657";
   public static final String RawBlock = "F5757992-4D33-45E6-86DC-F7D7B174B1EC";
   
   // chunk
   public static final String RmdChunk = "EBFD21FF-4A6E-4D88-A2E0-B38470B00BB9";
   public static final String ExecuteCurrentRmdChunk = "31C799F3-EF18-4F3A-92E6-51F7A3193A1B";
   public static final String ExecutePreviousRmdChunks = "D3FDE96-0264-4364-ADFF-E87A75405B0B";
}<|MERGE_RESOLUTION|>--- conflicted
+++ resolved
@@ -16,33 +16,7 @@
 package org.rstudio.studio.client.panmirror.command;
 
 
-<<<<<<< HEAD
-	// formatting
-	public static final String Strong = "83B04020-1195-4A65-8A8E-7C173C87F439";
-	public static final String Em = "9E1B73E4-8140-43C3-92E4-A5E2583F40E6";
-	public static final String Code = "32621150-F829-4B8F-B5BD-627FABBBCF53";
-	public static final String Strikeout = "D5F0225B-EC73-4600-A1F3-01F418EE8CB4";
-	public static final String Superscript = "0200D2FC-B5AF-423B-8B7A-4A7FC3DAA6AF";
-	public static final String Subscript = "3150428F-E468-4E6E-BF53-A2713E59B4A0";
-	public static final String Smallcaps = "41D8030F-5E8B-48F2-B1EE-6BC40FD502E4";
-	public static final String Paragraph = "20EC2695-75CE-4DCD-A644-266E9F5F5913";
-	public static final String Heading1 = "5B77642B-923D-4440-B85D-1A27C9CF9D77";
-	public static final String Heading2 = "42985A4B-6BF2-4EEF-AA30-3E84A8B9111C";
-	public static final String Heading3 = "3F84D9DF-5EF6-484C-8615-BAAE2AC9ECE2";
-	public static final String Heading4 = "DA76731D-1D84-4DBA-9BEF-A6F73536F0B9";
-	public static final String Heading5 = "59E24247-A140-466A-BC96-3C8ADABB57A5";
-	public static final String Heading6 = "DB495DF5-8501-43C7-AE07-59CE9D9C373D";
-	public static final String CodeBlock = "3BA12A49-3E29-4ABC-9A49-436A3B49B880";
-	public static final String CodeBlockFormat = "07A6F2AA-01DC-41D7-9F01-AA91EAD856EE";
-	public static final String Blockquote = "AF0717E7-E4BA-4909-9F10-17EB757CDD0F";
-	public static final String LineBlock = "F401687C-B995-49AF-B2B0-59C158174FD5";
-	public static final String AttrEdit = "0F8A254D-9272-46BF-904D-3A9D68B91032";
-	public static final String Span = "852CF3E3-8A2B-420D-BD95-F79C54118E7E";
-	public static final String Div = "15EDB8F1-6015-4DA9-AE50-5987B24C1D96";
-	public static final String InsertDiv = "ACA1521B-8875-4113-9D43-B47F0038B19F";
-	public static final String InsertSymbol = "1419765F-6E4A-4A4C-8670-D9E8578EA996";
-	public static final String InsertEmoji = "F73896A2-02CC-4E5D-A596-78444A1D2A37";
-=======
+
 public class PanmirrorCommands
 {
    // text editing
@@ -50,7 +24,6 @@
    public static final String Redo = "B6272475-04E0-48C0-86E3-DAFA763BDF7B";
    public static final String SelectAll = "E42BF0DA-8A02-4FCE-A202-7EA8A4833FC5";
    public static final String ClearFormatting = "C22D8CC4-0A9F-41D5-B540-7DAAAB80F344";
->>>>>>> d7a1b875
 
    // formatting
    public static final String Strong = "83B04020-1195-4A65-8A8E-7C173C87F439";
@@ -75,6 +48,8 @@
    public static final String Span = "852CF3E3-8A2B-420D-BD95-F79C54118E7E";
    public static final String Div = "15EDB8F1-6015-4DA9-AE50-5987B24C1D96";
    public static final String InsertDiv = "ACA1521B-8875-4113-9D43-B47F0038B19F";
+   public static final String InsertSymbol = "1419765F-6E4A-4A4C-8670-D9E8578EA996";
+	 public static final String InsertEmoji = "F73896A2-02CC-4E5D-A596-78444A1D2A37";
 
    // lists
    public static final String BulletList = "D897FD2B-D6A4-44A7-A404-57B5251FBF64";

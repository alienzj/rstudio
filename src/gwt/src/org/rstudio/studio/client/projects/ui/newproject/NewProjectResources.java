/*
 * NewProjectResources.java
 *
 * Copyright (C) 2020 by RStudio, PBC
 *
 * Unless you have received this program directly from RStudio pursuant
 * to the terms of a commercial license agreement with RStudio, then
 * this program is licensed to you under the terms of version 3 of the
 * GNU Affero General Public License. This program is distributed WITHOUT
 * ANY EXPRESS OR IMPLIED WARRANTY, INCLUDING THOSE OF NON-INFRINGEMENT,
 * MERCHANTABILITY OR FITNESS FOR A PARTICULAR PURPOSE. Please refer to the
 * AGPL (http://www.gnu.org/licenses/agpl-3.0.txt) for more details.
 *
 */
package org.rstudio.studio.client.projects.ui.newproject;

import com.google.gwt.core.client.GWT;
import com.google.gwt.resources.client.ClientBundle;
import com.google.gwt.resources.client.CssResource;
import com.google.gwt.resources.client.ImageResource;


public interface NewProjectResources extends ClientBundle
{
<<<<<<< HEAD
   NewProjectResources INSTANCE = GWT.create(NewProjectResources.class);
=======
   static NewProjectResources INSTANCE =
                  (NewProjectResources)GWT.create(NewProjectResources.class);
>>>>>>> 08f78b4c

   @Source("newProjectDirectoryIcon_2x.png")
   ImageResource newProjectDirectoryIcon2x();

   @Source("newProjectDirectoryIconLarge_2x.png")
   ImageResource newProjectDirectoryIconLarge2x();

   @Source("packageIcon_2x.png")
   ImageResource packageIcon2x();

   @Source("packageIconLarge_2x.png")
   ImageResource packageIconLarge2x();

   @Source("shinyAppIcon_2x.png")
   ImageResource shinyAppIcon2x();

   @Source("shinyAppIconLarge_2x.png")
   ImageResource shinyAppIconLarge2x();

   @Source("existingDirectoryIcon_2x.png")
   ImageResource existingDirectoryIcon2x();

   @Source("existingDirectoryIconLarge_2x.png")
   ImageResource existingDirectoryIconLarge2x();

   @Source("projectFromRepositoryIcon_2x.png")
   ImageResource projectFromRepositoryIcon2x();

   @Source("projectFromRepositoryIconLarge_2x.png")
   ImageResource projectFromRepositoryIconLarge2x();

   @Source("gitIcon_2x.png")
   ImageResource gitIcon2x();

   @Source("gitIconLarge_2x.png")
   ImageResource gitIconLarge2x();

   @Source("svnIcon_2x.png")
   ImageResource svnIcon2x();

   @Source("svnIconLarge_2x.png")
   ImageResource svnIconLarge2x();

   @Source("plumberAppIcon_2x.png")
   ImageResource plumberAppIcon2x();

<<<<<<< HEAD
   interface Styles extends CssResource
=======
   static interface Styles extends CssResource
>>>>>>> 08f78b4c
   {
      String wizardWidget();
      String wizardMainColumn();
      String wizardTextEntryLabel();
      String wizardSpacer();
      String vcsSelectorDesktop();
      String wizardCheckbox();
      String vcsNotInstalledWidget();
      String vcsHelpLink();
      String newProjectDirectoryName();
      String codeFilesListButton();
      String codeFilesListBox();
      String invalidPkgName();
   }

   @Source("NewProjectWizard.css")
   Styles styles();
}<|MERGE_RESOLUTION|>--- conflicted
+++ resolved
@@ -22,13 +22,7 @@
 
 public interface NewProjectResources extends ClientBundle
 {
-<<<<<<< HEAD
    NewProjectResources INSTANCE = GWT.create(NewProjectResources.class);
-=======
-   static NewProjectResources INSTANCE =
-                  (NewProjectResources)GWT.create(NewProjectResources.class);
->>>>>>> 08f78b4c
-
    @Source("newProjectDirectoryIcon_2x.png")
    ImageResource newProjectDirectoryIcon2x();
 
@@ -74,11 +68,7 @@
    @Source("plumberAppIcon_2x.png")
    ImageResource plumberAppIcon2x();
 
-<<<<<<< HEAD
    interface Styles extends CssResource
-=======
-   static interface Styles extends CssResource
->>>>>>> 08f78b4c
    {
       String wizardWidget();
       String wizardMainColumn();

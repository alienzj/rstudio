/*
 * VirtualConsole.java
 *
 * Copyright (C) 2020 by RStudio, PBC
 *
 * Unless you have received this program directly from RStudio pursuant
 * to the terms of a commercial license agreement with RStudio, then
 * this program is licensed to you under the terms of version 3 of the
 * GNU Affero General Public License. This program is distributed WITHOUT
 * ANY EXPRESS OR IMPLIED WARRANTY, INCLUDING THOSE OF NON-INFRINGEMENT,
 * MERCHANTABILITY OR FITNESS FOR A PARTICULAR PURPOSE. Please refer to the
 * AGPL (http://www.gnu.org/licenses/agpl-3.0.txt) for more details.
 *
 */
package org.rstudio.core.client;

import java.util.ArrayList;
import java.util.List;
import java.util.Map;
import java.util.Map.Entry;
import java.util.Set;
import java.util.SortedMap;
import java.util.TreeMap;
import java.util.TreeSet;

import com.google.gwt.core.client.JavaScriptException;
import com.google.gwt.core.shared.GWT;
import com.google.gwt.resources.client.ClientBundle;
import com.google.gwt.resources.client.TextResource;
import com.google.inject.Provider;
import com.google.inject.assistedinject.Assisted;
import org.rstudio.core.client.regex.Match;
import org.rstudio.core.client.regex.Pattern;
import org.rstudio.core.client.virtualscroller.VirtualScrollerNative;
import org.rstudio.core.client.virtualscroller.VirtualScrollerResources;
import org.rstudio.studio.client.workbench.prefs.model.UserPrefs;

import com.google.gwt.core.client.JsArrayString;
import com.google.gwt.dom.client.Document;
import com.google.gwt.dom.client.Element;
import com.google.gwt.dom.client.SpanElement;
import com.google.inject.Inject;
import org.rstudio.studio.client.workbench.prefs.model.UserPrefsSubset;

/**
 * Simulates a console that behaves like the R console, specifically with
 * regard to \r (carriage return) and \b (backspace) characters.
 */
public class VirtualConsole
{
   public interface Preferences
   {
      int truncateLongLinesInConsoleHistory();
      String consoleAnsiMode();
      boolean screenReaderEnabled();
      boolean limitConsoleVisible();
   }

   public static class PreferencesImpl extends UserPrefsSubset
                                       implements Preferences
   {
      @Inject
      public PreferencesImpl(Provider<UserPrefs> pUserPrefs)
      {
         super(pUserPrefs);
      }

      @Override
      public int truncateLongLinesInConsoleHistory()
      {
         return getUserPrefs().consoleLineLengthLimit().getGlobalValue();
      }

      @Override
      public String consoleAnsiMode()
      {
         return getUserPrefs().ansiConsoleMode().getValue();
      }

      @Override
      public boolean screenReaderEnabled()
      {
         return getUserPrefs().enableScreenReader().getValue();
      }

      @Override
      public boolean limitConsoleVisible()
      {
         return getUserPrefs().limitVisibleConsole().getValue();
      }
   }

   @Inject
   public VirtualConsole(@Assisted Element parent, final Preferences prefs)
   {
      prefs_ = prefs;
      parent_ = parent;

      // only load the virtual scroller if enabled in prefs
      if (prefs_.limitConsoleVisible() &&
          parent_ != null &&
          !VirtualConsole.virtualScrollerInitialized_ &&
          !VirtualConsole.loadingVirtualScroller_)
         {
            VirtualConsole.loadingVirtualScroller_ = true;
            virtualScrollerLoader_.addCallback(() -> {
               try
               {
                  virtualScrollerNative_ = new VirtualScrollerNative();
                  virtualScrollerNative_.setup(parent_);
                  VirtualConsole.virtualScrollerInitialized_ = true;
                  VirtualConsole.loadingVirtualScroller_ = false;
               } catch (JavaScriptException e)
               {
                  // If we get an error initializing the virtualScroller, log
                  // and no-op the error to continue non-virtualized
                  Debug.log(e.getMessage());
               }
            });
         }
   }

   public void clear()
   {
      if (isVirtualized())
         clearVirtualScroller();
      else
         formfeed();
   }

   public static boolean isVirtualized()
   {
      return virtualScrollerInitialized_;
   }

   public static void clearVirtualScroller()
   {
      if (isVirtualized())
      {
         virtualScrollerNative_.clear();
      }
   }

   private void backspace()
   {
      clearPartialAnsiCode();
      if (cursor_ == 0)
         return;
      cursor_--;
   }

   private void carriageReturn()
   {
      clearPartialAnsiCode();
      if (cursor_ == 0)
         return;
      while (cursor_ > 0 && output_.charAt(cursor_ - 1) != '\n')
         cursor_--;
   }

   private void newline(String clazz)
   {
      clearPartialAnsiCode();
      while (cursor_ < output_.length() && output_.charAt(cursor_) != '\n')
         cursor_++;
      // Now we're either at the end of the buffer, or on top of a '\n'
      text("\n", clazz, false/*forceNewRange*/);
   }

   private void formfeed()
   {
      clearPartialAnsiCode();
      output_.setLength(0);
      cursor_ = 0;
      class_.clear();
      if (parent_ != null)
         parent_.setInnerHTML("");
   }

   private void clearPartialAnsiCode()
   {
      partialAnsiCode_ = null;
   }

   /**
    * Debugging aid
    * @param entry
    * @return diagnostic string summarizing the Entry
    */
   private String debugDumpClassEntry(Entry<Integer, ClassRange> entry)
   {
      if (entry == null)
         return("[null]");
      else
         return("[" + entry.getKey() + "]=" + entry.getValue().debugDump());
   }

   /**
    * Debugging aid
    */
   @SuppressWarnings("unused")
   private void debugDumpClassMap(String name, Map<Integer, ClassRange> map)
   {
      Debug.logToConsole("Dumping " + name);
      if (map == null)
         Debug.logToConsole("null");
      else
         for (Map.Entry<Integer, ClassRange> entry : map.entrySet())
         {
            Debug.logToConsole(name + debugDumpClassEntry(entry));
         }
      Debug.logToConsole("Done dumping " + name);
   }

   @Override
   public String toString()
   {
      String output = output_.toString();

      int maxLength = prefs_.truncateLongLinesInConsoleHistory();
      if (maxLength == 0)
         return output;

      JsArrayString splat = StringUtil.split(output, "\n");
      for (int i = 0; i < splat.length(); i++)
      {
         String string = splat.get(i);
         String trimmed = StringUtil.trimRight(string);
         if (trimmed.length() > maxLength)
            splat.set(i, trimmed.substring(0, maxLength) + "... <truncated>");
         else if (string.length() > maxLength)
            splat.set(i, string.substring(0, maxLength));
      }

      return splat.join("\n");
   }

   public int getLength()
   {
      return output_.length();
   }

   public Element getParent()
   {
      return parent_;
   }

   /**
    * Appends text to the end of the virtual console.
    *
    * @param text The text to append
    * @param clazz Style of the text to append
    * @param forceNewRange start a new output range even if last range had same
    * output style as this one
    */
   private void appendText(String text, String clazz, boolean forceNewRange)
   {
      Entry<Integer, ClassRange> last = class_.lastEntry();
      ClassRange range = last.getValue();
      if (!forceNewRange && StringUtil.equals(range.clazz, clazz))
      {
         // just append to the existing output stream
         range.appendRight(text, 0);
      } else
      {
         // create a new output range with this class
         final ClassRange newRange = new ClassRange(cursor_, clazz, text);
         appendChild(newRange.element);
         class_.put(cursor_, newRange);
      }
   }

   /**
    * Inserts text which overlaps existing text in the virtual console.
    *
    * @param range
    */
   private void insertText(ClassRange range)
   {
      int start = range.start;
      int end = start + range.length;

      Entry<Integer, ClassRange> left = class_.floorEntry(start);
      Entry<Integer, ClassRange> right = class_.floorEntry(end);

      // create a view into the map representing the ranges that this class
      // overlaps
      SortedMap<Integer, ClassRange> view = null;
      if (left != null && right != null)
         view = class_.subMap(left.getKey(), true, right.getKey(), true);
      else if (left == null && right != null)
         view = class_.tailMap(right.getKey(), true);
      else if (left != null)
         view = class_.headMap(left.getKey(), true);

      // if no overlapping ranges exist, we can just create a new one
      if (view == null)
      {
         class_.put(start, range);
         if (parent_ != null)
            appendChild(range.element);
         return;
      }

      // accumulators for actions to take after we finish iterating over the
      // overlapping ranges (we don't do this in place to avoid invalidating
      // iterators)
      Set<Integer> deletions = new TreeSet<>();
      List<ClassRange> insertions = new ArrayList<>();
      Map<Integer, Integer> moves = new TreeMap<>();

      boolean haveInsertedRange = false;

      for (Entry<Integer, ClassRange> entry: view.entrySet())
      {
         ClassRange overlap = entry.getValue();
         int l = entry.getKey();
         int r = l + overlap.length;
         boolean matches = StringUtil.equals(range.clazz, overlap.clazz);
         if (start >= l && start < r && end >= r)
         {
            // overlapping on the left side of the new range
            int delta = r - start;
            if (matches)
            {
               // extend the original range
               overlap.appendRight(range.text(), delta);
               range.clearText();
            }
            else
            {
               // reduce the original range and add ours
               overlap.trimRight(delta);
               insertions.add(range);
               haveInsertedRange = true;
               if (parent_ != null)
                  parent_.insertAfter(range.element, overlap.element);
            }
         }
         else if (start <= l && end <= r && end > l)
         {
            // overlapping on the right side of the new range
            int delta = end - l;
            if (matches)
            {
               // extend the original range
               overlap.appendLeft(range.text(), delta);

               // if the original range becomes empty, then delete it
               if (overlap.length == 0)
               {
                  deletions.add(l);
                  if (parent_ != null)
                     parent_.removeChild(overlap.element);
               }
               else
               {
                  // If we previously inserted the new range (i.e. overlapped a prior
                  // range that had a different clazz) then undo that and use the one
                  // we found with the same clazz.
                  range.clearText();
                  if (haveInsertedRange)
                  {
                     insertions.remove(range);
                     haveInsertedRange = false;
                  }

                  moves.put(l, start);
               }
            }
            else
            {
               // reduce the original range and add ours
               overlap.trimLeft(delta);

               if (!range.text().isEmpty())
                  insertions.add(range);

               // move the shortened range to its new start position
               moves.put(l, overlap.start);

               if (parent_ != null && !range.text().isEmpty())
                  parent_.insertBefore(range.element, overlap.element);

            }
         }
         else if (l > start && r < end)
         {
            // this range is fully overwritten, just delete it
            deletions.add(l);
            if (parent_ != null)
               overlap.element.removeFromParent();
         }
         else if (start > l && end < r)
         {
            // this range is fully contained
            if (matches)
            {
               // just write over the existing text
               overlap.overwrite(range.text(), start - l);
            }
            else
            {
               String text = overlap.text();

               // trim the original range
               int amountTrimmed = overlap.length - (start - l);
               overlap.trimRight(amountTrimmed);

               // insert the new range
               insertions.add(range);
               if (parent_ != null)
                  parent_.insertAfter(range.element, overlap.element);

               // add back the remainder
               ClassRange remainder = new ClassRange(
                     end,
                     overlap.clazz,
                     text.substring((text.length() - (amountTrimmed - range.length))));
               insertions.add(remainder);
               if (parent_ != null)
                  parent_.insertAfter(remainder.element, range.element);
            }
         }
      }

      // process accumulated actions
      for (Integer key: deletions)
      {
         class_.remove(key);
      }

      for (Integer key: moves.keySet())
      {
         ClassRange moved = class_.get(key);
         class_.remove(key);
         class_.put(moves.get(key), moved);
      }

      for (ClassRange val: insertions)
      {
         class_.put(val.start, val);
      }
   }

<<<<<<< HEAD
   /**
    * Add a child to the parent or the virtual scroller, depending on preference
    * @param element to add
    */
   private void appendChild(Element element)
   {
      if (prefs_.limitConsoleVisible() && virtualScrollerInitialized_)
         virtualScrollerNative_.append(element);
      else
         parent_.appendChild(element);
   }

=======
>>>>>>> 898b169d
   /**
    * Write text to DOM
    * @param text text to write
    * @param clazz text style
    * @param forceNewRange start a new range even if style matches previous
    * range's style
    */
   private void text(String text, String clazz, boolean forceNewRange)
   {
      if (newText_ != null)
         newText_.append(text);

      int start = cursor_;
      int end = cursor_ + text.length();

      // real-time output if we have a parent
      if (parent_ != null)
      {
         // short circuit common case in which we're just adding output
         if (cursor_ == output_.length() && !class_.isEmpty())
            appendText(text, clazz, forceNewRange);
         else
            insertText(new ClassRange(start, clazz, text));
      }

      output_.replace(start, end, text);
      cursor_ += text.length();
   }

   public void submit(String data)
   {
      submit(data, null);
   }

   public void submit(String data, String clazz)
   {
      submit(data, clazz, false/*forceNewRange*/, false/*ariaLiveAnnounce*/);
   }

   /**
    * Submit text to console
    * @param data text to output
    * @param clazz text style
    * @param forceNewRange force any output from this call to be in a new
    * @param ariaLiveAnnounce include in aria-live output announcement
    * output range (span) even if style matches previous output
    */
   public void submit(String data, String clazz, boolean forceNewRange, boolean ariaLiveAnnounce)
   {
      // Only capture new elements when dealing with error output, which
      // is only place that sets forceNewRange to true. This is just an
      // optimization to avoid unnecessary overhead for large (non-error)
      // output.
      captureNewElements_ = forceNewRange;
      newElements_.clear();

      newText_ = ariaLiveAnnounce && prefs_.screenReaderEnabled() ? new StringBuilder() : null;

      // If previous submit ended with an incomplete ANSI code, add new data
      // to the previous (unwritten) data so we can try again to recognize
      // ANSI code.
      if (partialAnsiCode_ != null)
      {
         data = partialAnsiCode_ + data;
         partialAnsiCode_ = null;
      }

      String currentClazz = clazz;

      String ansiColorMode = prefs_.consoleAnsiMode();

      // If previously determined classes from ANSI codes are available,
      // combine them with input class so they are ready to use if
      // there is text to output before any other ANSI codes in the
      // data (or there are no more ANSI codes).
      if (ansiColorMode == UserPrefs.ANSI_CONSOLE_MODE_ON && ansiCodeStyles_.inlineClazzes != null)
      {
         if (clazz != null)
         {
            currentClazz = clazz + " " + ansiCodeStyles_.inlineClazzes;
         }
         else
         {
            currentClazz = ansiCodeStyles_.inlineClazzes;
         }
      }

      Match match = (ansiColorMode == UserPrefs.ANSI_CONSOLE_MODE_OFF) ?
            CONTROL.match(data, 0) :
            AnsiCode.CONTROL_PATTERN.match(data, 0);
      if (match == null)
      {
         text(data, currentClazz, forceNewRange);
         return;
      }

      int tail = 0;
      while (match != null)
      {
         int pos = match.getIndex();

         // If we passed over any plain text on the way to this control
         // character, add it.
         if (tail != pos)
         {
            text(data.substring(tail, pos), currentClazz, forceNewRange);

            // once we've started a new range, rest of output for this submit
            // call should share that range (e.g. a multi-line error message)
            forceNewRange = false;
         }

         tail = pos + 1;

         switch (data.charAt(pos))
         {
            case '\r':
               carriageReturn();
               break;
            case '\b':
               backspace();
               break;
            case '\n':
               newline(clazz);
               break;
            case '\f':
               formfeed();
               break;
            case '\033':
            case '\233':

               // VirtualConsole only supports ANSI SGR codes (colors, font, etc).
               // We want to identify and act on these codes, while discarding the codes
               // we don't support. Tricky part is we might get codes split across
               // submit calls.

               // match complete SGR codes
               Match sgrMatch = AnsiCode.SGR_ESCAPE_PATTERN.match(data, pos);
               if (sgrMatch == null)
               {
                  if (StringUtil.equals(data.substring(tail), "["))
                  {
                     // only have "[" at end, could be any ANSI code, so save remainder
                     // of string to see if we can recognize it when more arrives
                     partialAnsiCode_ = data.substring(pos);
                     return;
                  }

                  // potentially an incomplete SGR code
                  Match partialMatch = AnsiCode.SGR_PARTIAL_ESCAPE_PATTERN.match(data, pos);
                  if (partialMatch != null)
                  {
                     // Might have an SGR ANSI code that was split across submit calls;
                     // save remainder of string to see if we can recognize it
                     // when more arrives
                     partialAnsiCode_ = data.substring(pos);
                     return;
                  }

                  // how about an unsupported ANSI code?
                  Match ansiMatch = AnsiCode.ANSI_ESCAPE_PATTERN.match(data, pos);
                  if (ansiMatch != null)
                  {
                     // discard it
                     tail = pos + ansiMatch.getValue().length();
                  }
                  else
                  {
                     // nothing useful we can do, just throw away the ESC
                     tail++;
                  }
               }
               else
               {
                  // process the SGR code
                  if (ansi_ == null)
                     ansi_ = new AnsiCode();
                  ansiCodeStyles_ = ansi_.processCode(sgrMatch.getValue());
                  if (ansiColorMode == UserPrefs.ANSI_CONSOLE_MODE_STRIP)
                  {
                     currentClazz = clazz;
                  }
                  else
                  {
                     if (clazz != null)
                     {
                        currentClazz = clazz;
                        if (ansiCodeStyles_.inlineClazzes != null)
                        {
                           currentClazz = currentClazz + " " + ansiCodeStyles_.inlineClazzes;
                        }
                     }
                     else
                     {
                        currentClazz = ansiCodeStyles_.inlineClazzes;
                     }
                  }
                  tail = pos + sgrMatch.getValue().length();
               }
               break;
            default:
               assert false : "Unknown control char, please check regex";
               text(data.charAt(pos) + "", currentClazz, false/*forceNewRange*/);
               break;
         }

         match = match.nextMatch();
      }

      // If there was any plain text after the last control character, add it
      if (tail < data.length())
         text(data.substring(tail), currentClazz, forceNewRange);
   }

   // Elements added by last submit call; only captured if forceNewRange was true
   public List<Element> getNewElements()
   {
      return newElements_;
   }

   // Text added by last submit() call (all ANSI codes and control characters except newlines
   // stripped), only captured if screen reader is enabled when submit() is invoked. Intended
   // for use in reporting output to screen readers.
   public String getNewText()
   {
      return newText_ == null ? "" : newText_.toString();
   }

   private class ClassRange
   {
      public ClassRange(int pos, String className, String text)
      {
         clazz  = className;
         start = pos;
         length = text.length();
         element = Document.get().createSpanElement();
         if (className != null)
            element.addClassName(clazz);
         element.setInnerText(text);

         if (captureNewElements_)
         {
            newElements_.add(element);
         }
      }

      public void trimLeft(int delta)
      {
         length -= delta;
         start += delta;
         element.setInnerText(element.getInnerText().substring(delta));
      }

      public void trimRight(int delta)
      {
         length -= delta;
         String text = element.getInnerText();
         element.setInnerText(text.substring(0, text.length() - delta));
      }

      public void appendLeft(String content, int delta)
      {
         length += content.length() - delta;
         start -= (content.length() - delta);
         element.setInnerText(content +
               element.getInnerText().substring(delta));
      }

      public void appendRight(String content, int delta)
      {
         length += content.length() - delta;
         String text = text();
         element.setInnerText(text.substring(0,
               text.length() - delta) + content);
      }

      public void overwrite(String content, int pos)
      {
         String text = element.getInnerText();
         element.setInnerText(
               text.substring(0, pos) + content +
               text.substring(pos + content.length()));
      }

      public String text()
      {
         return element.getInnerText();
      }

      public void clearText()
      {
         element.setInnerText("");
      }

      public String debugDump()
      {
         return "start=" + start + ", length=" + length + ", clazz=[" + clazz +
               "], text=[" + text() + "]";
      }

      public final String clazz;
      public int length;
      public int start;
      public final SpanElement element;
   }

   interface Resources extends ClientBundle
   {
      @Source("./virtualscroller/virtualscroller.js")
      TextResource virtualScrollerCode();
   }

   private static final Resources RES = GWT.create(Resources.class);

   private static final ExternalJavaScriptLoader virtualScrollerLoader_ =
      new ExternalJavaScriptLoader(VirtualScrollerResources.INSTANCE.virtualscrollerjs().getSafeUri().asString());
   private static VirtualScrollerNative virtualScrollerNative_;
   private static boolean virtualScrollerInitialized_ = false;
   private static boolean loadingVirtualScroller_ = false;

   private static final Pattern CONTROL = Pattern.create("[\r\b\f\n]");

   private final StringBuilder output_ = new StringBuilder();
   private final TreeMap<Integer, ClassRange> class_ = new TreeMap<>();
   private final Element parent_;

   private int cursor_ = 0;
   private AnsiCode ansi_;
   private String partialAnsiCode_;
   private AnsiCode.AnsiClazzes ansiCodeStyles_ = new AnsiCode.AnsiClazzes();

   // Elements added by last submit call (only if forceNewRange was true)
   private boolean captureNewElements_ = false;
   private final List<Element> newElements_ = new ArrayList<>();

   private StringBuilder newText_;

   // Injected ----
   private final Preferences prefs_;
}<|MERGE_RESOLUTION|>--- conflicted
+++ resolved
@@ -350,8 +350,8 @@
                if (overlap.length == 0)
                {
                   deletions.add(l);
-                  if (parent_ != null)
-                     parent_.removeChild(overlap.element);
+                  if (overlap.element.getParentElement() != null)
+                     overlap.element.removeFromParent();
                }
                else
                {
@@ -443,7 +443,6 @@
       }
    }
 
-<<<<<<< HEAD
    /**
     * Add a child to the parent or the virtual scroller, depending on preference
     * @param element to add
@@ -456,8 +455,6 @@
          parent_.appendChild(element);
    }
 
-=======
->>>>>>> 898b169d
    /**
     * Write text to DOM
     * @param text text to write

/*
 * ElementIds.java
 *
 * Copyright (C) 2009-20 by RStudio, Inc.
 *
 * Unless you have received this program directly from RStudio pursuant
 * to the terms of a commercial license agreement with RStudio, then
 * this program is licensed to you under the terms of version 3 of the
 * GNU Affero General Public License. This program is distributed WITHOUT
 * ANY EXPRESS OR IMPLIED WARRANTY, INCLUDING THOSE OF NON-INFRINGEMENT,
 * MERCHANTABILITY OR FITNESS FOR A PARTICULAR PURPOSE. Please refer to the
 * AGPL (http://www.gnu.org/licenses/agpl-3.0.txt) for more details.
 *
 */
package org.rstudio.core.client;

import com.google.gwt.aria.client.Id;
import com.google.gwt.dom.client.Element;
import com.google.gwt.user.client.ui.Widget;
import org.rstudio.core.client.dom.DomUtils;
import org.rstudio.core.client.regex.Pattern;

public class ElementIds
{
   /**
    * Return a unique ID based on examination of existing elements. Must be assigned
    * immediately to an element in the DOM to ensure uniqueness.
    * @param baseId
    * @return
    */
   public static String getUniqueElementId(String baseId)
   {
      String elementIdBase = getElementId(baseId);
      String elementId = elementIdBase;
      int counter = 0;

      // ensure uniqueness; for example, if multiple modal dialogs are displayed, make sure
      // the OK button instances, etc., are uniquely identified
      while (DomUtils.getElementById(elementId) != null)
      {
         elementId = elementIdBase + "_" + counter++;
      }
     return elementId;
   }

   public static void assignElementId(Element ele, String id)
   {
      ele.setId(getUniqueElementId(id));
   }

   public static void assignElementId(Widget widget, String id)
   {
      assignElementId(widget.getElement(), id);
   }

   public static String getElementId(String id)
   {
      return ID_PREFIX + id;
   }

   public static Id getAriaElementId(String id)
   {
      return Id.of(getElementId(id));
   }

   public static boolean isInstanceOf(Widget widget, String baseId)
   {
      return isInstanceOf(widget.getElement(), baseId);
   }

   public static boolean isInstanceOf(Element ele, String baseId)
   {
      String actualId = ele.getId();
      String testId = ElementIds.getElementId(baseId);
      if (actualId == testId)
         return true;

      // does ID match disambiguation pattern?
      if (RE_NUMBERED_ELEMENT_ID.test(actualId))
      {
         String trimmedId = actualId.substring(0, actualId.lastIndexOf('_'));
         return trimmedId == testId;
      }
      return false;
   }

   public static String idSafeString(String text)
   {
      // replace all non-alphanumerics with underscores
      String id = text.replaceAll("[^a-zA-Z0-9]", "_");
      
      // collapse multiple underscores to a single underscore
      id = id.replaceAll("_+", "_");

      // clean up leading/trailing underscores
      id = id.replaceAll("^_+", "");
      id = id.replaceAll("_+$", "");
      
      // convert to lowercase and return
      return id.toLowerCase();
   }

   public static String idFromLabel(String label)
   {
      return ID_PREFIX + "label_" + idSafeString(label);
   }

   private static final Pattern RE_NUMBERED_ELEMENT_ID = Pattern.create("^[a-zA-Z0-9_]+_\\d+$");

   public final static String ID_PREFIX = "rstudio_";

   // global list of specific IDs we assign -- we keep this list centralized in this class as a
   // so that we can be sure an ID is not used elsewhere in the product
   public final static String CONSOLE_INPUT = "console_input";
   public final static String CONSOLE_OUTPUT = "console_output";
   public final static String DEPLOY_CONTENT = "deploy_content";
   public final static String FIND_REPLACE_BAR = "find_replace_bar";
   public final static String HELP_FRAME = "help_frame";
   public final static String LOADING_SPINNER = "loading_image";
   public final static String PLOT_IMAGE_FRAME = "plot_image_frame";
   public final static String POPUP_COMPLETIONS = "popup_completions";
   public final static String PREFERENCES_CONFIRM = "preferences_confirm";
   public final static String PUBLISH_CONNECT = "publish_connect";
   public final static String PUBLISH_DISCONNECT = "publish_disconnect";
   public final static String PUBLISH_ITEM = "publish_item";
   public final static String PUBLISH_RECONNECT = "publish_reconnect";
   public final static String PUBLISH_SHOW_DEPLOYMENTS = "show_deployments";
   public final static String SHELL_WIDGET = "shell_widget";
   public final static String SOURCE_TEXT_EDITOR = "source_text_editor";
   public final static String XTERM_WIDGET = "xterm_widget";
   public final static String FILE_DIALOG_NAME_PROMPT = "file_dialog_name_prompt";
   public final static String WORKBENCH_PANEL = "workbench_panel";
   public final static String WORKBENCH_TAB = "workbench_tab";
   public final static String FILE_ACCEPT_BUTTON = "file_accept";
   public final static String FILE_CANCEL_BUTTON = "file_cancel";
   public final static String FILE_NEW_FOLDER_BUTTON = "file_new_folder";
   public final static String PREVIEW_BUTTON = "preview";
   public final static String CREATE_BUTTON = "create";
   public final static String DIALOG_YES_BUTTON = "dlg_yes";
   public final static String DIALOG_NO_BUTTON = "dlg_no";
   public final static String DIALOG_CANCEL_BUTTON = "dlg_cancel";
   public final static String DIALOG_OK_BUTTON = "dlg_ok";
   public final static String DIALOG_APPLY_BUTTON = "dlg_apply";
   public final static String DIALOG_RETRY_BUTTON = "dlg_retry";
   public final static String SELECT_ALL_BUTTON = "select_all";
   public final static String SELECT_NONE_BUTTON = "select_none";
   public final static String ABOUT_MANAGE_LICENSE_BUTTON = "about_manage_license";
   public final static String TEXT_SOURCE_BUTTON = "text_source";
   public final static String TEXT_SOURCE_BUTTON_DROPDOWN = "text_source_dropdown";
   public final static String EMPTY_DOC_BUTTON = "empty_doc";

   public final static String EDIT_EDITING_PREFS = "edit_editing_prefs";
   public final static String EDIT_DISPLAY_PREFS = "edit_display_prefs";
   public final static String EDIT_SAVING_PREFS = "edit_saving_prefs";
   public final static String EDIT_COMPLETION_PREFS = "editing_completion_prefs";
   public final static String EDIT_DIAGNOSTICS_PREFS = "editing_diagnostics_prefs";

   public final static String GENERAL_BASIC_PREFS = "general_basic_prefs";
   public final static String GENERAL_ADVANCED_PREFS = "general_advanced_prefs";

   public final static String PACKAGE_MANAGEMENT_PREFS = "package_management_prefs";
   public final static String PACKAGE_DEVELOPMENT_PREFS = "package_development_prefs";

   public final static String TERMINAL_GENERAL_PREFS = "terminal_general_prefs";
   public final static String TERMINAL_CLOSING_PREFS = "terminal_closing_prefs";

   // AskSecretDialog
   public final static String ASK_SECRET_TEXT = "ask_secret_text";
   public static String getAskSecretText() { return getElementId(ASK_SECRET_TEXT); }

   // FindInFilesDialog
   public final static String FIND_FILES_TEXT = "find_files_text";
   public static String getFindFilesText() { return getElementId(FIND_FILES_TEXT); }
   public final static String FIND_FILES_PATTERN_EXAMPLE = "find_files_pattern_example";

   // ImportFileSettingsDialog
   public final static String IMPORT_FILE_NAME = "import_file_name";
   public static String getImportFileName() { return getElementId(IMPORT_FILE_NAME); }
   public final static String IMPORT_FILE_ENCODING = "import_file_encoding";
   public static String getImportFileEncoding() { return getElementId(IMPORT_FILE_ENCODING); }
   public final static String IMPORT_FILE_ROW_NAMES = "import_file_row_names";
   public static String getImportFileRowNames() { return getElementId(IMPORT_FILE_ROW_NAMES); }
   public final static String IMPORT_FILE_SEPARATOR = "import_file_separator";
   public static String getImportFileSeparator() { return getElementId(IMPORT_FILE_SEPARATOR); }
   public final static String IMPORT_FILE_DECIMAL = "import_file_decimal";
   public static String getImportFileDecimal() { return getElementId(IMPORT_FILE_DECIMAL); }
   public final static String IMPORT_FILE_QUOTE = "import_file_quote";
   public static String getImportFileQuote() { return getElementId(IMPORT_FILE_QUOTE); }
   public final static String IMPORT_FILE_COMMENT = "import_file_comment";
   public static String getImportFileComment() { return getElementId(IMPORT_FILE_COMMENT); }
   public final static String IMPORT_FILE_NA_STRINGS = "import_file_na_strings";
   public static String getImportFileNaStrings() { return getElementId(IMPORT_FILE_NA_STRINGS); }

   // NewRMarkdownDialog
   public final static String NEW_RMD_TITLE = "new_rmd_title";
   public static String getNewRmdTitle() { return getElementId(NEW_RMD_TITLE); }
   public final static String NEW_RMD_AUTHOR = "new_rmd_author";
   public static String getNewRmdAuthor() { return getElementId(NEW_RMD_AUTHOR); }
   public final static String NEW_RMD_TEMPLATE_LABEL = "new_rmd_template_label";
   public static String getNewRmdTemplateLabel() { return getElementId(NEW_RMD_TEMPLATE_LABEL); }
   public final static String NEW_RMD_TEMPLATE = "new_rmd_template";
   public static String getNewRmdTemplate() { return getElementId(NEW_RMD_TEMPLATE); }

   // RmdTemplateChooser
   public final static String RMD_TEMPLATE_CHOOSER_NAME = "rmd_template_chooser_name";
   public static String getRmdTemplateChooserName() { return getElementId(RMD_TEMPLATE_CHOOSER_NAME); }

   // NewShinyWebApplication
   public final static String NEW_SHINY_APP_NAME = "new_shiny_app_name";
   public final static String NEW_SHINY_APP_SINGLE_FILE = "new_shiny_app_single_file";
   public final static String NEW_SHINY_APP_MULTI_FILE = "new_shiny_app_multi_file";

   // TextBoxWithButton
   public final static String TEXTBOXBUTTON_TEXT = "textboxbutton_text";
   public final static String TEXTBOXBUTTON_BUTTON = "textboxbutton_button";
   public final static String TEXTBOXBUTTON_HELP = "textboxbutton_help";

   // TerminalPane
   public final static String TERMINAL_DROPDOWN_MENUBUTTON = "terminal_dropdown_menubutton";

   // GlobalToolbar
   public final static String NEW_FILE_MENUBUTTON = "new_file_menubutton";
   public final static String OPEN_MRU_MENUBUTTON = "open_mru_menubutton";
   public final static String VCS_MENUBUTTON = "vcs_menubutton";
   public final static String PANELAYOUT_MENUBUTTON = "panelayout_menubutton";
   public final static String PROJECT_MENUBUTTON = "project_menubutton";
   public final static String PROJECT_MENUBUTTON_TOOLBAR_SUFFIX = "toolbar";
   public final static String PROJECT_MENUBUTTON_MENUBAR_SUFFIX = "menubar";

   // BuildPane
   public final static String BUILD_MORE_MENUBUTTON = "build_more_menubutton";
   public final static String BUILD_BOOKDOWN_MENUBUTTON = "build_bookdown_menubutton";

   // JobLauncherDialog
   public final static String JOB_LAUNCHER_ENVIRONMENT = "job_launcher_environment";
   public static String getJobLauncherEnvironment() { return getElementId(JOB_LAUNCHER_ENVIRONMENT); }

   // RmdTemplateOptionsWidget
   public final static String RMD_TEMPLATE_OPTIONS_OUTPUT_FORMAT = "rmd_template_options_output_format";
   public static String getRmdTemplateOptionsOutputFormat() { return getElementId(RMD_TEMPLATE_OPTIONS_OUTPUT_FORMAT); }

   // Modal Dialogs
   public final static String DIALOG_GLOBAL_PREFS = "dialog_global_prefs";

   // DataImport
   public final static String DATA_IMPORT_UI_OPTIONS = "data_import_ui_options";
   public final static String DATA_IMPORT_FILE_URL = "data_import_file_url";
   public static String getDataImportFileUrl() { return getElementId(DATA_IMPORT_FILE_URL); }
   public final static String DATA_IMPORT_OPTIONS_FILECHOOSER = "data_import_options_filechooser";
   public static String getDataImportOptionsFilechooser() { return getElementId(DATA_IMPORT_OPTIONS_FILECHOOSER); }
   public final static String DATA_IMPORT_CODE_PREVIEW = "data_import_code_preview";
   public static String getDataImportCodePreview() { return getElementId(DATA_IMPORT_CODE_PREVIEW); }
   public final static String DATA_IMPORT_OPTIONS_NAME = "data_import_options_name";
   public static String getDataImportOptionsName() { return getElementId(DATA_IMPORT_OPTIONS_NAME); }
   public final static String DATA_IMPORT_OPTIONS_SKIP = "data_import_options_skip";
   public static String getDataImportOptionsSkip() { return getElementId(DATA_IMPORT_OPTIONS_SKIP); }
   public final static String DATA_IMPORT_OPTIONS_MAXROWS = "data_import_options_maxrows";
   public static String getDataImportOptionsMaxrows() { return getElementId(DATA_IMPORT_OPTIONS_MAXROWS); }
   public final static String DATA_IMPORT_OPTIONS_DELIMITER = "data_import_options_delimiter";
   public static String getDataImportOptionsDelimiter() { return getElementId(DATA_IMPORT_OPTIONS_DELIMITER); }
   public final static String DATA_IMPORT_OPTIONS_QUOTES = "data_import_options_quotes";
   public static String getDataImportOptionsQuotes() { return getElementId(DATA_IMPORT_OPTIONS_QUOTES); }
   public final static String DATA_IMPORT_OPTIONS_ESCAPE = "data_import_options_escape";
   public static String getDataImportOptionsEscape() { return getElementId(DATA_IMPORT_OPTIONS_ESCAPE); }
   public final static String DATA_IMPORT_OPTIONS_COMMENT = "data_import_options_comment";
   public static String getDataImportOptionsComment() { return getElementId(DATA_IMPORT_OPTIONS_COMMENT); }
   public final static String DATA_IMPORT_OPTIONS_NA = "data_import_options_na";
   public static String getDataImportOptionsNa() { return getElementId(DATA_IMPORT_OPTIONS_NA); }
   public final static String DATA_IMPORT_OPTIONS_SHEET = "data_import_options_sheet";
   public static String getDataImportOptionsSheet() { return getElementId(DATA_IMPORT_OPTIONS_SHEET); }
   public final static String DATA_IMPORT_OPTIONS_RANGE = "data_import_options_range";
   public static String getDataImportOptionsRange() { return getElementId(DATA_IMPORT_OPTIONS_RANGE); }
   public final static String DATA_IMPORT_OPTIONS_FORMAT = "data_import_options_format";
   public static String getDataImportOptionsFormat() { return getElementId(DATA_IMPORT_OPTIONS_FORMAT); }

   // DataImportOptionsUiCsvLocale
   public final static String DATA_IMPORT_CSV_DATENAME = "data_import_csv_datename";
   public static String getDataImportCsvDatename() { return getElementId(DATA_IMPORT_CSV_DATENAME); }
   public final static String DATA_IMPORT_CSV_ENCODING = "data_import_csv_encoding";
   public static String getDataImportCsvEncoding() { return getElementId(DATA_IMPORT_CSV_ENCODING); }
   public final static String DATA_IMPORT_CSV_DATE_FORMAT = "data_import_csv_date_format";
   public static String getDataImportCsvDateFormat() { return getElementId(DATA_IMPORT_CSV_DATE_FORMAT); }
   public final static String DATA_IMPORT_CSV_TIME_FORMAT = "data_import_csv_time_format";
   public static String getDataImportCsvTimeFormat() { return getElementId(DATA_IMPORT_CSV_TIME_FORMAT); }
   public final static String DATA_IMPORT_CSV_DECIMAL_MARK = "data_import_csv_decimal_mark";
   public static String getDataImportCsvDecimalMark() { return getElementId(DATA_IMPORT_CSV_DECIMAL_MARK); }
   public final static String DATA_IMPORT_CSV_GROUPING_MARK = "data_import_csv_grouping_mark";
   public static String getDataImportCsvGroupingMark() { return getElementId(DATA_IMPORT_CSV_GROUPING_MARK); }
   public final static String DATA_IMPORT_CSV_TZ = "data_import_csv_tz";
   public static String getDataImportCsvTz() { return getElementId(DATA_IMPORT_CSV_TZ); }

   // AboutDialogContents
   public final static String ABOUT_LICENSE_INFO = "about_license_info";
   public static String getAboutLicenseInfo() { return getElementId(ABOUT_LICENSE_INFO); }
   
   // TextEditingTargetWidget
   public final static String CB_SOURCE_ON_SAVE = "cb_source_on_save";
   public static String getCbSourceOnSave() { return getElementId(CB_SOURCE_ON_SAVE); }
   public final static String TOGGLE_DOC_OUTLINE_BUTTON = "toggle_doc_outline_button";
   public static String getToggleDocOutlineButton() { return getElementId(TOGGLE_DOC_OUTLINE_BUTTON); }
   
   // AddinsToolbarButton
   public final static String ADDINS_TOOLBAR_BUTTON = "addins_toolbar_button";
   public static String getAddinsToolbarButton() { return getElementId(ADDINS_TOOLBAR_BUTTON); }
   
   // CodeSearchWidget
   public final static String CODE_SEARCH_WIDGET = "code_search_widget";
   public static String getCodeSearchWidget() { return getElementId(CODE_SEARCH_WIDGET); }
   
   // EnvironmentPane
   public final static String MB_IMPORT_DATASET = "mb_import_dataset";
   public static String getMbImportDataset() { return getElementId(MB_IMPORT_DATASET); }
   public final static String MB_ENVIRONMENT_LIST = "mb_environment_list";
   public static String getMbEnvironmentList() { return getElementId(MB_ENVIRONMENT_LIST); }
   public final static String MB_OBJECT_LIST_VIEW = "mb_object_list_view";
   public static String getMbObjectListView() { return getElementId(MB_OBJECT_LIST_VIEW); }
   public final static String SW_ENVIRONMENT = "sw_environment";
   public static String getSwEnvironment() { return getElementId(SW_ENVIRONMENT); }
   
   // HistoryPane
   public final static String SW_HISTORY = "sw_history";
   public static String getSwHistory() { return getElementId(SW_HISTORY); }
   
   // GitPane
   public final static String MB_GIT_MORE = "mb_git_more";
   public static String getMbGitMore() { return getElementId(MB_GIT_MORE); }
   public final static String TB_GIT_REFRESH = "tb_git_refresh";
   public static String getTbGitRefresh() { return getElementId(TB_GIT_REFRESH); }
   
   // FileCommandToolbar
   public final static String MB_FILES_MORE = "mb_files_more";
   public static String getMbFilesMore() { return getElementId(MB_FILES_MORE); }
   
   // PlotsToolbar
   public final static String MB_PLOTS_EXPORT = "mb_plots_export";
   public static String getMbPlotsExport() { return getElementId(MB_PLOTS_EXPORT); }
   
   // PackagesPane
   public final static String SW_PACKAGES = "sw_packages";
   public static String getSwPackages() { return getElementId(SW_PACKAGES); }

   // SpellingDialog
   public final static String SPELLING_NOT_IN_DICT= "spelling_not_in_dict";
   public static String getSpellingNotInDict() { return getElementId(SPELLING_NOT_IN_DICT); }
   public final static String SPELLING_CHANGE_TO= "spelling_change_to";
   public static String getSpellingChangeTo() { return getElementId(SPELLING_CHANGE_TO); }

   // HelpPane
   public final static String SW_HELP_FIND_IN_TOPIC = "sw_help_find_in_topic";
   public static String getSwHelpFindInTopic() { return getElementId(SW_HELP_FIND_IN_TOPIC); }
   
   // HelpSearchWidget
   public final static String SW_HELP = "sw_help";
   public static String getSwHelp() { return getElementId(SW_HELP); }

   // NewRdDialog
   public final static String NEW_RD_NAME = "new_rd_name";
   public static String getNewRdName() { return getElementId(NEW_RD_NAME); }
   public final static String NEW_RD_TEMPLATE = "new_rd_template";
   public static String getNewRdTemplate() { return getElementId(NEW_RD_TEMPLATE); }

   // SvnResolveDialog
   public final static String SVN_RESOLVE_GROUP = "svn_resolve_group";
   public final static String SVN_RESOLVE_MINE = "svn_resolve_mine";
   public final static String SVN_RESOLVE_MINE_DESC = "svn_resolve_mine_desc";
   public final static String SVN_RESOLVE_MINE_CONFLICT = "svn_resolve_mine_conflict";
   public final static String SVN_RESOLVE_MINE_CONFLICT_DESC = "svn_resolve_mine_conflict_desc";
   public final static String SVN_RESOLVE_THEIRS_CONFLICT = "svn_resolve_theirs_conflict";
   public final static String SVN_RESOLVE_THEIRS_CONFLICT_DESC = "svn_resolve_theirs_conflict_desc";
   public final static String SVN_RESOLVE_MINE_ALL = "svn_resolve_mine_all";
   public final static String SVN_RESOLVE_MINE_ALL_DESC = "svn_resolve_mine_all_desc";
   public final static String SVN_RESOLVE_THEIRS_ALL = "svn_resolve_theirs_all";
   public final static String SVN_RESOLVE_THEIRS_ALL_DESC = "svn_resolve_theirs_all_desc";
<<<<<<< HEAD
   
   // TutorialPane
   public final static String TUTORIAL_FRAME = "tutorial_frame";
   
=======

   // ShowPublicKeyDialog
   public final static String PUBLIC_KEY_TEXT = "public_key_text";
   public final static String PUBLIC_KEY_LABEL = "public_key_label";

   // JobQuitControls
   public final static String JOB_QUIT_LISTBOX = "job_quit_listbox";
   public static String getJobQuitListbox() { return getElementId(JOB_QUIT_LISTBOX); }
   
   // RSConnect
   public final static String RSC_SERVER_URL = "rsc_server_url";
   public static String getRscServerUrl() { return getElementId(RSC_SERVER_URL); }
   public final static String RSC_ACCOUNT_LIST_LABEL = "rsc_account_list_label";
   public static String getRscAccountListLabel() { return getElementId(RSC_ACCOUNT_LIST_LABEL); }
   public final static String RSC_ACCOUNT_LIST = "rsc_account_list";
   public static String getRscAccountList() { return getElementId(RSC_ACCOUNT_LIST); }
   public final static String RSC_FILES_LIST_LABEL = "rsc_files_list_label";
>>>>>>> bf9e7291
}<|MERGE_RESOLUTION|>--- conflicted
+++ resolved
@@ -371,13 +371,10 @@
    public final static String SVN_RESOLVE_MINE_ALL_DESC = "svn_resolve_mine_all_desc";
    public final static String SVN_RESOLVE_THEIRS_ALL = "svn_resolve_theirs_all";
    public final static String SVN_RESOLVE_THEIRS_ALL_DESC = "svn_resolve_theirs_all_desc";
-<<<<<<< HEAD
    
    // TutorialPane
    public final static String TUTORIAL_FRAME = "tutorial_frame";
    
-=======
-
    // ShowPublicKeyDialog
    public final static String PUBLIC_KEY_TEXT = "public_key_text";
    public final static String PUBLIC_KEY_LABEL = "public_key_label";
@@ -394,5 +391,4 @@
    public final static String RSC_ACCOUNT_LIST = "rsc_account_list";
    public static String getRscAccountList() { return getElementId(RSC_ACCOUNT_LIST); }
    public final static String RSC_FILES_LIST_LABEL = "rsc_files_list_label";
->>>>>>> bf9e7291
 }
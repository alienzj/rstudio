--- conflicted
+++ resolved
@@ -559,18 +559,11 @@
                                        server::options().monitorSharedSecret(),
                                        s_pHttpServer->ioService());
 
-<<<<<<< HEAD
-      // add a monitor log writer
-      core::log::addLogDestination(
-                monitor::client().createLogWriter(kProgramIdentity));
-=======
       if (!options.verifyInstallation())
       {
          // add a monitor log writer
-         core::system::addLogWriter(
-                   monitor::client().createLogWriter(kProgramIdentity));
-      }
->>>>>>> 36203ed6
+         core::log::addLogDestination(monitor::client().createLogWriter(kProgramIdentity));
+      }
 
       // call overlay initialize
       error = overlay::initialize();

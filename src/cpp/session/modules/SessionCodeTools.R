#
# SessionCodeTools.R
#
# Copyright (C) 2009-12 by RStudio, Inc.
#
# Unless you have received this program directly from RStudio pursuant
# to the terms of a commercial license agreement with RStudio, then
# this program is licensed to you under the terms of version 3 of the
# GNU Affero General Public License. This program is distributed WITHOUT
# ANY EXPRESS OR IMPLIED WARRANTY, INCLUDING THOSE OF NON-INFRINGEMENT,
# MERCHANTABILITY OR FITNESS FOR A PARTICULAR PURPOSE. Please refer to the
# AGPL (http://www.gnu.org/licenses/agpl-3.0.txt) for more details.
#
#

.rs.addFunction("error", function(...)
{
   list(
      result  = NULL,
      message = .rs.scalar(paste(..., sep = ""))
   )
})

.rs.addFunction("success", function(result = NULL)
{
   list(
      result  = result,
      message = NULL
   )
})

.rs.addFunction("withTimeLimit", function(time,
                                          expr,
                                          envir = parent.frame(),
                                          fail = NULL)
{
   setTimeLimit(elapsed = time, transient = TRUE)
   on.exit(setTimeLimit(), add = TRUE)
   tryCatch(
      eval(expr, envir = envir),
      error = function(e) {
         fail
      }
   )
})

.rs.addFunction("startsWith", function(strings, string)
{
   if (!length(string))
      string <- ""
   
   n <- nchar(string)
   (nchar(strings) >= n) & (substring(strings, 1, n) == string)
})

.rs.addFunction("selectStartsWith", function(strings, string)
{
   strings[.rs.startsWith(strings, string)]
})

.rs.addFunction("endsWith", function(strings, string)
{
   if (!length(string))
      string <- ""
   
   nstrings <- nchar(strings)
   nstring <- nchar(string)
   (nstrings >= nstring) & 
      (substring(strings, nstrings - nstring + 1, nstrings) == string)
})

.rs.addFunction("selectEndsWith", function(strings, string)
{
   strings[.rs.endsWith(strings, string)]
})

# Return the scope names in which the given names exist
.rs.addFunction("which", function(names) {
   scopes = search()
   sapply(names, function(name) {
      for (scope in scopes) {
         if (exists(name, where=scope, inherits=F))
            return(scope)
      }
      return("")
   })
})

.rs.addFunction("guessToken", function(line, cursorPos)
{
   utils:::.assignLinebuffer(line)
   utils:::.assignEnd(cursorPos)
   utils:::.guessTokenFromLine()
})

.rs.addFunction("findFunctionNamespace", function(name, fromWhere)
{
   if (!identical(fromWhere, ""))
   {
      if ( ! (fromWhere %in% search()) )
         return ("")

      where = as.environment(fromWhere)
   }
   else
   {
      where = globalenv()
   }

   envList <- methods:::findFunction(name, where = where)
   if (length(envList) > 0)
   {
      env <- envList[[1]]
      if (identical(env, baseenv()))
      {
         return ("package:base")
      }
      else if (identical(env, globalenv()))
      {
         return(".GlobalEnv")
      }
      else
      {
         envName = attr(envList[[1]], "name")
         if (!is.null(envName))
            return (envName)
         else
            return ("")
      }
   }
   else
   {
      return ("")
   }
})

.rs.addFunction("getFunction", function(name, namespaceName)
{
   tryCatch(eval(parse(text = name),
                 envir = as.environment(namespaceName),
                 enclos = NULL),
            error = function(e) NULL)
})


.rs.addFunction("functionHasSrcRef", function(func)
{
   return (!is.null(attr(func, "srcref")))
})

.rs.addFunction("deparseFunction", function(func, useSource)
{
   control <- c("keepInteger", "keepNA")
   if (useSource)
     control <- append(control, "useSource")

   deparse(func, width.cutoff = 59, control = control)
})

.rs.addFunction("isS3Generic", function(object)
{
   if (!is.function(object))
      return(FALSE)
   
   if (inherits(object, "groupGenericFunction"))
      return(TRUE)
   
   .rs.callsUseMethod(body(object))
   
})

.rs.addFunction("callsUseMethod", function(x)
{
   if (missing(x))
      return(FALSE)
   
   if (!is.call(x))
      return(FALSE)
   
   if (identical(x[[1]], quote(UseMethod)))
      return(TRUE)
   
   if (length(x) == 1)
      return(FALSE)
   
   for (arg in as.list(x[-1]))
      if (.rs.callsUseMethod(arg))
         return(TRUE)
   
   FALSE
})

.rs.addFunction("getS3MethodsForFunction", function(func, envir = parent.frame())
{
  tryCatch({
     call <- call("methods", func)
     as.character(suppressWarnings(eval(call, envir = envir)))
  }, error = function(e) character())
})


# Return a list of S4 methods formatted as  functionName {className, className}
# NOTE: should call isGeneric prior to calling this (it will yield an error
# for functions that aren't generic)
.rs.addFunction("getS4MethodsForFunction", function(func)
{
  sigs <- findMethodSignatures(methods = findMethods(func))
  apply(sigs, 
        1, 
        function(sig)
        {
           paste(func, 
                 " {", 
                 paste(sig, collapse=", "),
                 "}",
                 sep="",
                 collapse = "")
        })
})

.rs.addFunction("getS4MethodNamespaceName", function(method)
{
  env <- environment(method)
  if (identical(env, baseenv()))
    return ("package:base")
  else if (identical(env, globalenv()))
    return (".GlobalEnv")
  else
  {
    envName <- environmentName(env)
    if (envName %in% search())
      return (envName)
    else
      paste("package:", envName, sep="")
  }
})

.rs.addFunction("getPendingInput", function()
{
   .Call("rs_getPendingInput")
})

.rs.addFunction("doStripSurrounding", function(string, complements)
{
   result <- gsub("^\\s*([`'\"])(.*?)\\1.*", "\\2", string, perl = TRUE)
   for (item in complements)
   {
      result <- sub(
         paste("^\\", item[[1]], "(.*)\\", item[[2]], "$", sep = ""),
         "\\1",
         result,
         perl = TRUE
      )
   }
   result
   
})

.rs.addFunction("stripSurrounding", function(string)
{
   complements <- list(
      c("(", ")"),
      c("{", "}"),
      c("[", "]"),
      c("<", ">")
   )
   
   result <- .rs.doStripSurrounding(string, complements)
   while (result != string)
   {
      string <- result
      result <- .rs.doStripSurrounding(string, complements)
   }
   result
})

.rs.addFunction("resolveObjectSource", function(object, envir)
{
   # Try to find the associated namespace of the object
   namespace <- NULL
   if (is.primitive(object))
      namespace <- "base"
   else if (is.function(object))
   {
      envString <- capture.output(environment(object))[1]
      match <- regexpr("<environment: namespace:(.*)>", envString, perl = TRUE)
      if (match == -1L)
         return()
      
      start <- attr(match, "capture.start")[1]
      end <- start + attr(match, "capture.length")[1]
      namespace <- substring(envString, start, end - 1)
   }
   else if (isS4(object))
      namespace <- attr(class(object), "package")
   
   if (is.null(namespace))
      return()
   
   # Get objects from that namespace
   ns <- asNamespace(namespace)
   objectNames <- objects(ns, all.names = TRUE)
   objects <- tryCatch(
      mget(objectNames, envir = ns),
      error = function(e) NULL
   )
   
   if (is.null(objects))
      return()
   
   # Find which object is actually identical to the one we have
   success <- FALSE
   for (i in seq_along(objects))
   {
      if (identical(object, objects[[i]], ignore.environment = TRUE))
      {
         success <- TRUE
         break
      }
   }
   
   # Use that name for the help lookup
   if (success)
      return(list(
         name = objectNames[[i]],
         package = namespace
      ))
   
})

.rs.addFunction("getAnywhere", function(name, envir = parent.frame())
{
   result <- NULL
   
   if (!length(name))
      return(NULL)
   
   if (is.character(name) && (length(name) != 1 || name == ""))
      return(NULL)
   
   # Don't evaluate any functions -- blacklist any 'name' that contains a paren
   if (is.character(name) && regexpr("(", name, fixed = TRUE) > 0)
      return(FALSE)
   
   if (is.character(name) && is.character(envir))
   {
      # If envir is the name of something on the search path, get it from there
      pos <- match(envir, search(), nomatch = -1L)
      if (pos >= 0)
      {
         object <- tryCatch(
            get(name, pos = pos),
            error = function(e) NULL
         )
         
         if (!is.null(object))
            return(object)
      }
      
      # Otherwise, maybe envir is the name of a package -- search there
      if (envir %in% loadedNamespaces())
      {
         object <- tryCatch(
            get(name, envir = asNamespace(envir)),
            error = function(e) NULL
         )
         
         if (!is.null(object))
            return(object)
      }
   }
   
   if (is.character(name))
   {
      name <- .rs.stripSurrounding(name)
      name <- tryCatch(
         suppressWarnings(parse(text = name)),
         error = function(e) NULL
      )
      
      if (is.null(name))
         return(NULL)
   }
   
   if (is.language(name))
   {
      result <- tryCatch(
         eval(name, envir = envir),
         error = function(e) NULL
      )
   }
   
   result
})

.rs.addFunction("getFunctionArgumentNames", function(object)
{
   if (is.primitive(object))
   {
      ## Only closures have formals, not primitive functions.
      result <- tryCatch({
         parsed <- suppressWarnings(parse(text = capture.output(print(object)))[[1L]])
         names(parsed[[2]])
      }, error = function(e) {
         character()
      })
   }
   else
   {
      result <- names(formals(object))
   }
   result
})

.rs.addFunction("getNames", function(object)
{
   if (is.environment(object))
      ls(object, all.names = TRUE)
   else if (inherits(object, "tbl") && "dplyr" %in% loadedNamespaces())
      dplyr::tbl_vars(object)
   else
      names(object)
})

.rs.addJsonRpcHandler("get_help_at_cursor", function(line, cursorPos)
{
   token <- .rs.guessToken(line, cursorPos)
   if (token == '')
      return()

   pieces <- strsplit(token, ':{2,3}')[[1]]

   if (length(pieces) > 1)
      print(help(pieces[2], package=pieces[1], help_type='html'))
   else
      print(help(pieces[1], help_type='html', try.all.packages=T))
})

.rs.addJsonRpcHandler("is_function", function(nameString, envString)
{
   object <- NULL
   
   if (envString == "")
   {
      object <- .rs.getAnywhere(nameString, parent.frame())
   }
   else
   {
      envString <- .rs.stripSurrounding(envString)
      if (envString %in% search())
      {
         object <- tryCatch(
            get(nameString, pos = which(envString == search())),
            error = function(e) NULL
         )
      }
      else if (envString %in% loadedNamespaces())
      {
         object <- tryCatch(
            get(nameString, envir = asNamespace(envString)),
            error = function(e) NULL
         )
      }
      else if (!is.null(container <- .rs.getAnywhere(envString, parent.frame())))
      {
         if (isS4(container))
         {
            object <- tryCatch(
               eval(call("@", container, nameString)),
               error = function(e) NULL
            )
         }
         else
         {
            object <- tryCatch(
               eval(call("$", container, nameString)),
               error = function(e) NULL
            )
         }
      }
   }
   .rs.scalar(!is.null(object) && is.function(object))
})

.rs.addFunction("asCaseInsensitiveRegex", function(string)
{
   if (string == "")
      return(string)
   
   splat <- strsplit(string, "", fixed = TRUE)[[1]]
   lowerSplat <- tolower(splat)
   upperSplat <- toupper(splat)
   result <- vapply(1:length(splat), FUN.VALUE = character(1), USE.NAMES = FALSE, function(i) {
      if (lowerSplat[i] == upperSplat[i])
         splat[i]
      else
         paste("[", lowerSplat[i], upperSplat[i], "]", sep = "")
   })
   paste(result, collapse = "")
})

.rs.addFunction("asCaseInsensitiveSubsequenceRegex", function(string)
{
   if (string == "")
      return(string)
   
   splat <- strsplit(string, "", fixed = TRUE)[[1]]
   lowerSplat <- tolower(splat)
   upperSplat <- toupper(splat)
   
   result <- vapply(1:length(splat), FUN.VALUE = character(1), USE.NAMES = FALSE, function(i) {
      if (lowerSplat[i] == upperSplat[i])
         splat[i]
      else
         paste("[", lowerSplat[i], upperSplat[i], "]", sep = "")
   })
   
   negated <- vapply(1:length(splat), FUN.VALUE = character(1), USE.NAMES = FALSE, function(i) {
      if (lowerSplat[i] == upperSplat[i])
         paste("[^", splat[i], "]*", sep = "")
      else
         paste("[^", lowerSplat[i], upperSplat[i], "]*", sep = "")
   })
   
   negated <- c(negated[-1L], "")
   paste(result, negated, sep = "", collapse = "")
})

.rs.addFunction("isSubsequence", function(strings, string)
{
   .Call("rs_isSubsequence", strings, string)
})

.rs.addFunction("whichIsSubsequence", function(strings, string)
{
   which(.rs.isSubsequence(strings, string))
})

.rs.addFunction("selectIsSubsequence", function(strings, string)
{
   .subset(strings, .rs.isSubsequence(strings))
})

.rs.addFunction("escapeForRegex", function(regex)
{
   gsub("([\\-\\[\\]\\{\\}\\(\\)\\*\\+\\?\\.\\,\\\\\\^\\$\\|\\#\\s])", "\\\\\\1", regex, perl = TRUE)
})

.rs.addFunction("objectsOnSearchPath", function(token, caseInsensitive = FALSE)
{
   token <- .rs.escapeForRegex(token)
   if (caseInsensitive)
      token <- .rs.asCaseInsensitiveRegex(token)
   
   search <- search()
   objects <- lapply(1:length(search()), function(i) {
      ls(pos = i, all.names = TRUE, pattern = paste("^", token, sep = ""))
   })
   
   names(objects) <- search
   
   objects
})

.rs.addFunction("assign", function(x, value)
{
   pos <- which(search() == "tools:rstudio")
   if (length(pos))
      assign(paste(".rs.cache.", x, sep = ""), value, pos = pos)
})

.rs.addFunction("get", function(x)
{
   pos <- which(search() == "tools:rstudio")
   if (length(pos))
      tryCatch(
         get(paste(".rs.cache.", x, sep = ""), pos = pos),
         error = function(e) NULL
      )
})

.rs.addFunction("mget", function(x = NULL)
{
   pos <- which(search() == "tools:rstudio")
   if (length(pos))
      tryCatch({
         
         objects <- if (is.null(x))
            .rs.selectStartsWith(objects(pos = pos, all.names = TRUE), ".rs.cache")
         else
            paste(".rs.cache.", x, sep = "")
         
         mget(objects, envir = as.environment(pos))
      },
         error = function(e) NULL
      )
})

.rs.addFunction("packageNameForSourceFile", function(filePath)
{
   .Call("rs_packageNameForSourceFile", filePath)
})

.rs.addFunction("isRScriptInPackageBuildTarget", function(filePath)
{
   .Call("rs_isRScriptInPackageBuildTarget", filePath)
})

.rs.addFunction("namedVectorAsList", function(vector)
{
   # Early escape for zero-length vectors
   if (!length(vector))
   {
      return(list(
         values = NULL,
         names = NULL
      ))
   }
   
   values <- unlist(vector, use.names = FALSE)
   vectorNames <- names(vector)
   names <- unlist(lapply(1:length(vector), function(i) {
      rep.int(vectorNames[i], length(vector[[i]]))
   }))
   
   list(values = values,
        names = names)
})

.rs.addFunction("getDollarNamesMethod", function(object)
{
   classes <- class(object)
   for (class in classes)
   {
      method <- .rs.getAnywhere(paste(".DollarNames", class, sep = "."))
      if (!is.null(method))
         return(method)
   }
   NULL
})

.rs.addJsonRpcHandler("get_args", function(name, src)
{
   if (identical(src, ""))
      src <- NULL
   
   result <- .rs.getSignature(.rs.getAnywhere(name, src))
   result <- sub("function ", "", result)
   .rs.scalar(result)
})

.rs.addFunction("getActiveArgument", function(object,
                                              matchedCall)
{
   allArgs <- .rs.getFunctionArgumentNames(object)
   matchedArgs <- names(matchedCall)[-1L]
   qualifiedArgsInCall <- setdiff(matchedArgs, "")
   setdiff(allArgs, qualifiedArgsInCall)[1]
})

.rs.addFunction("swap", function(vector, ..., default)
{
   dotArgs <- list(...)
   
   nm <- names(dotArgs)
   
   to <- unlist(lapply(seq_along(dotArgs), function(i)
      rep(nm[i], each = length(dotArgs[[i]]))
   ))
   
   from <- unlist(dotArgs)
   
   tmp <- to[match(vector, from)]
   tmp[is.na(tmp)] <- default
   tmp
})
<<<<<<< HEAD
<<<<<<< HEAD
<<<<<<< HEAD
=======

>>>>>>> fix bad merge
=======

>>>>>>> af5c9e1e
.rs.addFunction("scoreMatches", function(strings, string)
{
   .Call("rs_scoreMatches", strings, string)
})

.rs.addFunction("getProjectDirectory", function()
{
   .Call("rs_getProjectDirectory")
})

.rs.addFunction("hasFileMonitor", function()
{
   .Call("rs_hasFileMonitor")
})

.rs.addFunction("listIndexedFiles", function(term = "",
                                             inDirectory = .rs.getProjectDirectory(),
                                             maxCount = 200L)
{
   if (is.null(.rs.getProjectDirectory()))
      return(NULL)
   
   .Call("rs_listIndexedFiles",
         term,
         suppressWarnings(.rs.normalizePath(inDirectory)),
         as.integer(maxCount))
})

.rs.addFunction("listIndexedFolders", function(term = "",
                                               inDirectory = .rs.getProjectDirectory(),
                                               maxCount = 200L)
{
   if (is.null(inDirectory))
      return(character())
   
   .Call("rs_listIndexedFolders", term, inDirectory, maxCount)
})

.rs.addFunction("listIndexedFilesAndFolders", function(term = "",
                                                       inDirectory = .rs.getProjectDirectory(),
                                                       maxCount = 200L)
{
   if (is.null(inDirectory))
      return(character())
   
   .Call("rs_listIndexedFilesAndFolders", term, inDirectory, maxCount)
})

.rs.addFunction("doGetIndex", function(term = "",
                                       inDirectory = .rs.getProjectDirectory(),
                                       maxCount = 200L,
                                       getter)
{
   if (is.null(inDirectory))
      return(character())
   
   inDirectory <- suppressWarnings(
      .rs.normalizePath(inDirectory)
   )
   
   index <- getter(term, inDirectory, maxCount)
   
   if (is.null(index))
   {
      return(list(
         paths = character(),
         more_available = FALSE
      ))
   }
   
   paths <- suppressWarnings(.rs.normalizePath(index$paths))
   scores <- .rs.scoreMatches(basename(paths), term)
   index$paths <- paths[order(scores)]
   index
   
})

.rs.addFunction("getIndexedFiles", function(term = "",
                                            inDirectory = .rs.getProjectDirectory(),
                                            maxCount = 200L)
{
   .rs.doGetIndex(term, inDirectory, maxCount, .rs.listIndexedFiles)
})

.rs.addFunction("getIndexedFolders", function(term = "",
                                              inDirectory = .rs.getProjectDirectory(),
                                              maxCount = 200L)
{
   .rs.doGetIndex(term, inDirectory, maxCount, .rs.listIndexedFolders)
})

.rs.addFunction("getIndexedFilesAndFolders", function(term = "",
                                                      inDirectory = .rs.getProjectDirectory(),
                                                      maxCount = 200L)
{
   .rs.doGetIndex(term, inDirectory, maxCount, .rs.listIndexedFilesAndFolders)
})
<<<<<<< HEAD
=======

## NOTE: Function may be used by async R process; must not call back into
## 'rs_' compiled code!
.rs.addFunction("jsonEscapeString", function(value)
{
   if (is.na(value)) return("null")
   chars <- strsplit(value, "", fixed = TRUE)[[1]]
   chars <- vapply(chars, function(x) {
      if (x %in% c('"', '\\', '/'))
         paste('\\', x, sep = '')
      else if (charToRaw(x) < 20)
         paste('\\u', toupper(format(as.hexmode(as.integer(charToRaw(x))), 
                                     width = 4)), 
               sep = '')
      else
         x
   }, character(1))
   paste(chars, sep = "", collapse = "")
})

## NOTE: Function may be used by async R process; must not call back into
## 'rs_' compiled code!
.rs.addFunction("jsonProperty", function(name, value)
{
   paste(sep = "",
         "\"", 
         .rs.jsonEscapeString(enc2utf8(name)), 
         "\":\"",
         .rs.jsonEscapeString(enc2utf8(value)), 
         "\""
   )
})

## NOTE: Specify that a JSON value should be returned as a scalar by
## giving it the 'AsIs' class; ie, by writing 'foo = I(1)', or otherwise
## by using the '.rs.scalar' function.
## 
## NOTE: Function may be used by async R process; must not call back into
## 'rs_' compiled code!
.rs.addFunction("toJSON", function(object)
{
   AsIs <- inherits(object, "AsIs") || inherits(object, ".rs.scalar")
   if (is.list(object))
   {
      if (is.null(names(object)))
      {
         return(paste('[', paste(lapply(seq_along(object), function(i) {
            .rs.toJSON(object[[i]])
         }), collapse = ','), ']', sep = '', collapse=','))
      }
      else
      {
         return(paste('{', paste(lapply(seq_along(object), function(i) {
            paste(sep = "",
                  '"',
                  .rs.jsonEscapeString(enc2utf8(names(object)[[i]])),
                  '":',
                  .rs.toJSON(object[[i]])
            )
         }), collapse = ','), '}', sep = '', collapse = ','))
      }
   }
   else
   {
      # NOTE: For type safety we cannot unmarshal NULL as '{}' as e.g. jsonlite does.
      if (!length(object))
      {
         return('[]')
      }
      else if (is.character(object) || is.factor(object))
      {
         object <- paste(collapse = ",", vapply(as.character(object), FUN.VALUE = character(1), USE.NAMES = FALSE, function(x) {
            if (is.na(x)) "null"
            else paste("\"", .rs.jsonEscapeString(enc2utf8(x)), "\"", sep = "")
         }))
      }
      else if (is.numeric(object))
      {
         object[is.na(object)] <- '\"NA\"'
      }
      else if (is.logical(object))
      {
         object <- tolower(object)
         object[is.na(object)] <- 'null'
      }
      
      if (AsIs)
         return(object)
      else
         return(paste('[', paste(object, collapse = ','), ']', sep = '', collapse = ','))
   }
})

.rs.addFunction("getAsyncExports", function(...)
{
   invisible(lapply(list(...), function(x) {
      tryCatch({
         ns <- asNamespace(x)
         exports <- getNamespaceExports(ns)
         objects <- mget(exports, ns, inherits = TRUE)
         types <- unlist(lapply(objects, .rs.getCompletionType))
         isFunction <- unlist(lapply(objects, is.function))
         functions <- objects[isFunction]
         functions <- lapply(functions, function(f) {
            names(formals(f))
         })
         output <- list(
            package = I(x),
            exports = exports,
            types = types,
            functions = functions
         )
         cat(.rs.toJSON(output), sep = "\n")
      }, error = function(e) NULL)
   }))
})
>>>>>>> af5c9e1e
<|MERGE_RESOLUTION|>--- conflicted
+++ resolved
@@ -674,15 +674,7 @@
    tmp[is.na(tmp)] <- default
    tmp
 })
-<<<<<<< HEAD
-<<<<<<< HEAD
-<<<<<<< HEAD
-=======
-
->>>>>>> fix bad merge
-=======
-
->>>>>>> af5c9e1e
+
 .rs.addFunction("scoreMatches", function(strings, string)
 {
    .Call("rs_scoreMatches", strings, string)
@@ -780,8 +772,6 @@
 {
    .rs.doGetIndex(term, inDirectory, maxCount, .rs.listIndexedFilesAndFolders)
 })
-<<<<<<< HEAD
-=======
 
 ## NOTE: Function may be used by async R process; must not call back into
 ## 'rs_' compiled code!
@@ -898,4 +888,3 @@
       }, error = function(e) NULL)
    }))
 })
->>>>>>> af5c9e1e

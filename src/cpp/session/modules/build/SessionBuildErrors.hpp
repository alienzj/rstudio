/*
 * SessionBuildErrors.hpp
 *
 * Copyright (C) 2009-12 by RStudio, Inc.
 *
 * Unless you have received this program directly from RStudio pursuant
 * to the terms of a commercial license agreement with RStudio, then
 * this program is licensed to you under the terms of version 3 of the
 * GNU Affero General Public License. This program is distributed WITHOUT
 * ANY EXPRESS OR IMPLIED WARRANTY, INCLUDING THOSE OF NON-INFRINGEMENT,
 * MERCHANTABILITY OR FITNESS FOR A PARTICULAR PURPOSE. Please refer to the
 * AGPL (http://www.gnu.org/licenses/agpl-3.0.txt) for more details.
 *
 */

#ifndef SESSION_BUILD_ERRORS_HPP
#define SESSION_BUILD_ERRORS_HPP

#include <string>
#include <vector>

#include <boost/function.hpp>
#include <boost/foreach.hpp>

#include <core/FilePath.hpp>
#include <core/json/Json.hpp>

<<<<<<< HEAD
namespace rstudio {
=======
#include <session/SessionModuleContext.hpp>

>>>>>>> eb8456f6
namespace session {
namespace modules {
namespace build {

typedef boost::function<std::vector<module_context::SourceMarker>(const std::string&)>
                                                         CompileErrorParser;

class CompileErrorParsers
{
public:
   CompileErrorParsers()
   {
   }

   void add(CompileErrorParser parser)
   {
      parsers_.push_back(parser);
   }

public:
   std::vector<module_context::SourceMarker> operator()(const std::string& output)
   {
      using namespace module_context;
      std::vector<SourceMarker> allErrors;
      BOOST_FOREACH(const CompileErrorParser& parser, parsers_)
      {
         std::vector<SourceMarker> errors = parser(output);
         std::copy(errors.begin(), errors.end(), std::back_inserter(allErrors));
      }

      return allErrors;
   }

private:
   std::vector<CompileErrorParser> parsers_;
};

CompileErrorParser gccErrorParser(const core::FilePath& basePath);

CompileErrorParser rErrorParser(const core::FilePath& basePath);


} // namespace build
} // namespace modules
} // namespace session
} // namespace rstudio

#endif // SESSION_BUILD_ERRORS_HPP
<|MERGE_RESOLUTION|>--- conflicted
+++ resolved
@@ -25,12 +25,9 @@
 #include <core/FilePath.hpp>
 #include <core/json/Json.hpp>
 
-<<<<<<< HEAD
-namespace rstudio {
-=======
 #include <session/SessionModuleContext.hpp>
 
->>>>>>> eb8456f6
+namespace rstudio {
 namespace session {
 namespace modules {
 namespace build {

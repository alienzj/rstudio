/*
 * SessionGit.cpp
 *
 * Copyright (C) 2009-19 by RStudio, PBC
 *
 * Unless you have received this program directly from RStudio pursuant
 * to the terms of a commercial license agreement with RStudio, then
 * this program is licensed to you under the terms of version 3 of the
 * GNU Affero General Public License. This program is distributed WITHOUT
 * ANY EXPRESS OR IMPLIED WARRANTY, INCLUDING THOSE OF NON-INFRINGEMENT,
 * MERCHANTABILITY OR FITNESS FOR A PARTICULAR PURPOSE. Please refer to the
 * AGPL (http://www.gnu.org/licenses/agpl-3.0.txt) for more details.
 *
 */
#include "SessionGit.hpp"

#include <gsl/gsl>

#include <signal.h>
#include <sys/stat.h>

#ifdef _WIN32
#include <windows.h>
#include <shlobj.h>
#include <shlwapi.h>
#endif

#ifndef _WIN32
# include <core/system/PosixNfs.hpp>
#endif

#include <boost/algorithm/string.hpp>
#include <boost/algorithm/string/trim.hpp>
#include <boost/algorithm/string/split.hpp>
#include <boost/algorithm/string/predicate.hpp>
#include <boost/format.hpp>
#include <boost/function.hpp>
#include <boost/lexical_cast.hpp>
#include <boost/optional.hpp>
#include <boost/regex.hpp>

#include <core/Algorithm.hpp>
#include <core/BoostLamda.hpp>
#include <core/json/JsonRpc.hpp>
#include <core/system/Crypto.hpp>
#include <core/system/ShellUtils.hpp>
#include <core/system/System.hpp>
#include <core/system/Process.hpp>
#include <core/system/Environment.hpp>
#include <core/Exec.hpp>
#include <core/FileSerializer.hpp>
#include <core/GitGraph.hpp>
#include <core/Scope.hpp>
#include <core/StringUtils.hpp>


#include <r/RExec.hpp>
#include <r/RUtil.hpp>

#include <session/SessionModuleContext.hpp>
#include <session/projects/SessionProjects.hpp>
#include <session/SessionConsoleProcess.hpp>
#include <session/prefs/UserPrefs.hpp>

#include "SessionAskPass.hpp"

#include "SessionVCS.hpp"

#include "vcs/SessionVCSCore.hpp"
#include "vcs/SessionVCSUtils.hpp"

#include "session-config.h"

using namespace rstudio::core;
using namespace rstudio::core::shell_utils;
using rstudio::session::console_process::ConsoleProcess;
using namespace rstudio::session::modules::vcs_utils;
using rstudio::session::modules::source_control::FileWithStatus;
using rstudio::session::modules::source_control::VCSStatus;
using rstudio::session::modules::source_control::StatusResult;

namespace rstudio {
namespace session {
namespace modules {
namespace git {

const char * const kVcsId = "Git";

namespace {

// override gitArgs so that we can force Git to avoid
// escaping UTF-8 paths (as Git understands them natively)
ShellArgs gitArgs()
{
   return ShellArgs() << DefaultEncoding;
}

// git bin dir which we detect at startup. note that if the git bin
// is already in the path then this will be empty
std::vector<std::string> s_branches;
std::string s_gitExePath;
uint64_t s_gitVersion;
const uint64_t GIT_1_7_2 = ((uint64_t)1 << 48) |
                           ((uint64_t)7 << 32) |
                           ((uint64_t)2 << 16);

core::system::ProcessOptions procOptions()
{
   core::system::ProcessOptions options;

   // detach the session so there is no terminal
#ifndef _WIN32
   options.detachSession = true;
#endif

   // get current environment for modification prior to passing to child
   core::system::Options childEnv;
   core::system::environment(&childEnv);

   // add git bin dir to PATH if necessary
   std::string nonPathGitBinDir = git::nonPathGitBinDir();
   if (!nonPathGitBinDir.empty())
      core::system::addToPath(&childEnv, nonPathGitBinDir);

   // add postback directory to PATH
   // (note that we also do this on init, but we do this again for
   // child processes just to ensure any user-initiated PATH munging
   // doesn't break builtin utilities)
   FilePath postbackDir = session::options().rpostbackPath().getParent();
   core::system::addToPath(&childEnv, postbackDir.getAbsolutePath());

   options.workingDir = projects::projectContext().directory();

#ifdef _WIN32
   // on windows set HOME to USERPROFILE
   core::system::setHomeToUserProfile(&childEnv);

   // try to enforce UTF-8 output
   core::system::setenv(&childEnv, "LC_ALL", "en_US.UTF-8");
   core::system::setenv(&childEnv, "LANG",   "en_US.UTF-8");
#endif

   // set custom environment
   options.environment = childEnv;

   return options;
}

enum PatchMode
{
   PatchModeWorking = 0,
   PatchModeStage = 1
};

struct CommitInfo
{
   std::string id;
   std::string author;
   std::string subject;
   std::string description;
   std::string parent;
   boost::int64_t date; // millis since epoch, UTC
   std::vector<std::string> refs;
   std::vector<std::string> tags;
   std::string graph;
};

struct RemoteBranchInfo
{
   RemoteBranchInfo() : commitsBehind(0) {}

   RemoteBranchInfo(const std::string& name, int commitsBehind)
      : name(name), commitsBehind(commitsBehind)
   {
   }

   bool empty() const { return name.empty(); }

   std::string name;
   int commitsBehind;

   json::Value toJson() const
   {
      if (!empty())
      {
         json::Object remoteInfoJson;
         remoteInfoJson["name"] = name;
         remoteInfoJson["commits_behind"] = commitsBehind;
         return std::move(remoteInfoJson);
      }
      else
      {
         return json::Value();
      }
   }
};

class Git;

std::vector<PidType> s_pidsToTerminate_;

ShellCommand git()
{
   if (!s_gitExePath.empty())
   {
      FilePath fullPath(s_gitExePath);
      return ShellCommand(fullPath);
   }
   else
      return ShellCommand("git");
}


#ifdef _WIN32
std::string gitBin()
{
   if (!s_gitExePath.empty())
   {
      return FilePath(s_gitExePath).getAbsolutePathNative();
   }
   else
      return "git.exe";
}
#endif

std::string gitText(const ShellArgs& args)
{
   std::stringstream ss;

   ss << ">>> ";

   if (s_gitExePath.empty())
      ss << "git ";
   else
      ss << s_gitExePath << " ";

   std::string arguments = core::algorithm::join(args, " ");
   ss << arguments << "\n";

   return ss.str();
}

bool waitForIndexLock(const FilePath& workingDir)
{
   using namespace boost::posix_time;
   
   // allow user to opt-out (primarily for debugging issues that may be due
   // to erroneous attempts to wait for a lockfile)
   bool wait = string_utils::isTruthy(
            core::system::getenv("RSTUDIO_GIT_WAIT_FOR_INDEX_LOCK"),
            true);
   if (!wait)
      return true;
   
   // count the number of retries (avoid getting stuck in wait loops when
   // an index.lock file exists and is never cleaned up)
   static int retryCount = 0;
   
   FilePath lockPath = workingDir.completeChildPath(".git/index.lock");
   
   // first stab attempt to see if the lockfile exists
   if (!lockPath.exists())
   {
      retryCount = 0;
      return true;
   }

#ifndef _WIN32
   // attempt to clear nfs cache -- don't log errors as this is done
   // just to ensure that we have a 'fresh' view of the index.lock file
   // in the later codepaths
   struct stat info;
   bool cleared;
   core::system::nfs::statWithCacheClear(lockPath, &cleared, &info);
#endif
   
   // otherwise, retry for 1s
   for (std::size_t i = 0; i < 5; ++i)
   {
      // if there's no lockfile, we can proceed
      if (!lockPath.exists())
      {
         retryCount = 0;
         return true;
      }
      
      // if there is a stale lockfile, then try cleaning it up
      // if we're able to remove a stale lockfile, then we can
      // escape early
      else
      {
         double diff = ::difftime(::time(nullptr), lockPath.getLastWriteTime());
         if (diff > 600)
         {
            Error error = lockPath.remove();
            if (!error)
            {
               retryCount = 0;
               return true;
            }
         }
      }
      
      // if we've tried too many times, just bail out (avoid stalling the
      // process on what seems to be a stale index.lock)
      if (retryCount > 100)
         break;

      // sleep for a bit, then retry
      boost::this_thread::sleep(milliseconds(200));
      ++retryCount;
   }
   
   return false;
}

Error gitExec(const ShellArgs& args,
              const core::FilePath& workingDir,
              core::system::ProcessResult* pResult)
{
   // if we see an 'index.lock' file within the associated
   // git repository, try waiting a bit until it's removed
   waitForIndexLock(workingDir);
   
   core::system::ProcessOptions options = procOptions();
   options.workingDir = workingDir;
   // Important to ensure SSH_ASKPASS works
#ifdef _WIN32
   options.detachProcess = true;
#endif

   std::string log = core::system::getenv("RSTUDIO_GIT_LOG");
   if (string_utils::isTruthy(log))
      std::cout << gitText(args);

   Error error;
   
#ifdef _WIN32
   error = runProgram(
            gitBin(),
            args.args(),
            "",
            options,
            pResult);
#else
   error = runCommand(
            git() << args.args(),
            "",
            options,
            pResult);
#endif

#ifdef __APPLE__
   if (pResult->exitStatus == 69)
      module_context::checkXcodeLicense();
#endif

   return error;
      
}

bool commitIsMatch(const std::vector<std::string>& patterns,
                   const CommitInfo& commit)
{
   for (std::string pattern : patterns)
   {
      if (!boost::algorithm::ifind_first(commit.author, pattern)
          && !boost::algorithm::ifind_first(commit.description, pattern)
          && !boost::algorithm::ifind_first(commit.id, pattern))
      {
         return false;
      }
   }

   return true;
}

boost::function<bool(CommitInfo)> createSearchTextPredicate(
      const std::string& searchText)
{
   if (searchText.empty())
      return boost::lambda::constant(true);

   std::vector<std::string> results;
   boost::algorithm::split(results, searchText,
                           boost::algorithm::is_any_of(" \t\r\n"));
   return boost::bind(commitIsMatch, results, _1);
}

bool isUntracked(const source_control::StatusResult& statusResult,
                 const FilePath& filePath)
{
   return statusResult.getStatus(filePath).status() == "??";
}

class Git : public boost::noncopyable
{
private:
   FilePath root_;

protected:
   core::Error runGit(const ShellArgs& args,
                      std::string* pStdOut=nullptr,
                      std::string* pStdErr=nullptr,
                      int* pExitCode=nullptr)
   {
      using namespace rstudio::core::system;

      ProcessResult result;
      Error error = gitExec(args, root_, &result);
      if (error)
         return error;

      if (pStdOut)
         *pStdOut = result.stdOut;
      if (pStdErr)
         *pStdErr = result.stdErr;
      if (pExitCode)
         *pExitCode = result.exitStatus;

      if (result.exitStatus != EXIT_SUCCESS &&
          !result.stdErr.empty())
      {
         LOG_DEBUG_MESSAGE(result.stdErr);
      }

      return Success();
   }

   core::Error createConsoleProc(const ShellArgs& args,
                                 const std::string& caption,
                                 boost::shared_ptr<ConsoleProcess>* ppCP,
                                 const boost::optional<FilePath>& workingDir=boost::optional<FilePath>())
   {
      using namespace session::console_process;

      core::system::ProcessOptions options = procOptions();
#ifdef _WIN32
      options.detachProcess = true;
#endif
      if (!workingDir)
         options.workingDir = root_;
      else if (!workingDir.get().isEmpty())
         options.workingDir = workingDir.get();

      boost::shared_ptr<ConsoleProcessInfo> pCPI =
            boost::make_shared<ConsoleProcessInfo>(caption,
                                                   console_process::InteractionNever);
      
#ifdef _WIN32
      *ppCP = ConsoleProcess::create(gitBin(), args.args(), options, pCPI);
#else
      *ppCP = ConsoleProcess::create(git() << args.args(), options, pCPI);
#endif
      
      (*ppCP)->enquePrompt(gitText(args));
      (*ppCP)->onExit().connect(boost::bind(&enqueueRefreshEvent));

      return Success();
   }

   std::vector<std::string> split(const std::string& str)
   {
      std::vector<std::string> output;
      boost::algorithm::split(output, str,
                              boost::algorithm::is_any_of("\r\n"));
      return output;
   }


   void appendPathArgs(const std::vector<FilePath>& filePaths,
                       ShellArgs* pArgs)
   {
      // On OSX we observed that staging and unstaging operations involving
      // directories that didn't exist would fail with an "unable to switch
      // to directory" message from git. We discovered this at the very
      // end of the v0.95 cycle so wanted to make as targeted a fix as
      // we could, so below we use git root relative paths whenever we can
      // on OSX, but on other platforms continue to use full absolute paths
#ifdef __APPLE__
      for (const FilePath& filePath : filePaths)
      {
         if (filePath.isWithin(root_))
            *pArgs << filePath.getRelativePath(root_);
         else
            *pArgs << filePath;
      }
#else
      *pArgs << filePaths;
#endif
   }

public:

   Git() : root_(FilePath())
   {
   }

   Git(const FilePath& root) : root_(root)
   {
   }

   std::string name() { return kVcsId; }

   FilePath root() const
   {
      return root_;
   }

   void setRoot(const FilePath& path)
   {
      root_ = path;
   }

   core::Error status(const FilePath& dir,
                      StatusResult* pStatusResult)
   {
      using namespace boost;

      // objects to be populated from git's output
      std::vector<FileWithStatus> files;
      
      // build shell arguments
      ShellArgs arguments = gitArgs();
      
      arguments << "status" << "-z" << "--porcelain" << "--" << dir;
      
      std::string output;
      Error error = runGit(arguments, &output);
      if (error)
         return error;
      
      // split and parse each piece of status output
      std::vector<std::string> pieces = core::algorithm::split(output, "\0");

      for (std::vector<std::string>::iterator it = pieces.begin();
           it != pieces.end();
           it++)
      {
         std::string line = *it;
         if (line.length() < 4)
            continue;
         FileWithStatus file;

         std::string status = line.substr(0, 2);
         std::string filePath = line.substr(3);
         file.status = status;
         
         // if this was a git rename or copy, we need to capture the rename target from the next
         // field. note that Git flips the order of filenames when running with '-z'
         if (status == "R " || status == "C ")
            filePath = *(++it) + " -> " + filePath;

         // remove trailing slashes
         if (filePath.length() > 1 && filePath[filePath.length() - 1] == '/')
            filePath = filePath.substr(0, filePath.size() - 1);

         // file paths are returned as UTF-8 encoded paths,
         // so no need to re-encode here
         file.path = root_.completeChildPath(filePath);

         files.push_back(file);
      }

      *pStatusResult = StatusResult(files);

      return Success();
   }

   core::Error add(const std::vector<FilePath>& filePaths)
   {
      return runGit(gitArgs() << "add" << "--" << filePaths);
   }

   core::Error remove(const std::vector<FilePath>& filePaths)
   {
      ShellArgs args = gitArgs();
      args << "rm" << "--";
      appendPathArgs(filePaths, &args);
      return runGit(args);
   }

   core::Error discard(const std::vector<FilePath>& filePaths)
   {
      source_control::StatusResult statusResult;
      Error error = status(root_, &statusResult);
      if (error)
         return error;

      std::vector<FilePath> trackedPaths;
      std::remove_copy_if(filePaths.begin(),
                          filePaths.end(),
                          std::back_inserter(trackedPaths),
                          boost::bind(isUntracked, statusResult, _1));

      if (!trackedPaths.empty())
      {
         // -f means don't fail on unmerged entries
         return runGit(gitArgs() << "checkout" << "-f" << "--" << trackedPaths);
      }
      else
      {
         return Success();
      }
   }

   core::Error stage(const std::vector<FilePath> &filePaths)
   {
      StatusResult statusResult;
      this->status(root_, &statusResult);

      std::vector<FilePath> filesToAdd;
      std::vector<FilePath> filesToRm;

      for (const FilePath& path : filePaths)
      {
         std::string status = statusResult.getStatus(path).status();
         if (status.size() < 2)
         {
            // In the case of renames, getStatus(path) might not return
            // anything
            StatusResult individualStatusResult;
            this->status(path, &individualStatusResult);
            status = individualStatusResult.getStatus(path).status();
            if (status.size() < 2)
               continue;
         }
         if (status[1] == 'D')
            filesToRm.push_back(path);
         else if (status[1] != ' ')
            filesToAdd.push_back(path);
      }

      Error error;

      if (!filesToAdd.empty())
      {
         error = this->add(filesToAdd);
         if (error)
            return error;
      }

      if (!filesToRm.empty())
      {
         error = this->remove(filesToRm);
         if (error)
            return error;
      }

      return Success();
   }

   core::Error unstage(const std::vector<FilePath>& filePaths)
   {
      source_control::StatusResult statusResult;
      Error error = status(root_, &statusResult);
      if (error)
         return error;

      std::vector<FilePath> trackedPaths;
      std::remove_copy_if(filePaths.begin(),
                          filePaths.end(),
                          std::back_inserter(trackedPaths),
                          boost::bind(isUntracked, statusResult, _1));

      // Detect if HEAD does not exist (i.e. no commits in repo yet)
      int exitCode;
      error = runGit(gitArgs() << "rev-parse" << "HEAD", nullptr, nullptr,
                     &exitCode);
      if (error)
         return error;

      ShellArgs args = gitArgs();
      if (exitCode == 0)
         args << "reset" << "HEAD" << "--" ;
      else
         args << "rm" << "--cached" << "--";

      if (!trackedPaths.empty())
      {
         appendPathArgs(trackedPaths, &args);
         return runGit(args);
      }
      else
      {
         return Success();
      }
   }
   
   core::Error createBranch(const std::string& branch,
                            boost::shared_ptr<ConsoleProcess>* ppCP)
   {
      return createConsoleProc(
               gitArgs() << "checkout" << "-B" << branch,
               "Git Branch",
               ppCP);
   }

   core::Error listBranches(std::vector<std::string>* pBranches,
                            boost::optional<size_t>* pActiveBranchIndex)
   {
      std::vector<std::string> lines;

      std::string output;
      Error error = runGit(gitArgs() << "branch" << "--no-color" << "-a", &output);
      if (error)
         return error;
      lines = split(output);

      for (size_t i = 0; i < lines.size(); i++)
      {
         const std::string line = lines.at(i);
         if (line.size() < 2)
            break;

         if (boost::algorithm::starts_with(line, "* "))
            *pActiveBranchIndex = i;
         pBranches->push_back(line.substr(2));
      }

      s_branches = *pBranches;
      return Success();
   }
   
   core::Error listRemotes(json::Array* pRemotes)
   {
      Error error;
      
      // learn the remote associated with the current
      // branch (if any)
      std::vector<std::string> branches;
      boost::optional<std::size_t> index;
      error = listBranches(&branches, &index);
      if (error)
         LOG_ERROR(error);
      
      // extract the active branch and tracking remote
      std::string activeRemote;
      if (index)
      {
         std::string activeBranch = branches[*index];
         if (!activeBranch.empty())
         {
            std::string configKey = std::string() +
                  "branch." + activeBranch + ".remote";

            std::string output;
            Error error = runGit(
                     gitArgs() << "config" << configKey,
                     &output);

            if (error)
               LOG_ERROR(error);

            activeRemote = string_utils::trimWhitespace(output);
         }
      }
      
      // list the available branches
      std::string output;
      error = runGit(gitArgs() << "remote" << "--verbose", &output);
      if (error)
         return error;
      
      std::string trimmed = string_utils::trimWhitespace(output);
      if (trimmed.empty())
         return Success();
      
      // split and parse remotes output
      boost::regex reSpaces("\\s+");
      std::vector<std::string> splat = split(trimmed);
      for (const std::string& line : splat)
      {
         boost::smatch match;
         if (!regex_utils::search(line, match, reSpaces))
            continue;
         
         std::string remote = std::string(line.begin(), match[0].first);
         std::string url = std::string(match[0].second, line.end());
         std::string type = "(unknown)";
         
         if (boost::algorithm::ends_with(url, "(fetch)"))
         {
            url = url.substr(0, url.size() - strlen("(fetch)"));
            type = "fetch";
         }
         else if (boost::algorithm::ends_with(url, "(push)"))
         {
            url = url.substr(0, url.size() - strlen("(push)"));
            type = "push";
         }
         
         json::Object objectJson;
         objectJson["remote"] = string_utils::trimWhitespace(remote);
         objectJson["url"] = string_utils::trimWhitespace(url);
         objectJson["type"] = string_utils::trimWhitespace(type);
         objectJson["active"] = string_utils::trimWhitespace(remote) == activeRemote;
         pRemotes->push_back(objectJson);
      }

      return Success();
   }
   
   core::Error addRemote(const std::string& name,
                         const std::string& url)
   {
      return runGit(gitArgs() << "remote" << "add" << name << url);
   }

   core::Error checkout(const std::string& id,
                        boost::shared_ptr<ConsoleProcess>* ppCP)
   {
      ShellArgs args = gitArgs();
      if (id.find("remotes/") == 0)
      {
         std::vector<std::string> splat = core::algorithm::split(id, "/");
         if (splat.size() > 2)
         {
            std::string localBranch = core::algorithm::join(splat.begin() + 2, splat.end(), "/");
            std::string remoteBranch = core::algorithm::join(splat.begin() + 1, splat.end(), "/");
            
            // if we don't have a local copy of this branch, then
            // check out a local copy of branch, tracking remote;
            // otherwise just check out our local copy
            if (core::algorithm::contains(s_branches, localBranch))
            {
               args << "checkout" << localBranch;
            }
            else
            {
               args << "checkout" << "-b" << localBranch << remoteBranch;
            }
         }
         else
         {
            // shouldn't happen, but provide valid shell command regardless
            args << "checkout" << id;
         }
      }
      else
      {
         args << "checkout" << id;
      }
      
      return createConsoleProc(args,
                               "Git Checkout " + id,
                               ppCP);
   }
   
   core::Error checkoutRemote(const std::string& branch,
                              const std::string& remote,
                              boost::shared_ptr<ConsoleProcess>* ppCP)
   {
      std::string localBranch  = branch;
      std::string remoteBranch = remote + "/" + branch;
      
      return createConsoleProc(
               gitArgs() << "checkout" << "-b" << localBranch << remoteBranch,
               "Git Checkout " + branch,
               ppCP);
   }

   core::Error commit(std::string message,
                      bool amend,
                      bool signOff,
                      boost::shared_ptr<ConsoleProcess>* ppCP)
   {
      using namespace string_utils;
      
      // detect the active commit encoding for this project
      std::string encoding;
      int exitCode;
      Error error = runGit(gitArgs() << "config" << "i18n.commitencoding",
                           &encoding,
                           nullptr,
                           &exitCode);
      
      // normalize output (no config specified implies UTF-8 default)
      encoding = toUpper(trimWhitespace(encoding));
      if (encoding.empty())
         encoding = "UTF-8";
      
      // convert from UTF-8 to user encoding if required
      if (encoding != "UTF-8")
      {
         error = r::util::iconvstr(message, "UTF-8", encoding, false, &message);
         if (error)
         {
            return systemError(
                     boost::system::errc::illegal_byte_sequence,
                     "The commit message could not be encoded to " + encoding +
                     ".\n\n You can correct this by calling "
                     "'git config i18n.commitencoding UTF-8' "
                     "and committing again.",
                     ERROR_LOCATION);
         }
      }

      // write commit message to file
      FilePath tempFile = module_context::tempFile("git-commit-message-", "txt");
      std::shared_ptr<std::ostream> pStream;

      error = tempFile.openForWrite(pStream);
      if (error)
         return error;

      *pStream << message;

      // append merge commit message when appropriate
      FilePath gitDir = root_.completeChildPath(".git");
      if (gitDir.completeChildPath("MERGE_HEAD").exists())
      {
         FilePath mergeMsg = gitDir.completeChildPath("MERGE_MSG");
         if (mergeMsg.exists())
         {
            std::string mergeMsgStr;
            error = core::readStringFromFile(mergeMsg, &mergeMsgStr);
            if (!error)
            {
               if (!message.empty())
                  *pStream << std::endl << std::endl;
               *pStream << mergeMsgStr;
            }
         }
      }

      pStream->flush();
      pStream.reset();  // release file handle

      // override a user-specified default encoding if necessary
      ShellArgs args = gitArgs();
      if (encoding != "UTF-8")
         args << "-c" << "i18n.commitencoding=utf-8";
      args << "commit" << "-F" << tempFile;

      if (amend)
         args << "--amend";
      if (signOff)
         args << "--signoff";

      return createConsoleProc(args,
                               "Git Commit",
                               ppCP);
   }

   core::Error clone(const std::string& url,
                     const std::string dirName,
                     const FilePath& parentPath,
                     boost::shared_ptr<ConsoleProcess>* ppCP)
   {
      // SPECIAL: happens in different working directory than usual

      return
            createConsoleProc(gitArgs() << "clone" << "--progress" << url << dirName,
                              "Clone Repository",
                              ppCP,
                              boost::optional<FilePath>(parentPath));
   }

   Error currentBranch(std::string* pBranch)
   {
      std::vector<std::string> branches;
      boost::optional<size_t> index;
      Error error = listBranches(&branches, &index);
      if (error)
         return error;
      if (!index)
      {
         pBranch->clear();
         return Success();
      }

      *pBranch = branches.at(*index);
      if (*pBranch == "(no branch)")
      {
         pBranch->clear();
      }
      return Success();
   }

   bool remoteMerge(const std::string& branch,
                    std::string* pRemote,
                    std::string* pMerge)
   {
      int exitStatus;
      Error error = runGit(gitArgs() << "config" << "--get" << "branch." + branch + ".remote",
                           pRemote,
                           nullptr,
                           &exitStatus);
      if (error)
      {
         LOG_ERROR(error);
         return false;
      }
      if (exitStatus != EXIT_SUCCESS)
         return false;
      boost::algorithm::trim(*pRemote);

      error = runGit(gitArgs() << "config" << "--get" << "branch." + branch + ".merge",
                     pMerge,
                     nullptr,
                     &exitStatus);
      if (error)
      {
         LOG_ERROR(error);
         return false;
      }
      if (exitStatus != EXIT_SUCCESS)
         return false;
      boost::algorithm::trim(*pMerge);

      return true;
   }

   core::Error push(boost::shared_ptr<ConsoleProcess>* ppCP)
   {
      std::string branch;
      Error error = currentBranch(&branch);
      if (error)
         return error;

      ShellArgs args = gitArgs() << "push";

      std::string remote, merge;
      if (remoteMerge(branch, &remote, &merge))
      {
         args << remote << ("HEAD:" + merge);
      }

      return createConsoleProc(args, "Git Push", ppCP);
   }
   
   core::Error pushBranch(const std::string& branch,
                          const std::string& remote,
                          boost::shared_ptr<ConsoleProcess>* ppCP)
   {
      return createConsoleProc(
               gitArgs() << "push" << "-u" << remote << branch,
               "Git Push",
               ppCP);
   }

   core::Error pull(boost::shared_ptr<ConsoleProcess>* ppCP)
   {
      return createConsoleProc(gitArgs() << "pull",
                               "Git Pull", ppCP);
   }
   
   core::Error pullRebase(boost::shared_ptr<ConsoleProcess>* ppCP)
   {
      return createConsoleProc(
               gitArgs() << "pull" << "--rebase",
               "Git Pull",
               ppCP);
   }
   

   core::Error doDiffFile(const FilePath& filePath,
                          const FilePath* pCompareTo,
                          PatchMode mode,
                          int contextLines,
                          bool ignoreWhitespace,
                          std::string* pOutput)
   {
      ShellArgs args = gitArgs() << "diff";
      args << "-U" + safe_convert::numberToString(contextLines);
      if (mode == PatchModeStage)
         args << "--cached";
      if (ignoreWhitespace)
         args << "-w";
      args << "--";
      if (pCompareTo)
         args << *pCompareTo;
      args << filePath;

      return runGit(args, pOutput, nullptr, nullptr);
   }

   core::Error diffFile(const FilePath& filePath,
                        PatchMode mode,
                        int contextLines,
                        bool ignoreWhitespace,
                        std::string* pOutput)
   {
      Error error = doDiffFile(filePath, nullptr, mode, contextLines, ignoreWhitespace, pOutput);
      if (error)
         return error;

      if (pOutput->empty())
      {
         // detect add case
         VCSStatus status;
         error = git::fileStatus(filePath, &status);
         if (error)
            return error;
         if (status.status() == "??" && mode == PatchModeWorking)
         {
            error = doDiffFile(filePath,
                               &(shell_utils::devnull()),
                               mode,
                               contextLines,
                               ignoreWhitespace,
                               pOutput);
            if (error)
               return error;
         }
      }

      return Success();
   }

   boost::int64_t convertGitRawDate(const std::string& time,
                          const std::string& timeZone)
   {
      boost::int64_t secs = safe_convert::stringTo<boost::int64_t>(time, 0);

      int offset = safe_convert::stringTo<int>(timeZone, 0);

      // Positive timezone offset means we have to SUBTRACT
      // the offset to get UTC time, and vice versa
      int factor = offset > 0 ? -1 : 1;

      offset = abs(offset);
      int hours = offset / 100;
      int minutes = offset % 100;

      secs += factor * (hours * 60*60);
      secs += factor * (minutes * 60);

      return secs;
   }

   core::Error applyPatch(const FilePath& patchFile,
                          PatchMode patchMode)
   {
      ShellArgs args = gitArgs() << "apply";
      if (patchMode == PatchModeStage)
         args << "--cached";
      args << "--";
      args << patchFile;

      return runGit(args);
   }

   void parseCommitValue(const std::string& value,
                         CommitInfo* pCommitInfo)
   {
      static boost::regex commitRegex("^([a-z0-9]+)(\\s+\\((.*)\\))?");
      boost::smatch smatch;
      if (regex_utils::match(value, smatch, commitRegex))
      {
         pCommitInfo->id = smatch[1];
         std::vector<std::string> refs;
         if (smatch[3].matched)
         {
            boost::algorithm::split(refs,
                                    static_cast<const std::string>(smatch[3]),
                                    boost::algorithm::is_any_of(","));
            for (std::string ref : refs)
            {
               boost::algorithm::trim(ref);
               if (boost::algorithm::starts_with(ref, "tag: "))
                  pCommitInfo->tags.push_back(ref.substr(5));
               else if (boost::algorithm::starts_with(ref, "refs/tags/"))
               {
                  // Sometimes with git 1.7.0 tags appear without the "tags: "
                  // prefix, e.g. plyr-1.6
                  pCommitInfo->tags.push_back(ref);
               }
               else if (!boost::algorithm::starts_with(ref, "refs/bisect/"))
                  pCommitInfo->refs.push_back(ref);
            }
         }
      }
      else
      {
         pCommitInfo->id = value;
      }
   }

   core::Error logLength(const std::string &rev,
                         const FilePath& fileFilter,
                         const std::string &searchText,
                         int *pLength)
   {
      if (searchText.empty())
      {
         ShellArgs args = gitArgs() << "log";
         args << "--pretty=oneline";
         if (!rev.empty())
            args << rev;

         if (!fileFilter.isEmpty())
            args << "--" << fileFilter;

         std::string output;
         Error error = runGit(args, &output);
         if (error)
            return error;

         *pLength = gsl::narrow_cast<int>(std::count(output.begin(), output.end(), '\n'));
         return Success();
      }
      else
      {
         std::vector<CommitInfo> output;
         Error error = log(rev, fileFilter, 0, -1, searchText, &output);
         if (error)
            return error;
         *pLength = gsl::narrow_cast<int>(output.size());
         return Success();
      }
   }

   core::Error log(const std::string& rev,
                   const FilePath& fileFilter,
                   int skip,
                   int maxentries,
                   const std::string& searchText,
                   std::vector<CommitInfo>* pOutput)
   {
      ShellArgs args = gitArgs() << "log" << "--encoding=UTF-8"
                       << "--pretty=raw" << "--decorate=full"
                       << "--date-order";

      ShellArgs revListArgs = gitArgs() << "rev-list" << "--date-order" << "--parents";
      int revListSkip = skip;

      if (!fileFilter.isEmpty())
      {
         args << "--" << fileFilter;
         revListArgs << "--" << fileFilter;
      }

      if (searchText.empty() && fileFilter.isEmpty())
      {
         // This is a way more efficient way to implement skip and maxentries
         // if we know that all commits are included.
         if (skip > 0)
         {
            args << "--skip=" + safe_convert::numberToString(skip);
            skip = 0;
         }
         if (maxentries >= 0)
         {
            args << "--max-count=" + safe_convert::numberToString(maxentries);
            maxentries = -1;

            revListArgs << "--max-count=" + safe_convert::numberToString(
                  (skip < 0 ? 0 : skip) + maxentries);
         }
      }

      if (!rev.empty())
      {
         args << rev;
         revListArgs << rev;
      }
      else
      {
         revListArgs << "HEAD";
      }

      if (maxentries < 0)
         maxentries = std::numeric_limits<int>::max();

      std::vector<std::string> outLines;
      std::string output;
      Error error = runGit(args, &output);
      if (error)
         return error;
      outLines = split(output);
      output.clear();

      std::vector<std::string> graphLines;
      if (searchText.empty() && fileFilter.isEmpty())
      {
         std::vector<std::string> revOutLines;
         std::string revOutput;
         error = runGit(revListArgs, &revOutput);
         if (error)
            return error;
         revOutLines = split(revOutput);
         revOutput.clear();

         gitgraph::GitGraph graph;
         for (size_t i = 0; i < revOutLines.size(); i++)
         {
            typedef std::vector<std::string> find_vector_type;
            find_vector_type parents;
            boost::algorithm::split(parents, revOutLines[i],
                                    boost::algorithm::is_any_of(" "));
            if (parents.size() < 1)
               break;

            std::string commit = parents.front();
            parents.erase(parents.begin());

            gitgraph::Line line = graph.addCommit(commit, parents);
            if (revListSkip <= 0 || gsl::narrow_cast<int>(i) >= revListSkip)
               graphLines.push_back(line.string());
         }
      }

      boost::function<bool(CommitInfo)> filter = createSearchTextPredicate(searchText);

      boost::regex kvregex("^(\\w+) (.*)$");
      boost::regex authTimeRegex("^(.*?) (\\d+) ([+\\-]?\\d+)$");

      size_t graphLineIndex = 0;
      int skipped = 0;
      CommitInfo currentCommit;
      
      // are we currently parsing a GPG signature?
      bool isPgpSignature = false;

      for (std::vector<std::string>::const_iterator it = outLines.begin();
           it != outLines.end() && pOutput->size() < static_cast<size_t>(maxentries);
           it++)
      {
         // if we're within the body of a PGP signature, check for
         // the end marker
         if (isPgpSignature)
         {
            const char* endMarker = "-----END PGP SIGNATURE-----";
            isPgpSignature = it->find(endMarker) == std::string::npos;
            continue;
         }
         
         boost::smatch smatch;
         if (regex_utils::search(*it, smatch, kvregex))
         {
            std::string key = smatch[1];
            std::string value = smatch[2];
            if (key == "commit")
            {
               if (!currentCommit.id.empty() && filter(currentCommit))
               {
                  if (skipped < skip)
                     skipped++;
                  else
                  {
                     if (graphLineIndex < graphLines.size())
                        currentCommit.graph = graphLines[graphLineIndex];
                     pOutput->push_back(currentCommit);
                  }

                  graphLineIndex++;
               }

               currentCommit = CommitInfo();
               parseCommitValue(value, &currentCommit);
            }
            else if (key == "author" || key == "committer")
            {
               boost::smatch authTimeMatch;
               if (regex_utils::search(value, authTimeMatch, authTimeRegex))
               {
                  std::string author = authTimeMatch[1];
                  std::string time = authTimeMatch[2];
                  std::string tz = authTimeMatch[3];

                  if (key == "author")
                     currentCommit.author = author;
                  else // if (key == "committer")
                     currentCommit.date = convertGitRawDate(time, tz);
               }
            }
            else if (key == "parent")
            {
               if (!currentCommit.parent.empty())
                  currentCommit.parent.push_back(' ');
               currentCommit.parent.append(value);
            }
            else if (key == "gpgsig")
            {
               isPgpSignature = value == "-----BEGIN PGP SIGNATURE-----";
            }
            else
            {
               // explicitly ignore other keys (e.g. 'tree')
            }
         }
         else if (boost::starts_with(*it, "    "))
         {
            if (currentCommit.subject.empty())
               currentCommit.subject = it->substr(4);

            if (!currentCommit.description.empty())
               currentCommit.description.append("\n");
            currentCommit.description.append(it->substr(4));
         }
         else if (it->length() == 0)
         {
            // ignore empty lines
         }
         else
         {
            LOG_ERROR_MESSAGE("Unexpected git-log output");
         }
      }

      if (pOutput->size() < static_cast<size_t>(maxentries)
          && !currentCommit.id.empty()
          && filter(currentCommit))
      {
         if (skipped < skip)
            skipped++;
         else
         {
            if (graphLineIndex < graphLines.size())
               currentCommit.graph = graphLines[graphLineIndex];
            pOutput->push_back(currentCommit);
         }
         graphLineIndex++;
      }

      return Success();
   }

   virtual core::Error show(const std::string& rev,
                            std::string* pOutput)
   {
      ShellArgs args = gitArgs()
            << "-c" << "core.quotepath=false"
            << "show" << "--pretty=oneline" << "-M";
      
      if (s_gitVersion >= GIT_1_7_2)
         args << "-c";
      args << rev;

      return runGit(args, pOutput);
   }

   virtual core::Error showFile(const std::string& rev,
                                const std::string& filename,
                                std::string* pOutput)
   {
      boost::format fmt("%1%:%2%");
      ShellArgs args =
            gitArgs() << "show" << boost::str(fmt % rev % filename);

      return runGit(args, pOutput);
   }

   virtual core::Error remoteBranchInfo(RemoteBranchInfo* pRemoteBranchInfo)
   {
      // default to none
      *pRemoteBranchInfo = RemoteBranchInfo();

      std::string branch;
      Error error = currentBranch(&branch);
      if (error)
         return error;

      if (branch.empty())
         return Success();

      std::string remote, merge;
      if (remoteMerge(branch, &remote, &merge))
      {
         // branch name is simple concatenation
         std::string name = remote + "/" + branch;

         // list the commits between the current upstream and HEAD
         ShellArgs args = gitArgs() << "log" << "@{u}..HEAD" << "--oneline";
         std::string output;
         Error error = runGit(args, &output);
         if (error)
            return error;

         // commits == number of lines (since we used --oneline mode)
         int commitsBehind = safe_convert::numberTo<size_t, int>(
                        std::count(output.begin(), output.end(), '\n'), 0);

         *pRemoteBranchInfo = RemoteBranchInfo(name, commitsBehind);
      }

      return Success();
   }
};

Git s_git_;

FilePath resolveAliasedPath(const std::string& path)
{
   if (boost::algorithm::starts_with(path, "~/"))
      return module_context::resolveAliasedPath(path);
   else
      return s_git_.root().completeChildPath(path);
}

bool splitRename(const std::string& path, std::string* pOld, std::string* pNew)
{
   const std::string RENAME(" -> ");

   size_t index = path.find(RENAME);
   if (index == path.npos)
      return false;

   if (pOld)
      *pOld = std::string(path.begin(), path.begin() + index);
   if (pNew)
      *pNew = std::string(path.begin() + index + RENAME.size(), path.end());

   return true;
}

std::vector<FilePath> resolveAliasedPaths(const json::Array& paths,
                                          bool includeRenameOld = false,
                                          bool includeRenameNew = true)
{
   std::vector<FilePath> results;
   for (json::Array::Iterator it = paths.begin();
        it != paths.end();
        it++)
   {
      std::string oldPath, newPath;
      if (splitRename((*it).getString(), &oldPath, &newPath))
      {
         if (includeRenameOld)
            results.push_back(resolveAliasedPath(oldPath));
         if (includeRenameNew)
            results.push_back(resolveAliasedPath(newPath));
      }
      else
      {
         results.push_back(resolveAliasedPath((*it).getString()));
      }
   }
   return results;
}

FilePath detectGitDir(const FilePath& workingDir)
{
   core::system::ProcessOptions options = procOptions();
   options.workingDir = workingDir;
#ifndef _WIN32
   options.detachSession = true;
#endif

   core::system::ProcessResult result;
   Error error = core::system::runCommand(
            git() << "rev-parse" << "--show-toplevel",
            "",
            options,
            &result);

   if (error || result.exitStatus != 0)
      return FilePath();

   // NOTE: Git returns output encoded as UTF-8,
   // so re-encoding here is not necessary
   return FilePath(boost::algorithm::trim_copy(result.stdOut));
}

} // anonymous namespace

GitFileDecorationContext::GitFileDecorationContext(const FilePath& rootDir)
   : fullRefreshRequired_(false)
{
   // get source control status (merely log errors doing this)
   Error error = git::status(rootDir, &vcsStatus_);
   if (error)
      LOG_ERROR(error);
}

GitFileDecorationContext::~GitFileDecorationContext()
{
   if (fullRefreshRequired_)
      enqueueRefreshEvent();
}

void GitFileDecorationContext::decorateFile(const FilePath &filePath,
                                            json::Object *pFileObject)
{
   VCSStatus status = vcsStatus_.getStatus(filePath);

   if (status.status().empty() && !fullRefreshRequired_)
   {
      // Special edge case when file is inside an untracked directory
      // that may or may not be known to the client. (It wouldn't be
      // known if the directory was empty until this file event.)

      FilePath parent = filePath;
      while (true)
      {
         if (parent == parent.getParent())
            break;

         parent = parent.getParent();
         if (vcsStatus_.getStatus(parent).status() == "??")
         {
            fullRefreshRequired_ = true;
            break;
         }
      }
   }

   json::Object vcsObj;
   Error error = statusToJson(filePath, status, &vcsObj);
   if (error)
      LOG_ERROR(error);
   (*pFileObject)["git_status"] = vcsObj;
}

core::Error status(const FilePath& dir, StatusResult* pStatusResult)
{
   if (s_git_.root().isEmpty())
      return Success();

   return s_git_.status(dir, pStatusResult);
}

Error fileStatus(const FilePath& filePath, VCSStatus* pStatus)
{
   StatusResult statusResult;
   Error error = git::status(filePath.getParent(), &statusResult);
   if (error)
      return error;

   *pStatus = statusResult.getStatus(filePath);

   return Success();
}

namespace {

Error vcsAdd(const json::JsonRpcRequest& request,
             json::JsonRpcResponse* pResponse)
{
   RefreshOnExit refreshOnExit;

   json::Array paths;
   Error error = json::readParam(request.params, 0, &paths);
   if (error)
      return error ;

   return s_git_.add(resolveAliasedPaths(paths));
}

Error vcsRemove(const json::JsonRpcRequest& request,
                json::JsonRpcResponse* pResponse)
{
   RefreshOnExit refreshOnExit;

   json::Array paths;
   Error error = json::readParam(request.params, 0, &paths);
   if (error)
      return error ;

   return s_git_.remove(resolveAliasedPaths(paths));
}

Error vcsDiscard(const json::JsonRpcRequest& request,
                 json::JsonRpcResponse* pResponse)
{
   RefreshOnExit refreshOnExit;

   json::Array paths;
   Error error = json::readParam(request.params, 0, &paths);
   if (error)
      return error ;

   return s_git_.discard(resolveAliasedPaths(paths));
}

Error vcsRevert(const json::JsonRpcRequest& request,
                json::JsonRpcResponse* pResponse)
{
   RefreshOnExit refreshOnExit;

   json::Array paths;
   Error error = json::readParam(request.params, 0, &paths);
   if (error)
      return error ;

   error = s_git_.unstage(resolveAliasedPaths(paths, true, true));
   if (error)
      LOG_ERROR(error);
   error = s_git_.discard(resolveAliasedPaths(paths, true, false));
   if (error)
      LOG_ERROR(error);

   return Success();
}

Error vcsStage(const json::JsonRpcRequest& request,
               json::JsonRpcResponse* pResponse)
{
   RefreshOnExit refreshOnExit;

   json::Array paths;
   Error error = json::readParam(request.params, 0, &paths);
   if (error)
      return error ;

   return s_git_.stage(resolveAliasedPaths(paths));
}

Error vcsUnstage(const json::JsonRpcRequest& request,
                 json::JsonRpcResponse* pResponse)
{
   RefreshOnExit refreshOnExit;

   json::Array paths;
   Error error = json::readParam(request.params, 0, &paths);
   if (error)
      return error ;

   return s_git_.unstage(resolveAliasedPaths(paths, true, true));
}

Error vcsCreateBranch(const json::JsonRpcRequest& request,
                      json::JsonRpcResponse* pResponse)
{
   Error error;
   std::string branch;
   
   error = json::readParams(request.params, &branch);
   if (error)
      return error;
   
   boost::shared_ptr<ConsoleProcess> pCP;
   error = s_git_.createBranch(branch, &pCP);
   if (error)
      return error;
   
   pResponse->setResult(pCP->toJson(console_process::ClientSerialization));

   return Success();
}

Error vcsListBranches(const json::JsonRpcRequest& request,
                      json::JsonRpcResponse* pResponse)
{
   std::vector<std::string> branches;
   boost::optional<size_t> activeIndex;
   Error error = s_git_.listBranches(&branches, &activeIndex);
   if (error)
      return error;

   json::Array jsonBranches;
   std::transform(branches.begin(), branches.end(),
                  std::back_inserter(jsonBranches),
                  json::toJsonString);

   json::Object result;
   result["branches"] = jsonBranches;
   result["activeIndex"] =
         activeIndex
            ? json::Value(static_cast<boost::uint64_t>(activeIndex.get()))
            : json::Value();

   pResponse->setResult(result);

   return Success();
}

Error vcsCheckout(const json::JsonRpcRequest& request,
                  json::JsonRpcResponse* pResponse)
{
   std::string id;
   Error error = json::readParams(request.params, &id);
   if (error)
      return error;

   boost::shared_ptr<ConsoleProcess> pCP;
   error = s_git_.checkout(id, &pCP);
   if (error)
      return error;

   pResponse->setResult(pCP->toJson(console_process::ClientSerialization));

   return Success();
}

Error vcsCheckoutRemote(const json::JsonRpcRequest& request,
                        json::JsonRpcResponse* pResponse)
{
   std::string branch, remote;
   Error error = json::readParams(request.params, &branch, &remote);
   if (error)
      return error;
   
   boost::shared_ptr<ConsoleProcess> pCP;
   error = s_git_.checkoutRemote(branch, remote, &pCP);
   if (error)
      return error;
   
   pResponse->setResult(pCP->toJson(console_process::ClientSerialization));
   
   return Success();
}


Error vcsFullStatus(const json::JsonRpcRequest&,
                    json::JsonRpcResponse* pResponse)
{
   StatusResult statusResult;
   Error error = s_git_.status(s_git_.root(), &statusResult);
   if (error)
      return error;

   std::vector<FileWithStatus> files = statusResult.files();
   json::Array result;
   for (std::vector<FileWithStatus>::const_iterator it = files.begin();
        it != files.end();
        it++)
   {
      VCSStatus status = it->status;
      FilePath path = it->path;
      json::Object obj;
      error = statusToJson(path, status, &obj);
      if (error)
         return error;
      result.push_back(obj);
   }

   pResponse->setResult(result);

   return Success();
}

Error vcsAllStatus(const json::JsonRpcRequest& request,
                   json::JsonRpcResponse* pResponse)
{
   json::Object result;
   json::JsonRpcResponse tmp;

   Error error = vcsFullStatus(request, &tmp);
   if (error)
      return error;
   result["status"] = tmp.result();

   error = vcsListBranches(request, &tmp);
   if (error)
      return error;
   result["branches"] = tmp.result();

   RemoteBranchInfo remoteBranchInfo;
   error = s_git_.remoteBranchInfo(&remoteBranchInfo);
   if (error)
      return error;
   result["remote_branch_info"] = remoteBranchInfo.toJson();

   pResponse->setResult(result);

   return Success();
}

Error vcsCommit(const json::JsonRpcRequest& request,
                json::JsonRpcResponse* pResponse)
{
   std::string commitMsg;
   bool amend, signOff;
   Error error = json::readParams(request.params, &commitMsg, &amend, &signOff);
   if (error)
      return error;

   boost::shared_ptr<ConsoleProcess> pCP;
   error = s_git_.commit(commitMsg, amend, signOff, &pCP);
   if (error)
   {
      if (error == systemError(boost::system::errc::illegal_byte_sequence, ErrorLocation()))
      {
         pResponse->setError(error, json::Value(error.getProperty("description")));
         return Success();
      }

      return error;
   }

   pResponse->setResult(pCP->toJson(console_process::ClientSerialization));

   return Success();
}

Error vcsPush(const json::JsonRpcRequest& request,
              json::JsonRpcResponse* pResponse)
{
   boost::shared_ptr<ConsoleProcess> pCP;
   Error error = s_git_.push(&pCP);
   if (error)
      return error;

   ask_pass::setActiveWindow(request.sourceWindow);

   pResponse->setResult(pCP->toJson(console_process::ClientSerialization));

   return Success();
}

Error vcsPushBranch(const json::JsonRpcRequest& request,
                    json::JsonRpcResponse* pResponse)
{
   std::string branch, remote;
   Error error = json::readParams(request.params, &branch, &remote);
   if (error)
      return error;
   
   boost::shared_ptr<ConsoleProcess> pCP;
   error = s_git_.pushBranch(branch, remote, &pCP);
   if (error)
      return error;

   ask_pass::setActiveWindow(request.sourceWindow);

   pResponse->setResult(pCP->toJson(console_process::ClientSerialization));

   return Success();
}

Error vcsPull(const json::JsonRpcRequest& request,
              json::JsonRpcResponse* pResponse)
{
   boost::shared_ptr<ConsoleProcess> pCP;
   Error error = s_git_.pull(&pCP);
   if (error)
      return error;

   ask_pass::setActiveWindow(request.sourceWindow);

   pResponse->setResult(pCP->toJson(console_process::ClientSerialization));

   return Success();
}

Error vcsPullRebase(const json::JsonRpcRequest& request,
                    json::JsonRpcResponse* pResponse)
{
   boost::shared_ptr<ConsoleProcess> pCP;
   Error error = s_git_.pullRebase(&pCP);
   if (error)
      return error;

   ask_pass::setActiveWindow(request.sourceWindow);

   pResponse->setResult(pCP->toJson(console_process::ClientSerialization));

   return Success();
}


Error vcsDiffFile(const json::JsonRpcRequest& request,
                  json::JsonRpcResponse* pResponse)
{
   std::string path;
   int mode;
   int contextLines;
   bool noSizeWarning;
   bool ignoreWhitespace;
   Error error = json::readParams(request.params,
                                  &path,
                                  &mode,
                                  &contextLines,
                                  &noSizeWarning,
                                  &ignoreWhitespace);
   if (error)
      return error;

   if (contextLines < 0)
      contextLines = 999999999;

   splitRename(path, nullptr, &path);

   std::string output;
   error = s_git_.diffFile(
               resolveAliasedPath(path),
               static_cast<PatchMode>(mode),
               contextLines,
               ignoreWhitespace,
               &output);
   if (error)
      return error;

   std::string sourceEncoding = projects::projectContext().defaultEncoding();
   bool usedSourceEncoding;
   output = convertDiff(output, sourceEncoding, "UTF-8", false,
                        &usedSourceEncoding);
   if (!usedSourceEncoding)
      sourceEncoding = "";

   if (!noSizeWarning && output.size() > source_control::WARN_SIZE)
   {
      error = systemError(boost::system::errc::file_too_large,
                          ERROR_LOCATION);
      pResponse->setError(error,
                          json::Value(static_cast<boost::uint64_t>(output.size())));
   }
   else
   {
      json::Object result;
      result["source_encoding"] = sourceEncoding;
      result["decoded_value"] = output;
      pResponse->setResult(result);
   }
   return Success();
}

Error vcsApplyPatch(const json::JsonRpcRequest& request,
                    json::JsonRpcResponse* pResponse)
{
   RefreshOnExit refreshOnExit;

   std::string patch;
   int mode;
   std::string sourceEncoding;
   Error error = json::readParams(request.params, &patch, &mode, &sourceEncoding);
   if (error)
      return error;

   bool converted;
   patch = convertDiff(patch, "UTF-8", sourceEncoding, false, &converted);
   if (!converted)
      return systemError(boost::system::errc::illegal_byte_sequence, ERROR_LOCATION);

   FilePath patchFile = module_context::tempFile("rstudiovcs", "patch");
   error = writeStringToFile(patchFile, patch);
   if (error)
      return error;

   error = s_git_.applyPatch(patchFile, static_cast<PatchMode>(mode));

   Error error2 = patchFile.remove();
   if (error2)
      LOG_ERROR(error2);

   if (error)
      return error;

   return Success();
}

Error vcsGetIgnores(const json::JsonRpcRequest& request,
                    json::JsonRpcResponse* pResponse)
{
   std::string path;
   Error error = json::readParam(request.params, 0, &path);
   if (error)
      return error;

   // resolve path
   FilePath filePath = module_context::resolveAliasedPath(path);
   FilePath gitIgnorePath = filePath.completePath(".gitignore");

   // setup result (default to empty)
   core::system::ProcessResult result;
   result.exitStatus = EXIT_SUCCESS;
   result.stdOut = "";

   // read the file if it exists
   if (gitIgnorePath.exists())
   {
      Error error = core::readStringFromFile(gitIgnorePath,
                                             &result.stdOut,
                                             string_utils::LineEndingPosix);
      if (error)
         return error;
   }

   // return contents
   pResponse->setResult(processResultToJson(result));
   return Success();
}

Error vcsSetIgnores(const json::JsonRpcRequest& request,
                    json::JsonRpcResponse* pResponse)
{
   RefreshOnExit refreshOnExit;

   // get the params
   std::string path, ignores;
   Error error = json::readParams(request.params, &path, &ignores);
   if (error)
      return error;

   // resolve path
   FilePath filePath = module_context::resolveAliasedPath(path);
   FilePath gitIgnorePath = filePath.completePath(".gitignore");

   // write the .gitignore file
   error = core::writeStringToFile(gitIgnorePath,
                                   ignores,
                                   string_utils::LineEndingNative);
   if (error)
      return error;

   // always return an empty (successful) ProcessResult
   core::system::ProcessResult result;
   result.exitStatus = EXIT_SUCCESS;
   pResponse->setResult(processResultToJson(result));
   return Success();
}

Error vcsListRemotes(const json::JsonRpcRequest& request,
                     json::JsonRpcResponse* pResponse)
{
   pResponse->setResult(json::Array());
   
   json::Array remotesJson;
   Error error = s_git_.listRemotes(&remotesJson);
   if (error)
      LOG_ERROR(error);
   
   pResponse->setResult(remotesJson);
   return Success();
}

Error vcsAddRemote(const json::JsonRpcRequest& request,
                   json::JsonRpcResponse* pResponse)
{
   std::string name, url;
   Error error = json::readParams(request.params, &name, &url);
   if (error)
      return error;
   
   error = s_git_.addRemote(name, url);
   if (error)
      return error;
   
   return vcsListRemotes(request, pResponse);
}

std::string getUpstream(const std::string& branch = std::string())
{
   // determine the query (no explicit branch means current branch)
   std::string query = "@{upstream}";
   if (!branch.empty())
      query = branch + query;

   // get the upstream
   std::string upstream;
   core::system::ProcessResult result;
   Error error = gitExec(gitArgs() <<
                           "rev-parse" << "--abbrev-ref" << query,
                         s_git_.root(),
                         &result);
   if (error)
   {
      LOG_ERROR(error);
      return std::string();
   }
   else if (result.exitStatus == EXIT_SUCCESS)
   {
      upstream = boost::algorithm::trim_copy(result.stdOut);
   }

   return upstream;
}

std::string githubUrl(const std::string& view,
                      const FilePath& filePath = FilePath())
{
   if (!isGitEnabled())
      return std::string();

   // get the upstream for the current branch
   std::string upstream = getUpstream();

   // if there is none then get the upstream for master
   if (upstream.empty())
      upstream = getUpstream("master");

   // if there still isn't one then fall back to origin/master
   if (upstream.empty())
      upstream = "origin/master";

   // parse out the upstream name and branch
   std::string::size_type pos = upstream.find_first_of('/');
   if (pos == std::string::npos)
   {
      LOG_ERROR_MESSAGE("No / in upstream name: " + upstream);
      return std::string();
   }
   std::string upstreamName = upstream.substr(0, pos);
   std::string upstreamBranch = upstream.substr(pos + 1);

   // now get the remote url
   core::system::ProcessResult result;
   Error error = gitExec(gitArgs() <<
                   "config" << "--get" << ("remote." + upstreamName + ".url"),
                   s_git_.root(),
                   &result);
   if (error)
   {
      LOG_ERROR(error);
      return std::string();
   }
   else if (result.exitStatus != 0)
   {
      if (!result.stdErr.empty())
         LOG_ERROR_MESSAGE(result.stdErr);
      return std::string();
   }

   // get the url
   std::string remoteUrl = boost::algorithm::trim_copy(result.stdOut);

   // check for github

   // check for ssh url
   std::string repo;
   const std::string kSSHPrefix = "git@github.com:";
   if (boost::algorithm::starts_with(remoteUrl, kSSHPrefix))
      repo = remoteUrl.substr(kSSHPrefix.length());

   // check for https url
   const std::string kHTTPSPrefix = "https://github.com/";
   if (boost::algorithm::starts_with(remoteUrl, kHTTPSPrefix))
      repo = remoteUrl.substr(kHTTPSPrefix.length());

   // bail if we didn't get a repo
   if (repo.empty())
      return std::string();

   // if the repo starts with / then remove it
   if (repo[0] == '/')
      repo = repo.substr(1);

   // strip the .git off the end and form the github url from repo and branch
   boost::algorithm::replace_last(repo, ".git", "");
   std::string url = "https://github.com/" +
                     repo + "/" + view + "/" +
                     upstreamBranch;

   if (!filePath.isEmpty())
   {
      std::string relative = filePath.getRelativePath(s_git_.root());
      if (relative.empty())
         return std::string();

      url = url + "/" + relative;
   }

   return url;
}


Error vcsGithubRemoteUrl(const json::JsonRpcRequest& request,
                         json::JsonRpcResponse* pResponse)
{
   // get the params
   std::string view, path;
   Error error = json::readParams(request.params, &view, &path);
   if (error)
      return error;

   // resolve path
   FilePath filePath = module_context::resolveAliasedPath(path);

   // return the github url
   pResponse->setResult(githubUrl(view, filePath));
   return Success();
}


Error vcsHistoryCount(const json::JsonRpcRequest& request,
                      json::JsonRpcResponse* pResponse)
{
   std::string rev, searchText;
   json::Value fileFilterJson;
   Error error = json::readParams(request.params,
                                  &rev,
                                  &fileFilterJson,
                                  &searchText);
   if (error)
      return error;

   FilePath fileFilter = fileFilterPath(fileFilterJson);

   boost::algorithm::trim(searchText);

   int count = 0;
   error = s_git_.logLength(rev, fileFilter, searchText, &count);
   if (error)
      return error;

   json::Object result;
   result["count"] = count;
   pResponse->setResult(result);

   return Success();
}

Error vcsHistory(const json::JsonRpcRequest& request,
                 json::JsonRpcResponse* pResponse)
{
   std::string rev, searchText;
   json::Value fileFilterJson;
   int skip, maxentries;
   Error error = json::readParams(request.params,
                                  &rev,
                                  &fileFilterJson,
                                  &skip,
                                  &maxentries,
                                  &searchText);
   if (error)
      return error;

   FilePath fileFilter = fileFilterPath(fileFilterJson);

   boost::algorithm::trim(searchText);

   std::vector<CommitInfo> commits;
   error = s_git_.log(rev, fileFilter, skip, maxentries, searchText, &commits);
   if (error)
      return error;

   json::Array ids;
   json::Array authors;
   json::Array parents;
   json::Array subjects;
   json::Array dates;
   json::Array descriptions;
   json::Array refs;
   json::Array tags;
   json::Array graphs;

   for (std::vector<CommitInfo>::const_iterator it = commits.begin();
        it != commits.end();
        it++)
   {
<<<<<<< HEAD
      ids.push_back(it->id.substr(0, 8));
      authors.push_back(string_utils::filterControlChars(it->author));
      parents.push_back(string_utils::filterControlChars(it->parent));
      subjects.push_back(string_utils::filterControlChars(it->subject));
      descriptions.push_back(string_utils::filterControlChars(it->description));
      dates.push_back(static_cast<double>(it->date));
      graphs.push_back(it->graph);
=======
      ids.push_back(json::Value(it->id));
      authors.push_back(json::Value(string_utils::filterControlChars(it->author)));
      parents.push_back(json::Value(string_utils::filterControlChars(it->parent)));
      subjects.push_back(json::Value(string_utils::filterControlChars(it->subject)));
      descriptions.push_back(json::Value(string_utils::filterControlChars(it->description)));
      dates.push_back(json::Value(static_cast<double>(it->date)));
      graphs.push_back(json::Value(it->graph));
>>>>>>> 242ac8d1

      json::Array theseRefs;
      std::transform(
         it->refs.begin(),
         it->refs.end(),
         std::back_inserter(theseRefs),
         [](const std::string& val) { return json::Value(val); });
      refs.push_back(theseRefs);

      json::Array theseTags;
      std::transform(
         it->tags.begin(),
         it->tags.end(),
         std::back_inserter(theseTags),
         [](const std::string& val) { return json::Value(val); });
      tags.push_back(theseTags);
   }

   json::Object result;
   result["id"] = ids;
   result["author"] = authors;
   result["parent"] = parents;
   result["subject"] = subjects;
   result["description"] = descriptions;
   result["date"] = dates;
   result["refs"] = refs;
   result["tags"] = tags;
   result["graph"] = graphs;

   pResponse->setResult(result);

   return Success();
}

Error vcsShow(const json::JsonRpcRequest& request,
              json::JsonRpcResponse* pResponse)
{
   std::string rev;
   bool noSizeWarning;
   Error error = json::readParams(request.params, &rev, &noSizeWarning);
   if (error)
      return error;

   std::string output;
   s_git_.show(rev, &output);
   output = convertDiff(output, projects::projectContext().defaultEncoding(),
                        "UTF-8", true);
   output = string_utils::filterControlChars(output);

   if (!noSizeWarning && output.size() > source_control::WARN_SIZE)
   {
      error = systemError(boost::system::errc::file_too_large,
                          ERROR_LOCATION);
      pResponse->setError(error,
                          json::Value(static_cast<boost::uint64_t>(output.size())));
   }
   else
   {
      pResponse->setResult(output);
   }
   return Success();
}


Error vcsShowFile(const json::JsonRpcRequest& request,
                  json::JsonRpcResponse* pResponse)
{
   std::string rev,filename;
   Error error = json::readParams(request.params, &rev, &filename);
   if (error)
      return error;

   std::string output;
   error = s_git_.showFile(rev, filename, &output);
   if (error)
      return error;

   // convert to utf8
   output = convertToUtf8(output, false);

   output = string_utils::filterControlChars(output);

   pResponse->setResult(output);

   return Success();
}


Error vcsExportFile(const json::JsonRpcRequest& request,
                    json::JsonRpcResponse* pResponse)
{
   // read parameters
   std::string rev, filename, targetPath;
   Error error = json::readParams(request.params,
                                  &rev,
                                  &filename,
                                  &targetPath);
   if (error)
      return error;

   // get the contents of the file
   std::string output;
   error = s_git_.showFile(rev, filename, &output);
   if (error)
      return error;

   // write it
   return core::writeStringToFile(
                  module_context::resolveAliasedPath(targetPath),
                  output);
}



Error vcsSshPublicKey(const json::JsonRpcRequest& request,
                      json::JsonRpcResponse* pResponse)
{
   // get public key path
   std::string aliasedPath;
   Error error = json::readParam(request.params, 0, &aliasedPath);
   if (error)
      return error;

   // unalias it and check for existence
   FilePath publicKeyPath = module_context::resolveAliasedPath(aliasedPath);
   if (!publicKeyPath.exists())
   {
      return core::fileNotFoundError(
         publicKeyPath.getAbsolutePath(),
                                     ERROR_LOCATION);
   }

   // read the key
   std::string publicKeyContents;
   error = core::readStringFromFile(publicKeyPath, &publicKeyContents);
   if (error)
      return error;

   pResponse->setResult(publicKeyContents);

   return Success();
}

Error vcsHasRepo(const json::JsonRpcRequest& request,
                 json::JsonRpcResponse* pResponse)
{
   // get directory
   std::string directory;
   Error error = json::readParam(request.params, 0, &directory);
   if (error)
      return error;
   FilePath dirPath = module_context::resolveAliasedPath(directory);

   FilePath gitDir = detectGitDir(dirPath);

   pResponse->setResult(!gitDir.isEmpty());

   return Success();
}


Error vcsInitRepo(const json::JsonRpcRequest& request,
                  json::JsonRpcResponse* pResponse)
{
   // get directory
   std::string directory;
   Error error = json::readParam(request.params, 0, &directory);
   if (error)
      return error;
   FilePath dirPath = module_context::resolveAliasedPath(directory);

   core::system::ProcessOptions options = procOptions();
   options.workingDir = dirPath;

   // run it
   core::system::ProcessResult result;
   error = runCommand(git() << "init", options, &result);
   if (error)
      return error;

   // verify success
   if (result.exitStatus != 0)
   {
      LOG_ERROR_MESSAGE("Error creating git repo: " + result.stdErr);
      return systemError(boost::system::errc::operation_not_permitted,
                         ERROR_LOCATION);
   }
   else
   {
      return Success();
   }
}

bool ensureSSHAgentIsRunning()
{
   // Use "ssh-add -l" to see if ssh-agent is running
   core::system::ProcessResult result;
   Error error = runCommand(shell_utils::sendStdErrToNull("ssh-add -l"),
                            procOptions(), &result);
   if (error)
   {
      // We couldn't even launch ssh-add.
      return false;
   }

   if (result.exitStatus == 1)
   {
      // exitStatus == 1 means ssh-agent was running but no identities were
      // present.
      return true;
   }
   else if (result.exitStatus == EXIT_SUCCESS)
   {
      return true;
   }

   // Start ssh-agent using bash-style output
   error = runCommand("ssh-agent -s", procOptions(), &result);
   if (error)
   {
      // Failed to start ssh-agent, give up.
      LOG_ERROR(error);
      return false;
   }
   if (result.exitStatus != EXIT_SUCCESS)
   {
      return false;
   }

   // In addition to dumping the ssh-agent output, we also need to parse
   // it so we can modify rsession's environment to use the new ssh-agent
   // as well.
   try
   {
      boost::sregex_iterator it(result.stdOut.begin(), result.stdOut.end(),
                                boost::regex("^([A-Za-z0-9_]+)=([^;]+);"));
      boost::sregex_iterator end;
      for (; it != end; it++)
      {
         std::string name = (*it).str(1);
         std::string value = (*it).str(2);
         core::system::setenv(name, value);

         if (name == "SSH_AGENT_PID")
         {
            int pid = safe_convert::stringTo<int>(value, 0);
            if (pid)
               s_pidsToTerminate_.push_back(pid);
         }
      }
   }
   CATCH_UNEXPECTED_EXCEPTION;

   return true;
}

void addKeyToSSHAgent_onCompleted(const core::system::ProcessResult& result)
{
   if (result.exitStatus != EXIT_SUCCESS)
      LOG_ERROR_MESSAGE(result.stdErr);
}

void addKeyToSSHAgent(const FilePath& keyFile,
                      const std::string& passphrase)
{
   core::system::ProcessOptions options = procOptions();
   core::system::setenv(options.environment.get_ptr(),
                        "__ASKPASS_PASSTHROUGH_RESULT",
                        passphrase);
   core::system::setenv(options.environment.get_ptr(),
                        "SSH_ASKPASS",
                        "askpass-passthrough");

   ShellCommand cmd("ssh-add");
   cmd << "--" << keyFile;

   // Fire and forget. We don't care about the outcome.
   // But we want to run it async in case it does somehow end up blocking;
   // if we were running it synchronously, this would block the main thread.
   module_context::processSupervisor().runCommand(
         shell_utils::sendNullToStdIn(cmd),
         options,
         &addKeyToSSHAgent_onCompleted);
}


std::string transformKeyPath(const std::string& path)
{
#ifdef _WIN32
   boost::smatch match;
   if (regex_utils::match(path, match, boost::regex("/([a-zA-Z])/.*")))
   {
      return match[1] + std::string(":") + path.substr(2);
   }
#endif
   return path;
}

void postbackSSHAskPass(const std::string& prompt,
                        const module_context::PostbackHandlerContinuation& cont)
{
   // default to failure unless we successfully receive a passphrase
   int retcode = EXIT_FAILURE;
   std::string passphrase;

   bool promptToRemember;
   boost::smatch match;
   FilePath keyFile;

   // This is what the prompt looks like on OpenSSH_4.6p1 (Windows)
   if (regex_utils::match(prompt, match, boost::regex("Enter passphrase for key '(.+)': ")))
   {
      promptToRemember = true;
      keyFile = FilePath(transformKeyPath(match[1]));
   }
   // This is what the prompt looks like on OpenSSH_5.8p1 Debian-7ubuntu1 (Ubuntu 11.10)
   else if (regex_utils::match(prompt, match, boost::regex("Enter passphrase for (.+): ")))
   {
      promptToRemember = true;
      keyFile = FilePath(transformKeyPath(match[1]));
   }
   else
      promptToRemember = false;

   promptToRemember = promptToRemember && keyFile.exists();

   std::string rememberPrompt;
   if (promptToRemember)
      rememberPrompt = "Remember passphrase for this session";

   std::string askPrompt = !prompt.empty() ? prompt :
                                             std::string("Enter passphrase:");

   // prompt
   ask_pass::PasswordInput input;
   Error error = ask_pass::askForPassword(askPrompt,
                                          rememberPrompt,
                                          &input);
   if (!error)
   {
      if (!input.cancelled)
      {
         retcode = EXIT_SUCCESS;
         passphrase = input.password;

         if (input.remember)
         {
            ensureSSHAgentIsRunning();
            addKeyToSSHAgent(keyFile, passphrase);
         }
      }
   }
   else
   {
      LOG_ERROR(error);
   }

   // satisfy continuation
   cont(retcode, passphrase);
}

#ifdef _WIN32

template <typename T>
class AutoRelease
{
public:
   AutoRelease(T* pUnk) : pUnk_(pUnk)
   {
   }

   ~AutoRelease()
   {
      if (pUnk_)
         pUnk_->Release();
   }

private:
   T* pUnk_;
};


bool detectGitExeDirOnPath(FilePath* pPath)
{
   std::vector<wchar_t> path(MAX_PATH+2);
   wcscpy(&(path[0]), L"git.exe");
   if (::PathFindOnPathW(&(path[0]), nullptr))
   {
      // As of version 20120710 of msysgit, the cmd directory contains a
      // git.exe wrapper that, if used by us, causes console windows to
      // flash
      FilePath filePath(&(path[0]));
      if (filePath.getParent().getFilename() == "cmd")
        return false;

      *pPath = filePath.getParent();
      return true;
   }
   else
   {
      return false;
   }
}

bool isGitExeOnPath()
{
   FilePath gitExeDir;
   return detectGitExeDirOnPath(&gitExeDir);
}


bool detectGitBinDirFromPath(FilePath* pPath)
{
   std::vector<wchar_t> path(MAX_PATH+2);
   wcscpy(&(path[0]), L"git.cmd");

   if (::PathFindOnPathW(&(path[0]), nullptr))
   {
      *pPath = FilePath(&(path[0])).getParent().getParent().completeChildPath("bin");
      return true;
   }

   // Look for cmd/git.exe and redirect to bin/
   wcscpy(&(path[0]), L"git.exe");

   if (::PathFindOnPathW(&(path[0]), nullptr))
   {
      *pPath = FilePath(&(path[0])).getParent().getParent().completeChildPath("bin");
      return true;
   }

   return false;
}

HRESULT detectGitBinDirFromShortcut(FilePath* pPath)
{
   using namespace boost;

   CoInitialize(nullptr);

   // Step 1. Find the Git Bash shortcut on the Start menu
   std::vector<wchar_t> data(MAX_PATH+2);
   HRESULT hr = ::SHGetFolderPathW(nullptr,
                                   CSIDL_COMMON_PROGRAMS,
                                   nullptr,
                                   SHGFP_TYPE_CURRENT,
                                   &(data[0]));
   if (FAILED(hr))
      return hr;

   // look for Git Bash or Git GUI link
   std::wstring path(&(data[0]));
   path.append(L"\\Git\\Git Bash.lnk");
   if (::GetFileAttributesW(path.c_str()) == INVALID_FILE_ATTRIBUTES)
   {
      // try for Git GUI
      path = std::wstring(&(data[0]));
      path.append(L"\\Git\\Git GUI.lnk");
      if (::GetFileAttributesW(path.c_str()) == INVALID_FILE_ATTRIBUTES)
         return E_FAIL;
   }

   // Step 2. read the shortcut
   IShellLinkW* pShellLink;
   hr = CoCreateInstance(CLSID_ShellLink,
                         nullptr,
                         CLSCTX_INPROC_SERVER,
                         IID_IShellLinkW,
                         (void**)&pShellLink);
   if (FAILED(hr))
      return hr;
   AutoRelease<IShellLinkW> arShellLink(pShellLink);

   IPersistFile* pPersistFile;
   hr = pShellLink->QueryInterface(IID_IPersistFile, (void**)&pPersistFile);
   if (FAILED(hr))
      return hr;
   AutoRelease<IPersistFile> arPersistFile(pPersistFile);

   pPersistFile->Load(path.c_str(), STGM_READ);
   if (FAILED(hr))
      return hr;

   hr = pShellLink->Resolve(nullptr, SLR_NO_UI | 0x10000);
   if (FAILED(hr))
      return hr;

   // Step 3. Extract the git/bin directory from the shortcut's path or
   // arguments (depending on the version of Git that is installed)

   // check the path of the shortcut
   std::vector<wchar_t> pathbuff(1024);
   hr = pShellLink->GetPath(&(pathbuff[0]), gsl::narrow_cast<int>(pathbuff.capacity() - 1), nullptr, 0L);
   if (FAILED(hr))
      return hr;

   // if this is git-bash then take the child bin dir
   // (this is compatible with msysgit ~ 2.6)
   if (boost::algorithm::contains(pathbuff, L"git-bash.exe"))
   {
      *pPath = FilePath(std::wstring(&(pathbuff[0])));
      if (!pPath->exists())
         return E_FAIL;
      // go up a level then down to bin
      *pPath = pPath->getParent().completeChildPath("bin");
      if (!pPath->exists())
         return E_FAIL;

      return S_OK;
   }
   // same check for git-gui
   else if (boost::algorithm::contains(pathbuff, L"git-gui.exe"))
   {
      *pPath = FilePath(std::wstring(&(pathbuff[0])));
      if (!pPath->exists())
         return E_FAIL;
      // this is located in \cmd so we need to go up two levels
      *pPath = pPath->getParent().getParent().completeChildPath("bin");
      if (!pPath->exists())
         return E_FAIL;

      return S_OK;
   }
   // if this is a binary in the git bin directory then take it's parent
   // (this is compatible with msysgit ~ 1.9)
   else if (boost::algorithm::contains(pathbuff, L"sh.exe") ||
            boost::algorithm::contains(pathbuff, L"wish.exe"))
   {
      *pPath = FilePath(std::wstring(&(pathbuff[0])));
      if (!pPath->exists())
         return E_FAIL;
      *pPath = pPath->getParent();
      if (!pPath->exists())
         return E_FAIL;

      return S_OK;
   }
   // if we invoke via cmd.exe then check the arguments
   // (compatible with ~ msysgit 1.7)
   else if (boost::algorithm::contains(pathbuff, L"cmd.exe"))
   {
      std::vector<wchar_t> argbuff(1024);
      hr = pShellLink->GetArguments(&(argbuff[0]), gsl::narrow_cast<int>(argbuff.capacity() - 1));
      if (FAILED(hr))
         return hr;

      wcmatch match;
      if (!regex_search(&(argbuff[0]), match, wregex(L"\"\"([^\"]*)\"")))
      {
         LOG_ERROR_MESSAGE("Unexpected git bash argument format: " +
                           string_utils::wideToUtf8(&(argbuff[0])));
         return E_FAIL;
      }

      *pPath = FilePath(match[1]);
      if (!pPath->exists())
         return E_FAIL;
      // The path we have is to sh.exe or wish.exe, we want the parent
      *pPath = pPath->getParent();
      if (!pPath->exists())
         return E_FAIL;

      return S_OK;
   }
   // not found
   else
   {
      return E_FAIL;
   }
}

bool detectGitBinDirFromStandardLocation(FilePath* pPath)
{
   FilePath standardGitBinPath("C:\\Program Files\\Git\\bin");
   if (standardGitBinPath.exists())
   {
      *pPath = standardGitBinPath;
      return true;
   }

   standardGitBinPath = FilePath("C:\\Program Files (x86)\\Git\\bin");
   if (standardGitBinPath.exists())
   {
      *pPath = standardGitBinPath;
      return true;
   }

   return false;
}

Error discoverGitBinDir(FilePath* pPath)
{
   if (detectGitBinDirFromPath(pPath))
      return Success();

   HRESULT hr = detectGitBinDirFromShortcut(pPath);
   if (SUCCEEDED(hr))
      return Success();

   if (detectGitBinDirFromStandardLocation(pPath))
      return Success();

   return systemError(boost::system::errc::no_such_file_or_directory,
                      ERROR_LOCATION);
}

Error detectAndSaveGitExePath()
{
   if (isGitExeOnPath())
      return Success();

   FilePath path;
   Error error = discoverGitBinDir(&path);
   if (error)
      return error;

   // save it
   s_gitExePath = path.completePath("git.exe").getAbsolutePath();

   return Success();
}


#endif

void onShutdown(bool)
{
   std::for_each(s_pidsToTerminate_.begin(), s_pidsToTerminate_.end(),
                 &core::system::terminateProcess);
   s_pidsToTerminate_.clear();
}

Error addFilesToGitIgnore(const FilePath& gitIgnoreFile,
                          const std::vector<std::string>& filesToIgnore,
                          bool addExtraNewline)
{
#ifdef _WIN32
   const char * const kNewline = "\r\n";
#else
   const char * const kNewline = "\n";
#endif

   if (filesToIgnore.empty())
      return Success();

   std::shared_ptr<std::ostream> ptrOs;
   Error error = gitIgnoreFile.openForWrite(ptrOs, false);
   if (error)
      return error;

   ptrOs->seekp(0, std::ios::end);
   if (ptrOs->good())
   {
      if (addExtraNewline)
         *ptrOs << kNewline;

      for (const std::string& line : filesToIgnore)
      {
         *ptrOs << line << kNewline;
      }

      ptrOs->flush();
   }

   return Success();
}

Error augmentGitIgnore(const FilePath& gitIgnoreFile)
{
   // Add stuff to .gitignore
   std::vector<std::string> filesToIgnore;
   if (!gitIgnoreFile.exists())
   {
      // If no .gitignore exists, add this stuff

      // standard R and RStudio files
      filesToIgnore.push_back(".Rproj.user");
      filesToIgnore.push_back(".Rhistory");
      filesToIgnore.push_back(".RData");
      filesToIgnore.push_back(".Ruserdata");

      // if this is a package dir with a src directory then
      // also ignore native code build artifacts
      FilePath gitIgnoreParent = gitIgnoreFile.getParent();
      if (gitIgnoreParent.completeChildPath("DESCRIPTION").exists())
      {
         if (gitIgnoreParent.completeChildPath("src").exists())
         {
            filesToIgnore.push_back("src/*.o");
            filesToIgnore.push_back("src/*.so");
            filesToIgnore.push_back("src/*.dll");
         }
         
         // if option set to output package check/build files into the
         // project directory, ignore them
         if (session::options().packageOutputInPackageFolder())
         {
            std::string packageName = r_util::packageNameFromDirectory(gitIgnoreParent);
            if (!packageName.empty())
            {
               filesToIgnore.push_back(packageName + ".Rcheck/");
               filesToIgnore.push_back(packageName + "*.tar.gz");
               filesToIgnore.push_back(packageName + "*.tgz");
            }
         }
      }

      return addFilesToGitIgnore(gitIgnoreFile, filesToIgnore, false);
   }
   else
   {
      // If .gitignore exists, add .Rproj.user unless it's already there

      std::string strIgnore;
      Error error = core::readStringFromFile(gitIgnoreFile, &strIgnore);
      if (error)
         return error;

      std::vector<std::string> filesToIgnore;

      if (!regex_utils::search(strIgnore, boost::regex(R"(^/?\.Rproj\.user/?$)")))
         filesToIgnore.push_back(".Rproj.user");

      if (session::options().packageOutputInPackageFolder())
      {
         // add any missing exclusions for package build/check output
         std::string packageName = r_util::packageNameFromDirectory(gitIgnoreFile.getParent());
         if (!packageName.empty())
         {
            std::string packageNameRegex = "^";
            packageNameRegex += packageName;
            if (!regex_utils::search(strIgnore, boost::regex(packageNameRegex + R"(\.Rcheck/$)")))
               filesToIgnore.push_back(packageName + ".Rcheck/");
            if (!regex_utils::search(strIgnore, boost::regex(packageNameRegex + R"(.*\.tar\.gz$)")))
               filesToIgnore.push_back(packageName + "*.tar.gz");
            if (!regex_utils::search(strIgnore, boost::regex(packageNameRegex + R"(.*\.tgz$)")))
               filesToIgnore.push_back(packageName + "*.tgz");
         }
      }
      
      if (filesToIgnore.size() == 0)
         return Success();
      
      bool addExtraNewline = strIgnore.size() > 0
                             && strIgnore[strIgnore.size() - 1] != '\n';

      return addFilesToGitIgnore(gitIgnoreFile,
                                 filesToIgnore,
                                 addExtraNewline);
   }
}

FilePath whichGitExe()
{
   return module_context::findProgram("git");
}

} // anonymous namespace

bool isGitInstalled()
{
   if (!prefs::userPrefs().vcsEnabled())
      return false;

   core::system::ProcessResult result;
   Error error = core::system::runCommand(git() << "--version",
                                          procOptions(),
                                          &result);
   if (error)
      return false;
   
#ifdef __APPLE__
   if (result.exitStatus != EXIT_SUCCESS)
      module_context::checkXcodeLicense();
#endif
   
   return result.exitStatus == EXIT_SUCCESS;
}

bool isGitEnabled()
{
   return !s_git_.root().isEmpty();
}

bool isWithinGitRoot(const core::FilePath& filePath)
{
   return isGitEnabled() && filePath.isWithin(s_git_.root());
}

FilePath detectedGitExePath()
{
#ifdef _WIN32
   FilePath path;
   if (detectGitExeDirOnPath(&path))
   {
      return path.completePath("git.exe");
   }
   else
   {
      Error error = discoverGitBinDir(&path);
      if (!error)
      {
         return path.completePath("git.exe");
      }
      else
      {
         return FilePath();
      }
   }
#else
   FilePath gitExeFilePath = whichGitExe();
   if (!gitExeFilePath.isEmpty())
      return FilePath(gitExeFilePath);
   else
      return FilePath();
#endif
}


std::string nonPathGitBinDir()
{
   if (!s_gitExePath.empty())
      return FilePath(s_gitExePath).getParent().getAbsolutePath();
   else
      return std::string();
}

void onUserSettingsChanged(const std::string& layer, const std::string& pref)
{
   if (pref != kGitExePath)
      return;

   FilePath gitExePath(prefs::userPrefs().gitExePath());
   if (session::options().allowVcsExecutableEdit() && !gitExePath.isEmpty())
   {
      // if there is an explicit value then set it
      s_gitExePath = gitExePath.getAbsolutePath();
   }
   else
   {
      // if we are relying on an auto-detected value then scan on windows
      // and reset to empty on posix
#ifdef _WIN32
      detectAndSaveGitExePath();
#else
      s_gitExePath = "";
#endif
   }
}

Error statusToJson(const core::FilePath &path,
                   const VCSStatus &vcsStatus,
                   core::json::Object *pObject)
{
   json::Object& obj = *pObject;
   std::string status = vcsStatus.status();

   obj["status"] = status;
   obj["path"] = path.getRelativePath(s_git_.root());
   obj["raw_path"] = module_context::createAliasedPath(path);
   obj["discardable"] = !status.empty() && status[1] != ' ' && status[1] != '?';
   obj["is_directory"] = path.isDirectory();
   obj["size"] = static_cast<double>(path.getSize());
   return Success();
}

void onSuspend(core::Settings*)
{
}

void onResume(const core::Settings&)
{
   enqueueRefreshEvent();
}

bool initGitBin()
{
   Error error;

   // get the git bin dir from settings if it is there
   if (session::options().allowVcsExecutableEdit())
      s_gitExePath = prefs::userPrefs().gitExePath();

   // if it wasn't provided in settings then make sure we can detect it
   if (s_gitExePath.empty())
   {
#ifdef _WIN32
      error = detectAndSaveGitExePath();
      if (error)
         return false; // no Git install detected
#else
      FilePath gitExeFilePath = whichGitExe();
      if (gitExeFilePath.isEmpty())
         return false; // no Git install detected
#endif
   }

   // Save version
   s_gitVersion = GIT_1_7_2;
   core::system::ProcessResult result;
   error = core::system::runCommand(git() << "--version",
                                    procOptions(),
                                    &result);
   if (error)
      LOG_ERROR(error);
   else
   {
      if (result.exitStatus == 0)
      {
         boost::smatch matches;
         if (regex_utils::search(result.stdOut,
                                 matches,
                                 boost::regex("\\d+(\\.\\d+)+")))
         {
            string_utils::parseVersion(matches[0], &s_gitVersion);
         }
      }
   }

   return true;
}

bool isGitDirectory(const core::FilePath& workingDir)
{
   return !detectGitDir(workingDir).isEmpty();
}


std::string remoteOriginUrl(const FilePath& workingDir)
{
   // default to none
   std::string remoteOriginUrl;

   core::system::ProcessResult result;
   Error error = gitExec(gitArgs() <<
                           "config" << "--get" << "remote.origin.url",
                         workingDir,
                         &result);

   if (error)
   {
      LOG_ERROR(error);
   }
   else if (result.exitStatus == 0)
   {
      remoteOriginUrl = boost::algorithm::trim_copy(result.stdOut);
   }

   // return any url we discovered
   return remoteOriginUrl;
}


bool isGithubRepository()
{
   return !githubUrl("blob").empty();
}


core::Error initializeGit(const core::FilePath& workingDir)
{
   s_git_.setRoot(detectGitDir(workingDir));

   if (!s_git_.root().isEmpty())
   {
      FilePath gitIgnore = s_git_.root().completeChildPath(".gitignore");
      Error error = augmentGitIgnore(gitIgnore);
      if (error)
         LOG_ERROR(error);
   }

   return Success();
}


Error clone(const std::string& url,
            const std::string dirName,
            const FilePath& parentPath,
            boost::shared_ptr<console_process::ConsoleProcess>* ppCP)
{
   Git git(options().userHomePath());
   Error error = git.clone(url, dirName, parentPath, ppCP);
   if (error)
      return error;

   return Success();
}

core::Error initialize()
{
   using namespace session::module_context;

   Error error;

   module_context::events().onShutdown.connect(onShutdown);

   initGitBin();

   bool interceptAskPass;

   if (options().programMode() == kSessionProgramModeServer)
   {
      interceptAskPass = true;
   }
   else
   {
#if defined(_WIN32)
      // Windows probably unlikely to have either ssh-agent or askpass
      interceptAskPass = true;
#elif defined(__APPLE__)
      // newer versions of macOS no longer provide ssh-askpass
      interceptAskPass = core::system::getenv("SSH_ASKPASS").empty();
#else
      // Everything fine on Linux
      interceptAskPass = false;
#endif
   }

   // register postback handler
   std::string sshAskCmd;
   error = module_context::registerPostbackHandler("askpass",
                                                   postbackSSHAskPass,
                                                   &sshAskCmd);
   if (error)
      return error;

   // setup environment
   BOOST_ASSERT(boost::algorithm::ends_with(sshAskCmd, "rpostback-askpass"));
   core::system::setenv("GIT_ASKPASS", "rpostback-askpass");

   if (interceptAskPass)
   {
      core::system::setenv("SSH_ASKPASS", "rpostback-askpass");
   }

   // add postback directory to PATH
   FilePath postbackDir = session::options().rpostbackPath().getParent();
   core::system::addToPath(postbackDir.getAbsolutePath());

   // add suspend/resume handler
   addSuspendHandler(SuspendHandler(boost::bind(onSuspend, _2), onResume));

   // add settings changed handler
   prefs::userPrefs().onChanged.connect(onUserSettingsChanged);

   // install rpc methods
   using boost::bind;
   using namespace module_context;
   ExecBlock initBlock ;
   initBlock.addFunctions()
      (bind(registerRpcMethod, "git_add", vcsAdd))
      (bind(registerRpcMethod, "git_remove", vcsRemove))
      (bind(registerRpcMethod, "git_discard", vcsDiscard))
      (bind(registerRpcMethod, "git_revert", vcsRevert))
      (bind(registerRpcMethod, "git_stage", vcsStage))
      (bind(registerRpcMethod, "git_unstage", vcsUnstage))
      (bind(registerRpcMethod, "git_create_branch", vcsCreateBranch))
      (bind(registerRpcMethod, "git_list_branches", vcsListBranches))
      (bind(registerRpcMethod, "git_checkout", vcsCheckout))
      (bind(registerRpcMethod, "git_checkout_remote", vcsCheckoutRemote))
      (bind(registerRpcMethod, "git_full_status", vcsFullStatus))
      (bind(registerRpcMethod, "git_all_status", vcsAllStatus))
      (bind(registerRpcMethod, "git_commit", vcsCommit))
      (bind(registerRpcMethod, "git_push", vcsPush))
      (bind(registerRpcMethod, "git_push_branch", vcsPushBranch))
      (bind(registerRpcMethod, "git_pull", vcsPull))
      (bind(registerRpcMethod, "git_pull_rebase", vcsPullRebase))
      (bind(registerRpcMethod, "git_diff_file", vcsDiffFile))
      (bind(registerRpcMethod, "git_apply_patch", vcsApplyPatch))
      (bind(registerRpcMethod, "git_history_count", vcsHistoryCount))
      (bind(registerRpcMethod, "git_history", vcsHistory))
      (bind(registerRpcMethod, "git_show", vcsShow))
      (bind(registerRpcMethod, "git_show_file", vcsShowFile))
      (bind(registerRpcMethod, "git_export_file", vcsExportFile))
      (bind(registerRpcMethod, "git_ssh_public_key", vcsSshPublicKey))
      (bind(registerRpcMethod, "git_has_repo", vcsHasRepo))
      (bind(registerRpcMethod, "git_init_repo", vcsInitRepo))
      (bind(registerRpcMethod, "git_get_ignores", vcsGetIgnores))
      (bind(registerRpcMethod, "git_set_ignores", vcsSetIgnores))
      (bind(registerRpcMethod, "git_list_remotes", vcsListRemotes))
      (bind(registerRpcMethod, "git_add_remote", vcsAddRemote))
      (bind(registerRpcMethod, "git_github_remote_url", vcsGithubRemoteUrl));
   error = initBlock.execute();
   if (error)
      return error;

   return Success();
}

} // namespace git
} // namespace modules
} // namespace session
} // namespace rstudio<|MERGE_RESOLUTION|>--- conflicted
+++ resolved
@@ -2321,23 +2321,13 @@
         it != commits.end();
         it++)
    {
-<<<<<<< HEAD
-      ids.push_back(it->id.substr(0, 8));
+      ids.push_back(it->id);
       authors.push_back(string_utils::filterControlChars(it->author));
       parents.push_back(string_utils::filterControlChars(it->parent));
       subjects.push_back(string_utils::filterControlChars(it->subject));
       descriptions.push_back(string_utils::filterControlChars(it->description));
       dates.push_back(static_cast<double>(it->date));
       graphs.push_back(it->graph);
-=======
-      ids.push_back(json::Value(it->id));
-      authors.push_back(json::Value(string_utils::filterControlChars(it->author)));
-      parents.push_back(json::Value(string_utils::filterControlChars(it->parent)));
-      subjects.push_back(json::Value(string_utils::filterControlChars(it->subject)));
-      descriptions.push_back(json::Value(string_utils::filterControlChars(it->description)));
-      dates.push_back(json::Value(static_cast<double>(it->date)));
-      graphs.push_back(json::Value(it->graph));
->>>>>>> 242ac8d1
 
       json::Array theseRefs;
       std::transform(

--- conflicted
+++ resolved
@@ -56,7 +56,6 @@
 * New option to control comment continuation on insertion of new lines
 * Reflow text (comment) for markdown and plain text modes
 * Updated to Ace (source editor component) v1.1.8
-<<<<<<< HEAD
 * Improved Vim mode:
     - Various bug fixes
     - Visual block selection (CTRL + v)
@@ -70,11 +69,8 @@
   Ruby, Rust, and Scala.
 * Syntax highlighting for GraphViz and mermaid.js diagrams. 
 * Diagram previews using the `DiagrammeR` package (requires recent version from GitHub).
-* Syntax highlighting modes for many new languages including Clojure, CoffeeScript, C#, Graphviz, Go, Groovy, Haskell, Java, Julia, Lisp, Lua, Matlab, Perl, Ruby, Rust, and Scala.
-=======
 * Syntax highlighting modes for many new languages including Clojure, CoffeeScript, C#, Graphviz, Go, Groovy, Haskell, Java, Julia, Lisp, Lua, Matlab, Perl, Ruby, Rust, Scala, and Stan.
 * Keyword and text based code completion for many languages including JavaScript, HTML, CSS, Python, and SQL.
->>>>>>> 06c88b0d
 * A wide variety of new editor themes (color schemes) are now available.
 * Increase file size limit to 5MB (was previously 2MB)
 
